--- conflicted
+++ resolved
@@ -8767,7 +8767,6 @@
   ASSERT_GT(metrics->cdcsdk_change_event_count->value(), 100);
 }
 
-<<<<<<< HEAD
 TEST_F(CDCSDKYsqlTest, YB_DISABLE_TEST_IN_TSAN(TestGetTabletListToPollForCDCWithTabletId)) {
   FLAGS_update_min_cdc_indices_interval_secs = 1;
   FLAGS_cdc_state_checkpoint_update_interval_ms = 0;
@@ -8837,7 +8836,8 @@
   }
 
   ASSERT_TRUE(saw_row_child_one && saw_row_child_two);
-=======
+}
+
 TEST_F(CDCSDKYsqlTest, YB_DISABLE_TEST_IN_TSAN(TestCDCSDKLagMetricUnchangedOnEmptyBatches)) {
 
   ASSERT_OK(SetUpWithParams(1, 1, false));
@@ -8919,7 +8919,6 @@
       {"" /* UUID */, stream_id, tablets[0].tablet_id()},
       /* tablet_peer */ nullptr, CDCSDK, CreateCDCMetricsEntity::kFalse));
   ASSERT_GE(metrics->cdcsdk_sent_lag_micros->value(), current_lag);
->>>>>>> ff011df4
 }
 
 }  // namespace enterprise
