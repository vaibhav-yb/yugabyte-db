--- conflicted
+++ resolved
@@ -91,12 +91,9 @@
 DECLARE_uint64(aborted_intent_cleanup_ms);
 DECLARE_int32(cdc_min_replicated_index_considered_stale_secs);
 DECLARE_int32(log_min_seconds_to_retain);
-<<<<<<< HEAD
-=======
 DECLARE_bool(enable_single_record_update);
 DECLARE_bool(enable_delete_truncate_cdcsdk_table);
 DECLARE_bool(enable_load_balancing);
->>>>>>> d570ef8c
 DECLARE_int32(cdc_parent_tablet_deletion_task_retry_secs);
 
 namespace yb {
@@ -764,21 +761,12 @@
   }
 
   Result<GetTabletListToPollForCDCResponsePB> GetTabletListToPollForCDC(
-<<<<<<< HEAD
-      CDCStreamId stream_id, TableId table_id) {
-    RpcController get_checkpoint_rpc;
-    GetTabletListToPollForCDCRequestPB get_tablet_list_req;
-    GetTabletListToPollForCDCResponsePB get_tablet_list_resp;
-    auto deadline = CoarseMonoClock::now() + test_client()->default_rpc_timeout();
-    get_checkpoint_rpc.set_deadline(deadline);
-=======
       const CDCStreamId& stream_id, const TableId& table_id) {
     RpcController rpc;
     GetTabletListToPollForCDCRequestPB get_tablet_list_req;
     GetTabletListToPollForCDCResponsePB get_tablet_list_resp;
     auto deadline = CoarseMonoClock::now() + test_client()->default_rpc_timeout();
     rpc.set_deadline(deadline);
->>>>>>> d570ef8c
 
     TableInfo table_info;
     table_info.set_table_id(table_id);
@@ -787,13 +775,8 @@
     get_tablet_list_req.mutable_table_info()->set_table_id(table_id);
     get_tablet_list_req.mutable_table_info()->set_stream_id(stream_id);
 
-<<<<<<< HEAD
-    RETURN_NOT_OK(cdc_proxy_->GetTabletListToPollForCDC(
-        get_tablet_list_req, &get_tablet_list_resp, &get_checkpoint_rpc));
-=======
     RETURN_NOT_OK(
         cdc_proxy_->GetTabletListToPollForCDC(get_tablet_list_req, &get_tablet_list_resp, &rpc));
->>>>>>> d570ef8c
 
     return get_tablet_list_resp;
   }
@@ -3642,888 +3625,6 @@
   google::protobuf::RepeatedPtrField<master::TabletLocationsPB> tablets;
   ASSERT_OK(SetUpWithParams(1, 1, false));
   const uint32_t num_tablets = 1;
-<<<<<<< HEAD
-
-  auto table = ASSERT_RESULT(CreateTable(&test_cluster_, kNamespaceName, kTableName, num_tablets));
-  ASSERT_OK(test_client()->GetTablets(table, 0, &tablets, /* partition_list_version =*/nullptr));
-  ASSERT_EQ(tablets.size(), num_tablets);
-
-  CDCStreamId stream_id = ASSERT_RESULT(CreateDBStream(IMPLICIT));
-  auto resp = ASSERT_RESULT(SetCDCCheckpoint(stream_id, tablets));
-  ASSERT_FALSE(resp.has_error());
-
-  TableId table_id = ASSERT_RESULT(GetTableId(&test_cluster_, kNamespaceName, kTableName));
-  ASSERT_OK(WriteRowsHelper(100, 200, &test_cluster_, true));
-  int64 initial_num_intents;
-  PollForIntentCount(1, 0, IntentCountCompareOption::GreaterThan, &initial_num_intents);
-  LOG(INFO) << "Number of intents before tablet split: " << initial_num_intents;
-
-  ASSERT_OK(SplitTablet(tablets.Get(0).tablet_id(), &test_cluster_));
-
-  LOG(INFO) << "All nodes will be restarted";
-  for (size_t i = 0; i < test_cluster()->num_tablet_servers(); ++i) {
-    test_cluster()->mini_tablet_server(i)->Shutdown();
-    ASSERT_OK(test_cluster()->mini_tablet_server(i)->Start());
-    ASSERT_OK(test_cluster()->mini_tablet_server(i)->WaitStarted());
-  }
-  LOG(INFO) << "All nodes restarted";
-
-  int64 num_intents_after_restart;
-  PollForIntentCount(
-      initial_num_intents, 0, IntentCountCompareOption::EqualTo, &num_intents_after_restart);
-  LOG(INFO) << "Number of intents after tablet split: " << num_intents_after_restart;
-  ASSERT_EQ(num_intents_after_restart, initial_num_intents);
-
-  GetChangesResponsePB change_resp_1 = ASSERT_RESULT(GetChangesFromCDC(stream_id, tablets));
-  ASSERT_GE(change_resp_1.cdc_sdk_proto_records_size(), 100);
-}
-
-TEST_F(CDCSDKYsqlTest, YB_DISABLE_TEST_IN_TSAN(TestCheckpointPersistencyAfterTabletSplit)) {
-  FLAGS_update_min_cdc_indices_interval_secs = 1;
-  FLAGS_cdc_state_checkpoint_update_interval_ms = 0;
-  ASSERT_OK(SetUpWithParams(1, 1, false));
-  const uint32_t num_tablets = 1;
-  auto table = ASSERT_RESULT(CreateTable(&test_cluster_, kNamespaceName, kTableName, num_tablets));
-
-  google::protobuf::RepeatedPtrField<master::TabletLocationsPB> tablets;
-  ASSERT_OK(test_client()->GetTablets(table, 0, &tablets, /* partition_list_version=*/nullptr));
-  ASSERT_EQ(tablets.size(), num_tablets);
-
-  CDCStreamId stream_id = ASSERT_RESULT(CreateDBStream(IMPLICIT));
-  auto resp = ASSERT_RESULT(SetCDCCheckpoint(stream_id, tablets));
-  ASSERT_FALSE(resp.has_error());
-
-  ASSERT_OK(WriteRowsHelper(100, 200, &test_cluster_, true));
-  ASSERT_OK(test_client()->FlushTables(
-      {table.table_id()}, /* add_indexes = */ false, /* timeout_secs = */ 30,
-      /* is_compaction = */ false));
-  ASSERT_OK(WriteRowsHelper(200, 300, &test_cluster_, true));
-  ASSERT_OK(test_client()->FlushTables(
-      {table.table_id()}, /* add_indexes = */ false, /* timeout_secs = */ 30,
-      /* is_compaction = */ false));
-
-  GetChangesResponsePB change_resp_1 = ASSERT_RESULT(GetChangesFromCDC(stream_id, tablets));
-  change_resp_1 =
-      ASSERT_RESULT(GetChangesFromCDC(stream_id, tablets, &change_resp_1.cdc_sdk_checkpoint()));
-  SleepFor(MonoDelta::FromSeconds(10));
-
-  OpId cdc_sdk_min_checkpoint = OpId::Invalid();
-  for (const auto& peer : test_cluster()->GetTabletPeers(0)) {
-    if (peer->tablet_id() == tablets[0].tablet_id()) {
-      cdc_sdk_min_checkpoint = peer->cdc_sdk_min_checkpoint_op_id();
-      break;
-    }
-  }
-  LOG(INFO) << "Min checkpoint OpId for the tablet peer before tablet split: "
-            << cdc_sdk_min_checkpoint;
-
-  ASSERT_OK(SplitTablet(tablets.Get(0).tablet_id(), &test_cluster_));
-  SleepFor(MonoDelta::FromSeconds(60));
-
-  google::protobuf::RepeatedPtrField<master::TabletLocationsPB> tablets_after_split;
-  ASSERT_OK(test_client()->GetTablets(
-      table, 0, &tablets_after_split, /* partition_list_version =*/nullptr));
-  LOG(INFO) << "Number of tablets after the split: " << tablets_after_split.size();
-  ASSERT_EQ(tablets_after_split.size(), num_tablets * 2);
-
-  for (const auto& peer : test_cluster()->GetTabletPeers(0)) {
-    if (peer->tablet_id() == tablets_after_split[0].tablet_id() ||
-        peer->tablet_id() == tablets_after_split[1].tablet_id()) {
-      LOG(INFO) << "TabletId before split: " << tablets[0].tablet_id();
-      ASSERT_LE(peer->cdc_sdk_min_checkpoint_op_id(), cdc_sdk_min_checkpoint);
-      LOG(INFO) << "Post split, Tablet: " << peer->tablet_id()
-                << ", has the same or lower cdc_sdk_min_checkpoint: " << cdc_sdk_min_checkpoint
-                << ", as before tablet split.";
-    }
-  }
-}
-
-TEST_F(CDCSDKYsqlTest, YB_DISABLE_TEST_IN_TSAN(TestTransactionInsertAfterTabletSplit)) {
-  FLAGS_update_min_cdc_indices_interval_secs = 1;
-  FLAGS_cdc_state_checkpoint_update_interval_ms = 0;
-  ASSERT_OK(SetUpWithParams(1, 1, false));
-  const uint32_t num_tablets = 1;
-  auto table = ASSERT_RESULT(CreateTable(&test_cluster_, kNamespaceName, kTableName, num_tablets));
-
-  google::protobuf::RepeatedPtrField<master::TabletLocationsPB> tablets;
-  ASSERT_OK(test_client()->GetTablets(table, 0, &tablets, /* partition_list_version=*/nullptr));
-  ASSERT_EQ(tablets.size(), num_tablets);
-
-  CDCStreamId stream_id = ASSERT_RESULT(CreateDBStream(IMPLICIT));
-  auto resp = ASSERT_RESULT(SetCDCCheckpoint(stream_id, tablets));
-  ASSERT_FALSE(resp.has_error());
-
-  ASSERT_OK(WriteRowsHelper(100, 200, &test_cluster_, true));
-  ASSERT_OK(test_client()->FlushTables(
-      {table.table_id()}, /* add_indexes = */ false, /* timeout_secs = */ 30,
-      /* is_compaction = */ false));
-  GetChangesResponsePB change_resp_1 = ASSERT_RESULT(GetChangesFromCDC(stream_id, tablets));
-  change_resp_1 =
-      ASSERT_RESULT(GetChangesFromCDC(stream_id, tablets, &change_resp_1.cdc_sdk_checkpoint()));
-  change_resp_1 =
-      ASSERT_RESULT(GetChangesFromCDC(stream_id, tablets, &change_resp_1.cdc_sdk_checkpoint()));
-
-  ASSERT_OK(SplitTablet(tablets.Get(0).tablet_id(), &test_cluster_));
-  SleepFor(MonoDelta::FromSeconds(60));
-
-  // Now that we have streamed all records from the parent tablet, we expect further calls of
-  // 'GetChangesFromCDC' to the same tablet to fail.
-  ASSERT_NOK(GetChangesFromCDC(stream_id, tablets, &change_resp_1.cdc_sdk_checkpoint()));
-
-  google::protobuf::RepeatedPtrField<master::TabletLocationsPB> tablets_after_split;
-  ASSERT_OK(test_client()->GetTablets(
-      table, 0, &tablets_after_split, /* partition_list_version =*/nullptr));
-  LOG(INFO) << "Number of tablets after the split: " << tablets_after_split.size();
-  ASSERT_EQ(tablets_after_split.size(), num_tablets * 2);
-
-  ASSERT_OK(WriteRowsHelper(200, 300, &test_cluster_, true));
-  ASSERT_OK(test_client()->FlushTables(
-      {table.table_id()}, /* add_indexes = */ false, /* timeout_secs = */ 30,
-      /* is_compaction = */ false));
-
-  google::protobuf::RepeatedPtrField<master::TabletLocationsPB> first_tablet_after_split;
-  first_tablet_after_split.CopyFrom(tablets_after_split);
-  ASSERT_EQ(first_tablet_after_split[0].tablet_id(), tablets_after_split[0].tablet_id());
-
-  google::protobuf::RepeatedPtrField<master::TabletLocationsPB> second_tablet_after_split;
-  second_tablet_after_split.CopyFrom(tablets_after_split);
-  second_tablet_after_split.DeleteSubrange(0, 1);
-  ASSERT_EQ(second_tablet_after_split.size(), 1);
-  ASSERT_EQ(second_tablet_after_split[0].tablet_id(), tablets_after_split[1].tablet_id());
-
-  GetChangesResponsePB change_resp_2 = ASSERT_RESULT(
-      GetChangesFromCDC(stream_id, first_tablet_after_split, &change_resp_1.cdc_sdk_checkpoint()));
-  LOG(INFO) << "Number of records from GetChanges() call on first tablet after split: "
-            << change_resp_2.cdc_sdk_proto_records_size();
-
-  GetChangesResponsePB change_resp_3 = ASSERT_RESULT(
-      GetChangesFromCDC(stream_id, second_tablet_after_split, &change_resp_1.cdc_sdk_checkpoint()));
-  LOG(INFO) << "Number of records from GetChanges() call on second tablet after split: "
-            << change_resp_3.cdc_sdk_proto_records_size();
-
-  ASSERT_GE(
-      change_resp_2.cdc_sdk_proto_records_size() + change_resp_3.cdc_sdk_proto_records_size(), 100);
-}
-
-TEST_F(CDCSDKYsqlTest, YB_DISABLE_TEST_IN_TSAN(TestGetChangesAfterTabletSplitWithMasterShutdown)) {
-  FLAGS_update_min_cdc_indices_interval_secs = 1;
-  FLAGS_cdc_state_checkpoint_update_interval_ms = 1;
-  FLAGS_aborted_intent_cleanup_ms = 1000;
-  google::protobuf::RepeatedPtrField<master::TabletLocationsPB> tablets;
-  ASSERT_OK(SetUpWithParams(3, 1, false));
-  const uint32_t num_tablets = 1;
-
-  auto table = ASSERT_RESULT(CreateTable(&test_cluster_, kNamespaceName, kTableName, num_tablets));
-  ASSERT_OK(test_client()->GetTablets(table, 0, &tablets, /* partition_list_version =*/nullptr));
-  ASSERT_EQ(tablets.size(), num_tablets);
-
-  CDCStreamId stream_id = ASSERT_RESULT(CreateDBStream(IMPLICIT));
-  auto resp = ASSERT_RESULT(SetCDCCheckpoint(stream_id, tablets));
-  ASSERT_FALSE(resp.has_error());
-  GetChangesResponsePB change_resp_1 = ASSERT_RESULT(GetChangesFromCDC(stream_id, tablets));
-
-  TableId table_id = ASSERT_RESULT(GetTableId(&test_cluster_, kNamespaceName, kTableName));
-  ASSERT_OK(WriteRowsHelper(1, 200, &test_cluster_, true));
-  ASSERT_OK(test_client()->FlushTables(
-      {table.table_id()}, /* add_indexes = */ false, /* timeout_secs = */ 30,
-      /* is_compaction = */ true));
-  std::this_thread::sleep_for(std::chrono::milliseconds(FLAGS_aborted_intent_cleanup_ms));
-  ASSERT_OK(test_cluster_.mini_cluster_->CompactTablets());
-  SleepFor(MonoDelta::FromSeconds(30));
-
-  test_cluster_.mini_cluster_->mini_master()->Shutdown();
-  ASSERT_OK(test_cluster_.mini_cluster_->StartMasters());
-  LOG(INFO) << "Restart master before tablet split succesfull";
-  WaitUntilSplitIsSuccesful(tablets.Get(0).tablet_id(), table);
-  SleepFor(MonoDelta::FromSeconds(5));
-  test_cluster_.mini_cluster_->mini_master()->Shutdown();
-  ASSERT_OK(test_cluster_.mini_cluster_->StartMasters());
-  LOG(INFO) << "Restart master after tablet split succesfull";
-
-  // We must still be able to get the remaining records from the parent tablet even after master is
-  // restarted.
-  change_resp_1 =
-      ASSERT_RESULT(GetChangesFromCDC(stream_id, tablets, &change_resp_1.cdc_sdk_checkpoint()));
-  ASSERT_GE(change_resp_1.cdc_sdk_proto_records_size(), 200);
-  LOG(INFO) << "Number of records after restart: " << change_resp_1.cdc_sdk_proto_records_size();
-
-  // Now that there are no more records to stream, further calls of 'GetChangesFromCDC' to the same
-  // tablet should fail.
-  ASSERT_NOK(GetChangesFromCDC(stream_id, tablets, &change_resp_1.cdc_sdk_checkpoint()));
-}
-
-TEST_F(CDCSDKYsqlTest, YB_DISABLE_TEST_IN_TSAN(TestGetChangesOnParentTabletAfterTabletSplit)) {
-  FLAGS_update_min_cdc_indices_interval_secs = 1;
-  FLAGS_cdc_state_checkpoint_update_interval_ms = 1;
-  FLAGS_aborted_intent_cleanup_ms = 1000;
-  google::protobuf::RepeatedPtrField<master::TabletLocationsPB> tablets;
-  ASSERT_OK(SetUpWithParams(3, 1, false));
-  const uint32_t num_tablets = 1;
-
-  auto table = ASSERT_RESULT(CreateTable(&test_cluster_, kNamespaceName, kTableName, num_tablets));
-  ASSERT_OK(test_client()->GetTablets(table, 0, &tablets, /* partition_list_version =*/nullptr));
-  ASSERT_EQ(tablets.size(), num_tablets);
-
-  CDCStreamId stream_id = ASSERT_RESULT(CreateDBStream(IMPLICIT));
-  auto resp = ASSERT_RESULT(SetCDCCheckpoint(stream_id, tablets));
-  ASSERT_FALSE(resp.has_error());
-  GetChangesResponsePB change_resp_1 = ASSERT_RESULT(GetChangesFromCDC(stream_id, tablets));
-
-  TableId table_id = ASSERT_RESULT(GetTableId(&test_cluster_, kNamespaceName, kTableName));
-  ASSERT_OK(WriteRowsHelper(1, 200, &test_cluster_, true));
-  ASSERT_OK(test_client()->FlushTables(
-      {table.table_id()}, /* add_indexes = */ false, /* timeout_secs = */ 30,
-      /* is_compaction = */ true));
-  std::this_thread::sleep_for(std::chrono::milliseconds(FLAGS_aborted_intent_cleanup_ms));
-  ASSERT_OK(test_cluster_.mini_cluster_->CompactTablets());
-  SleepFor(MonoDelta::FromSeconds(30));
-
-  WaitUntilSplitIsSuccesful(tablets.Get(0).tablet_id(), table);
-
-  LOG(INFO) << "All nodes will be restarted";
-  for (size_t i = 0; i < test_cluster()->num_tablet_servers(); ++i) {
-    test_cluster()->mini_tablet_server(i)->Shutdown();
-    ASSERT_OK(test_cluster()->mini_tablet_server(i)->Start());
-    ASSERT_OK(test_cluster()->mini_tablet_server(i)->WaitStarted());
-  }
-  LOG(INFO) << "All nodes restarted";
-  SleepFor(MonoDelta::FromSeconds(10));
-
-  change_resp_1 =
-      ASSERT_RESULT(GetChangesFromCDC(stream_id, tablets, &change_resp_1.cdc_sdk_checkpoint()));
-  ASSERT_GE(change_resp_1.cdc_sdk_proto_records_size(), 200);
-  LOG(INFO) << "Number of records after restart: " << change_resp_1.cdc_sdk_proto_records_size();
-
-  // Now that there are no more records to stream, further calls of 'GetChangesFromCDC' to the same
-  // tablet should fail.
-  ASSERT_NOK(GetChangesFromCDC(stream_id, tablets, &change_resp_1.cdc_sdk_checkpoint()));
-}
-
-TEST_F(CDCSDKYsqlTest, YB_DISABLE_TEST_IN_TSAN(TestGetChangesMultipleStreamsTabletSplit)) {
-  FLAGS_update_min_cdc_indices_interval_secs = 1;
-  FLAGS_cdc_state_checkpoint_update_interval_ms = 1;
-  FLAGS_aborted_intent_cleanup_ms = 1000;
-  google::protobuf::RepeatedPtrField<master::TabletLocationsPB> tablets;
-  ASSERT_OK(SetUpWithParams(1, 1, false));
-  const uint32_t num_tablets = 1;
-
-  auto table = ASSERT_RESULT(CreateTable(&test_cluster_, kNamespaceName, kTableName, num_tablets));
-  ASSERT_OK(test_client()->GetTablets(table, 0, &tablets, /* partition_list_version =*/nullptr));
-  ASSERT_EQ(tablets.size(), num_tablets);
-
-  CDCStreamId stream_id_1 = ASSERT_RESULT(CreateDBStream(IMPLICIT));
-  CDCStreamId stream_id_2 = ASSERT_RESULT(CreateDBStream(IMPLICIT));
-  auto resp = ASSERT_RESULT(SetCDCCheckpoint(stream_id_1, tablets));
-  ASSERT_FALSE(resp.has_error());
-  resp = ASSERT_RESULT(SetCDCCheckpoint(stream_id_2, tablets));
-  ASSERT_FALSE(resp.has_error());
-  GetChangesResponsePB change_resp_1 = ASSERT_RESULT(GetChangesFromCDC(stream_id_1, tablets));
-  GetChangesResponsePB change_resp_2 = ASSERT_RESULT(GetChangesFromCDC(stream_id_2, tablets));
-
-  TableId table_id = ASSERT_RESULT(GetTableId(&test_cluster_, kNamespaceName, kTableName));
-
-  ASSERT_OK(WriteRowsHelper(0, 100, &test_cluster_, true));
-  ASSERT_OK(test_client()->FlushTables(
-      {table.table_id()}, /* add_indexes = */ false, /* timeout_secs = */ 30,
-      /* is_compaction = */ true));
-
-  // Call GetChanges only on one stream so that the other stream will be lagging behind.
-  change_resp_1 =
-      ASSERT_RESULT(GetChangesFromCDC(stream_id_1, tablets, &change_resp_1.cdc_sdk_checkpoint()));
-
-  ASSERT_OK(WriteRowsHelper(100, 200, &test_cluster_, true));
-  ASSERT_OK(test_client()->FlushTables(
-      {table.table_id()}, /* add_indexes = */ false, /* timeout_secs = */ 30,
-      /* is_compaction = */ true));
-
-  std::this_thread::sleep_for(std::chrono::milliseconds(FLAGS_aborted_intent_cleanup_ms));
-  ASSERT_OK(test_cluster_.mini_cluster_->CompactTablets());
-  SleepFor(MonoDelta::FromSeconds(30));
-
-  WaitUntilSplitIsSuccesful(tablets.Get(0).tablet_id(), table);
-
-  change_resp_1 =
-      ASSERT_RESULT(GetChangesFromCDC(stream_id_1, tablets, &change_resp_1.cdc_sdk_checkpoint()));
-  ASSERT_GE(change_resp_1.cdc_sdk_proto_records_size(), 100);
-  LOG(INFO) << "Number of records on first stream after split: "
-            << change_resp_1.cdc_sdk_proto_records_size();
-
-  // Now that there are no more records to stream, further calls of 'GetChangesFromCDC' to the same
-  // tablet should fail.
-  ASSERT_NOK(GetChangesFromCDC(stream_id_1, tablets, &change_resp_1.cdc_sdk_checkpoint()));
-
-  // Calling GetChanges on stream 2 should still return around 200 records.
-  change_resp_2 =
-      ASSERT_RESULT(GetChangesFromCDC(stream_id_2, tablets, &change_resp_2.cdc_sdk_checkpoint()));
-  ASSERT_GE(change_resp_2.cdc_sdk_proto_records_size(), 200);
-
-  ASSERT_NOK(GetChangesFromCDC(stream_id_2, tablets, &change_resp_2.cdc_sdk_checkpoint()));
-}
-
-TEST_F(CDCSDKYsqlTest, YB_DISABLE_TEST_IN_TSAN(TestSetCDCCheckpointAfterTabletSplit)) {
-  FLAGS_update_min_cdc_indices_interval_secs = 1;
-  FLAGS_cdc_state_checkpoint_update_interval_ms = 1;
-  FLAGS_aborted_intent_cleanup_ms = 1000;
-  google::protobuf::RepeatedPtrField<master::TabletLocationsPB> tablets_before_split;
-  ASSERT_OK(SetUpWithParams(1, 1, false));
-  const uint32_t num_tablets = 1;
-
-  auto table = ASSERT_RESULT(CreateTable(&test_cluster_, kNamespaceName, kTableName, num_tablets));
-  ASSERT_OK(test_client()->GetTablets(
-      table, 0, &tablets_before_split, /* partition_list_version =*/nullptr));
-  ASSERT_EQ(tablets_before_split.size(), num_tablets);
-
-  CDCStreamId stream_id = ASSERT_RESULT(CreateDBStream(IMPLICIT));
-
-  ASSERT_OK(WriteRowsHelper(0, 1000, &test_cluster_, true));
-  ASSERT_OK(test_client()->FlushTables(
-      {table.table_id()}, /* add_indexes = */ false, /* timeout_secs = */ 30,
-      /* is_compaction = */ true));
-  std::this_thread::sleep_for(std::chrono::milliseconds(FLAGS_aborted_intent_cleanup_ms));
-  ASSERT_OK(test_cluster_.mini_cluster_->CompactTablets());
-  SleepFor(MonoDelta::FromSeconds(30));
-  WaitUntilSplitIsSuccesful(tablets_before_split.Get(0).tablet_id(), table);
-
-  google::protobuf::RepeatedPtrField<master::TabletLocationsPB> tablets_after_split;
-  ASSERT_OK(test_client()->GetTablets(
-      table, 0, &tablets_after_split, /* partition_list_version =*/nullptr));
-  ASSERT_EQ(tablets_after_split.size(), 2);
-
-  // We should be able to set checkpoints on all the parent tabelt as well as the children tablets.
-  auto resp = ASSERT_RESULT(SetCDCCheckpoint(stream_id, tablets_before_split));
-  ASSERT_FALSE(resp.has_error());
-
-  resp = ASSERT_RESULT(SetCDCCheckpoint(stream_id, tablets_after_split, OpId::Min(), true, 0));
-  ASSERT_FALSE(resp.has_error());
-
-  resp = ASSERT_RESULT(SetCDCCheckpoint(stream_id, tablets_after_split, OpId::Min(), true, 1));
-  ASSERT_FALSE(resp.has_error());
-}
-
-TEST_F(CDCSDKYsqlTest, YB_DISABLE_TEST_IN_TSAN(TestTabletSplitBeforeBootstrap)) {
-  FLAGS_update_min_cdc_indices_interval_secs = 1;
-  FLAGS_aborted_intent_cleanup_ms = 1000;
-  FLAGS_update_metrics_interval_ms = 5000;
-  FLAGS_cdc_parent_tablet_deletion_task_retry_secs = 1;
-
-  google::protobuf::RepeatedPtrField<master::TabletLocationsPB> tablets;
-  uint32_t num_tservers = 3;
-  ASSERT_OK(SetUpWithParams(num_tservers, 1, false));
-  const uint32_t num_tablets = 1;
-
-  auto table = ASSERT_RESULT(CreateTable(&test_cluster_, kNamespaceName, kTableName, num_tablets));
-  ASSERT_OK(test_client()->GetTablets(table, 0, &tablets, /* partition_list_version =*/nullptr));
-  ASSERT_EQ(tablets.size(), num_tablets);
-
-  CDCStreamId stream_id = ASSERT_RESULT(CreateDBStream(IMPLICIT));
-
-  TableId table_id = ASSERT_RESULT(GetTableId(&test_cluster_, kNamespaceName, kTableName));
-  ASSERT_OK(WriteRowsHelper(1, 200, &test_cluster_, true));
-  ASSERT_OK(test_client()->FlushTables(
-      {table.table_id()}, /* add_indexes = */ false, /* timeout_secs = */ 30,
-      /* is_compaction = */ true));
-  std::this_thread::sleep_for(std::chrono::milliseconds(FLAGS_aborted_intent_cleanup_ms));
-  ASSERT_OK(test_cluster_.mini_cluster_->CompactTablets());
-  SleepFor(MonoDelta::FromSeconds(30));
-
-  WaitUntilSplitIsSuccesful(tablets.Get(0).tablet_id(), table);
-  SleepFor(MonoDelta::FromSeconds(10));
-
-  // We are checking the 'cdc_state' table just after tablet split is succesfull, but since we
-  // haven't started streaming from the parent tablet, we should only see 2 rows.
-  client::TableHandle table_handle;
-  client::YBTableName cdc_state_table(
-      YQL_DATABASE_CQL, master::kSystemNamespaceName, master::kCdcStateTableName);
-  ASSERT_OK(table_handle.Open(cdc_state_table, test_client()));
-
-  uint seen_rows = 0;
-  TabletId parent_tablet_id = tablets[0].tablet_id();
-  for (const auto& row : client::TableRange(table_handle)) {
-    const auto& tablet_id = row.column(master::kCdcTabletIdIdx).string_value();
-    const auto& checkpoint = row.column(master::kCdcCheckpointIdx).string_value();
-    LOG(INFO) << "Read cdc_state table row for tablet_id: " << tablet_id
-              << " and stream_id: " << stream_id << ", with checkpoint: " << checkpoint;
-
-    if (tablet_id != tablets[0].tablet_id()) {
-      // Both children should have the min OpId(-1.-1) as the checkpoint.
-      ASSERT_EQ(checkpoint, OpId::Invalid().ToString());
-    }
-    seen_rows += 1;
-  }
-  ASSERT_EQ(seen_rows, 2);
-
-  // Since we haven't started polling yet, the checkpoint in the tablet peers would be OpId(-1.-1).
-  for (uint tserver_index = 0; tserver_index < num_tservers; tserver_index++) {
-    for (const auto& peer : test_cluster()->GetTabletPeers(tserver_index)) {
-      if (peer->tablet_id() == tablets[0].tablet_id()) {
-        ASSERT_EQ(OpId::Invalid(), peer->cdc_sdk_min_checkpoint_op_id());
-      }
-    }
-  }
-}
-
-TEST_F(CDCSDKYsqlTest, YB_DISABLE_TEST_IN_TSAN(TestCDCStateTableAfterTabletSplit)) {
-  FLAGS_update_min_cdc_indices_interval_secs = 1;
-  FLAGS_cdc_state_checkpoint_update_interval_ms = 0;
-  FLAGS_aborted_intent_cleanup_ms = 1000;
-  FLAGS_update_metrics_interval_ms = 5000;
-
-  google::protobuf::RepeatedPtrField<master::TabletLocationsPB> tablets;
-  ASSERT_OK(SetUpWithParams(3, 1, false));
-  const uint32_t num_tablets = 1;
-
-  auto table = ASSERT_RESULT(CreateTable(&test_cluster_, kNamespaceName, kTableName, num_tablets));
-  ASSERT_OK(test_client()->GetTablets(table, 0, &tablets, /* partition_list_version =*/nullptr));
-  ASSERT_EQ(tablets.size(), num_tablets);
-
-  CDCStreamId stream_id = ASSERT_RESULT(CreateDBStream(IMPLICIT));
-  auto resp = ASSERT_RESULT(SetCDCCheckpoint(stream_id, tablets));
-  ASSERT_FALSE(resp.has_error());
-  GetChangesResponsePB change_resp_1 = ASSERT_RESULT(GetChangesFromCDC(stream_id, tablets));
-
-  TableId table_id = ASSERT_RESULT(GetTableId(&test_cluster_, kNamespaceName, kTableName));
-  ASSERT_OK(WriteRowsHelper(1, 200, &test_cluster_, true));
-  ASSERT_OK(test_client()->FlushTables(
-      {table.table_id()}, /* add_indexes = */ false, /* timeout_secs = */ 30,
-      /* is_compaction = */ true));
-  std::this_thread::sleep_for(std::chrono::milliseconds(FLAGS_aborted_intent_cleanup_ms));
-  ASSERT_OK(test_cluster_.mini_cluster_->CompactTablets());
-  SleepFor(MonoDelta::FromSeconds(30));
-
-  WaitUntilSplitIsSuccesful(tablets.Get(0).tablet_id(), table);
-  SleepFor(MonoDelta::FromSeconds(10));
-
-  google::protobuf::RepeatedPtrField<master::TabletLocationsPB> tablets_after_split;
-  ASSERT_OK(test_client()->GetTablets(
-      table, 0, &tablets_after_split, /* partition_list_version =*/nullptr));
-
-  // We are checking the 'cdc_state' table just after tablet split is succesfull, so we must see 3
-  // entries, one for the parent tablet and two for the children tablets.
-  client::TableHandle table_handle;
-  client::YBTableName cdc_state_table(
-      YQL_DATABASE_CQL, master::kSystemNamespaceName, master::kCdcStateTableName);
-  ASSERT_OK(table_handle.Open(cdc_state_table, test_client()));
-
-  uint seen_rows = 0;
-  TabletId parent_tablet_id = tablets[0].tablet_id();
-  for (const auto& row : client::TableRange(table_handle)) {
-    auto tablet_id = row.column(master::kCdcTabletIdIdx).string_value();
-    auto stream_id = row.column(master::kCdcStreamIdIdx).string_value();
-    auto checkpoint = row.column(master::kCdcCheckpointIdx).string_value();
-    LOG(INFO) << "Read cdc_state table row for tablet_id: " << tablet_id
-              << " and stream_id: " << stream_id << ", with checkpoint: " << checkpoint;
-
-    if (tablet_id != tablets[0].tablet_id()) {
-      // Both children should have the min OpId(0.0) as the checkpoint.
-      ASSERT_EQ(checkpoint, OpId::Min().ToString());
-    }
-
-    seen_rows += 1;
-  }
-
-  ASSERT_EQ(seen_rows, 3);
-}
-
-TEST_F(CDCSDKYsqlTest, YB_DISABLE_TEST_IN_TSAN(TestCDCStateTableAfterTabletSplitReported)) {
-  FLAGS_update_min_cdc_indices_interval_secs = 1;
-  FLAGS_cdc_state_checkpoint_update_interval_ms = 0;
-  FLAGS_aborted_intent_cleanup_ms = 1000;
-  FLAGS_cdc_parent_tablet_deletion_task_retry_secs = 1;
-
-  google::protobuf::RepeatedPtrField<master::TabletLocationsPB> tablets;
-  ASSERT_OK(SetUpWithParams(3, 1, false));
-  const uint32_t num_tablets = 1;
-
-  auto table = ASSERT_RESULT(CreateTable(&test_cluster_, kNamespaceName, kTableName, num_tablets));
-  ASSERT_OK(test_client()->GetTablets(table, 0, &tablets, /* partition_list_version =*/nullptr));
-  ASSERT_EQ(tablets.size(), num_tablets);
-
-  CDCStreamId stream_id = ASSERT_RESULT(CreateDBStream(IMPLICIT));
-  auto resp = ASSERT_RESULT(SetCDCCheckpoint(stream_id, tablets));
-  ASSERT_FALSE(resp.has_error());
-  GetChangesResponsePB change_resp_1 = ASSERT_RESULT(GetChangesFromCDC(stream_id, tablets));
-
-  TableId table_id = ASSERT_RESULT(GetTableId(&test_cluster_, kNamespaceName, kTableName));
-  ASSERT_OK(WriteRowsHelper(1, 200, &test_cluster_, true));
-  ASSERT_OK(test_client()->FlushTables(
-      {table.table_id()}, /* add_indexes = */ false, /* timeout_secs = */ 30,
-      /* is_compaction = */ true));
-  std::this_thread::sleep_for(std::chrono::milliseconds(FLAGS_aborted_intent_cleanup_ms));
-  ASSERT_OK(test_cluster_.mini_cluster_->CompactTablets());
-  SleepFor(MonoDelta::FromSeconds(30));
-
-  WaitUntilSplitIsSuccesful(tablets.Get(0).tablet_id(), table);
-
-  change_resp_1 =
-      ASSERT_RESULT(GetChangesFromCDC(stream_id, tablets, &change_resp_1.cdc_sdk_checkpoint()));
-  ASSERT_GE(change_resp_1.cdc_sdk_proto_records_size(), 200);
-  LOG(INFO) << "Number of records after restart: " << change_resp_1.cdc_sdk_proto_records_size();
-
-  // Now that there are no more records to stream, further calls of 'GetChangesFromCDC' to the same
-  // tablet should fail.
-  ASSERT_NOK(GetChangesFromCDC(stream_id, tablets, &change_resp_1.cdc_sdk_checkpoint()));
-
-  google::protobuf::RepeatedPtrField<master::TabletLocationsPB> tablets_after_split;
-  ASSERT_OK(test_client()->GetTablets(
-      table, 0, &tablets_after_split, /* partition_list_version =*/nullptr));
-
-  // Wait until the 'cdc_parent_tablet_deletion_task_' has run. Then the parent tablet's entry
-  // should be removed from 'cdc_state' table.
-  SleepFor(MonoDelta::FromSeconds(2));
-
-  client::TableHandle table_handle;
-  client::YBTableName cdc_state_table(
-      YQL_DATABASE_CQL, master::kSystemNamespaceName, master::kCdcStateTableName);
-  ASSERT_OK(table_handle.Open(cdc_state_table, test_client()));
-
-  bool saw_row_child_one = false;
-  bool saw_row_child_two = false;
-  // We should no longer see the entry corresponding to the parent tablet.
-  TabletId parent_tablet_id = tablets[0].tablet_id();
-  for (const auto& row : client::TableRange(table_handle)) {
-    auto tablet_id = row.column(master::kCdcTabletIdIdx).string_value();
-    auto stream_id = row.column(master::kCdcStreamIdIdx).string_value();
-    LOG(INFO) << "Read cdc_state table row with tablet_id: " << tablet_id
-              << " stream_id: " << stream_id;
-
-    ASSERT_TRUE(parent_tablet_id != tablet_id);
-
-    if (tablet_id == tablets_after_split[0].tablet_id()) {
-      saw_row_child_one = true;
-    } else if (tablet_id == tablets_after_split[1].tablet_id()) {
-      saw_row_child_two = true;
-    }
-  }
-
-  ASSERT_TRUE(saw_row_child_one && saw_row_child_two);
-}
-
-TEST_F(CDCSDKYsqlTest, YB_DISABLE_TEST_IN_TSAN(TestGetTabletListToPollForCDC)) {
-  google::protobuf::RepeatedPtrField<master::TabletLocationsPB> tablets;
-  ASSERT_OK(SetUpWithParams(3, 1, false));
-  const uint32_t num_tablets = 3;
-
-  auto table = ASSERT_RESULT(CreateTable(&test_cluster_, kNamespaceName, kTableName, num_tablets));
-  ASSERT_OK(test_client()->GetTablets(table, 0, &tablets, /* partition_list_version =*/nullptr));
-  ASSERT_EQ(tablets.size(), num_tablets);
-  TableId table_id = ASSERT_RESULT(GetTableId(&test_cluster_, kNamespaceName, kTableName));
-
-  CDCStreamId stream_id = ASSERT_RESULT(CreateDBStream(IMPLICIT));
-  auto resp = ASSERT_RESULT(SetCDCCheckpoint(stream_id, tablets));
-  ASSERT_FALSE(resp.has_error());
-
-  auto get_tablets_resp = ASSERT_RESULT(GetTabletListToPollForCDC(stream_id, table_id));
-
-  ASSERT_EQ(get_tablets_resp.tablet_checkpoint_pairs().size(), num_tablets);
-}
-
-TEST_F(
-    CDCSDKYsqlTest,
-    YB_DISABLE_TEST_IN_TSAN(TestGetTabletListToPollForCDCAfterTabletSplitReported)) {
-  FLAGS_update_min_cdc_indices_interval_secs = 1;
-  FLAGS_cdc_state_checkpoint_update_interval_ms = 0;
-  FLAGS_aborted_intent_cleanup_ms = 1000;
-  FLAGS_cdc_parent_tablet_deletion_task_retry_secs = 1;
-
-  google::protobuf::RepeatedPtrField<master::TabletLocationsPB> tablets;
-  ASSERT_OK(SetUpWithParams(3, 1, false));
-  const uint32_t num_tablets = 1;
-
-  auto table = ASSERT_RESULT(CreateTable(&test_cluster_, kNamespaceName, kTableName, num_tablets));
-  ASSERT_OK(test_client()->GetTablets(table, 0, &tablets, /* partition_list_version =*/nullptr));
-  ASSERT_EQ(tablets.size(), num_tablets);
-
-  CDCStreamId stream_id = ASSERT_RESULT(CreateDBStream(IMPLICIT));
-  auto resp = ASSERT_RESULT(SetCDCCheckpoint(stream_id, tablets));
-  ASSERT_FALSE(resp.has_error());
-  GetChangesResponsePB change_resp_1 = ASSERT_RESULT(GetChangesFromCDC(stream_id, tablets));
-
-  TableId table_id = ASSERT_RESULT(GetTableId(&test_cluster_, kNamespaceName, kTableName));
-  ASSERT_OK(WriteRowsHelper(1, 200, &test_cluster_, true));
-  ASSERT_OK(test_client()->FlushTables(
-      {table.table_id()}, /* add_indexes = */ false, /* timeout_secs = */ 30,
-      /* is_compaction = */ true));
-  std::this_thread::sleep_for(std::chrono::milliseconds(FLAGS_aborted_intent_cleanup_ms));
-  ASSERT_OK(test_cluster_.mini_cluster_->CompactTablets());
-  SleepFor(MonoDelta::FromSeconds(30));
-
-  WaitUntilSplitIsSuccesful(tablets.Get(0).tablet_id(), table);
-
-  change_resp_1 =
-      ASSERT_RESULT(GetChangesFromCDC(stream_id, tablets, &change_resp_1.cdc_sdk_checkpoint()));
-  ASSERT_GE(change_resp_1.cdc_sdk_proto_records_size(), 200);
-  LOG(INFO) << "Number of records after restart: " << change_resp_1.cdc_sdk_proto_records_size();
-
-  // Now that there are no more records to stream, further calls of 'GetChangesFromCDC' to the same
-  // tablet should fail.
-  ASSERT_NOK(GetChangesFromCDC(stream_id, tablets, &change_resp_1.cdc_sdk_checkpoint()));
-  LOG(INFO) << "The tablet split error is now communicated to the client.";
-
-  auto get_tablets_resp = ASSERT_RESULT(GetTabletListToPollForCDC(stream_id, table_id));
-  ASSERT_EQ(get_tablets_resp.tablet_checkpoint_pairs().size(), 2);
-
-  // Wait until the 'cdc_parent_tablet_deletion_task_' has run.
-  SleepFor(MonoDelta::FromSeconds(2));
-  google::protobuf::RepeatedPtrField<master::TabletLocationsPB> tablets_after_split;
-  ASSERT_OK(test_client()->GetTablets(
-      table, 0, &tablets_after_split, /* partition_list_version =*/nullptr));
-
-  bool saw_row_child_one = false;
-  bool saw_row_child_two = false;
-  // We should no longer see the entry corresponding to the parent tablet.
-  TabletId parent_tablet_id = tablets[0].tablet_id();
-  for (const auto& tablet_checkpoint_pair : get_tablets_resp.tablet_checkpoint_pairs()) {
-    const auto& tablet_id = tablet_checkpoint_pair.tablet_id();
-    ASSERT_TRUE(parent_tablet_id != tablet_id);
-
-    if (tablet_id == tablets_after_split[0].tablet_id()) {
-      saw_row_child_one = true;
-    } else if (tablet_id == tablets_after_split[1].tablet_id()) {
-      saw_row_child_two = true;
-    }
-  }
-
-  ASSERT_TRUE(saw_row_child_one && saw_row_child_two);
-}
-
-TEST_F(
-    CDCSDKYsqlTest,
-    YB_DISABLE_TEST_IN_TSAN(TestGetTabletListToPollForCDCBeforeTabletSplitReported)) {
-  FLAGS_update_min_cdc_indices_interval_secs = 1;
-  FLAGS_cdc_state_checkpoint_update_interval_ms = 0;
-  FLAGS_aborted_intent_cleanup_ms = 1000;
-  FLAGS_cdc_parent_tablet_deletion_task_retry_secs = 1;
-
-  google::protobuf::RepeatedPtrField<master::TabletLocationsPB> tablets;
-  ASSERT_OK(SetUpWithParams(3, 1, false));
-  const uint32_t num_tablets = 1;
-
-  auto table = ASSERT_RESULT(CreateTable(&test_cluster_, kNamespaceName, kTableName, num_tablets));
-  ASSERT_OK(test_client()->GetTablets(table, 0, &tablets, /* partition_list_version =*/nullptr));
-  ASSERT_EQ(tablets.size(), num_tablets);
-
-  CDCStreamId stream_id = ASSERT_RESULT(CreateDBStream(IMPLICIT));
-  auto resp = ASSERT_RESULT(SetCDCCheckpoint(stream_id, tablets));
-  ASSERT_FALSE(resp.has_error());
-  GetChangesResponsePB change_resp_1 = ASSERT_RESULT(GetChangesFromCDC(stream_id, tablets));
-
-  TableId table_id = ASSERT_RESULT(GetTableId(&test_cluster_, kNamespaceName, kTableName));
-  ASSERT_OK(WriteRowsHelper(1, 200, &test_cluster_, true));
-  ASSERT_OK(test_client()->FlushTables(
-      {table.table_id()}, /* add_indexes = */ false, /* timeout_secs = */ 30,
-      /* is_compaction = */ true));
-  std::this_thread::sleep_for(std::chrono::milliseconds(FLAGS_aborted_intent_cleanup_ms));
-  ASSERT_OK(test_cluster_.mini_cluster_->CompactTablets());
-  SleepFor(MonoDelta::FromSeconds(30));
-
-  WaitUntilSplitIsSuccesful(tablets.Get(0).tablet_id(), table);
-
-  // We are calling: "GetTabletListToPollForCDC" when the client has not yet streamed all the data
-  // from the parent tablet.
-  auto get_tablets_resp = ASSERT_RESULT(GetTabletListToPollForCDC(stream_id, table_id));
-
-  // Wait until the 'cdc_parent_tablet_deletion_task_' has run.
-  SleepFor(MonoDelta::FromSeconds(2));
-
-  // We should only see the entry corresponding to the parent tablet.
-  TabletId parent_tablet_id = tablets[0].tablet_id();
-  ASSERT_EQ(get_tablets_resp.tablet_checkpoint_pairs().size(), 1);
-  for (const auto& tablet_checkpoint_pair : get_tablets_resp.tablet_checkpoint_pairs()) {
-    const auto& tablet_id = tablet_checkpoint_pair.tablet_id();
-    ASSERT_TRUE(parent_tablet_id == tablet_id);
-  }
-}
-
-TEST_F(
-    CDCSDKYsqlTest,
-    YB_DISABLE_TEST_IN_TSAN(TestGetTabletListToPollForCDCBootstrapWithTabletSplit)) {
-  google::protobuf::RepeatedPtrField<master::TabletLocationsPB> tablets;
-  ASSERT_OK(SetUpWithParams(3, 1, false));
-  const uint32_t num_tablets = 1;
-
-  auto table = ASSERT_RESULT(CreateTable(&test_cluster_, kNamespaceName, kTableName, num_tablets));
-  ASSERT_OK(test_client()->GetTablets(table, 0, &tablets, /* partition_list_version =*/nullptr));
-  ASSERT_EQ(tablets.size(), num_tablets);
-
-  CDCStreamId stream_id = ASSERT_RESULT(CreateDBStream(IMPLICIT));
-  TableId table_id = ASSERT_RESULT(GetTableId(&test_cluster_, kNamespaceName, kTableName));
-
-  ASSERT_OK(WriteRowsHelper(1, 200, &test_cluster_, true));
-  ASSERT_OK(test_client()->FlushTables(
-      {table.table_id()}, /* add_indexes = */ false, /* timeout_secs = */ 30,
-      /* is_compaction = */ true));
-  ASSERT_OK(test_cluster_.mini_cluster_->CompactTablets());
-  SleepFor(MonoDelta::FromSeconds(30));
-  WaitUntilSplitIsSuccesful(tablets.Get(0).tablet_id(), table);
-
-  // We are calling: "GetTabletListToPollForCDC" when the client has not yet started streaming.
-  auto get_tablets_resp = ASSERT_RESULT(GetTabletListToPollForCDC(stream_id, table_id));
-
-  google::protobuf::RepeatedPtrField<master::TabletLocationsPB> tablets_after_split;
-  ASSERT_OK(test_client()->GetTablets(
-      table, 0, &tablets_after_split, /* partition_list_version =*/nullptr));
-
-  bool saw_row_child_one = false;
-  bool saw_row_child_two = false;
-  // We should only see the entry corresponding to the children tablets.
-  TabletId parent_tablet_id = tablets[0].tablet_id();
-  for (const auto& tablet_checkpoint_pair : get_tablets_resp.tablet_checkpoint_pairs()) {
-    const auto& tablet_id = tablet_checkpoint_pair.tablet_id();
-    ASSERT_TRUE(parent_tablet_id != tablet_id);
-
-    if (tablet_id == tablets_after_split[0].tablet_id()) {
-      saw_row_child_one = true;
-    } else if (tablet_id == tablets_after_split[1].tablet_id()) {
-      saw_row_child_two = true;
-    }
-  }
-
-  ASSERT_TRUE(saw_row_child_one && saw_row_child_two);
-}
-
-TEST_F(
-    CDCSDKYsqlTest,
-    YB_DISABLE_TEST_IN_TSAN(TestGetTabletListToPollForCDCBootstrapWithTwoTabletSplits)) {
-  FLAGS_cdc_parent_tablet_deletion_task_retry_secs = 1;
-  google::protobuf::RepeatedPtrField<master::TabletLocationsPB> tablets;
-  ASSERT_OK(SetUpWithParams(3, 1, false));
-  const uint32_t num_tablets = 1;
-
-  auto table = ASSERT_RESULT(CreateTable(&test_cluster_, kNamespaceName, kTableName, num_tablets));
-  ASSERT_OK(test_client()->GetTablets(table, 0, &tablets, /* partition_list_version =*/nullptr));
-  ASSERT_EQ(tablets.size(), num_tablets);
-
-  CDCStreamId stream_id = ASSERT_RESULT(CreateDBStream(IMPLICIT));
-  TableId table_id = ASSERT_RESULT(GetTableId(&test_cluster_, kNamespaceName, kTableName));
-
-  ASSERT_OK(WriteRowsHelper(1, 200, &test_cluster_, true));
-  ASSERT_OK(test_client()->FlushTables(
-      {table.table_id()}, /* add_indexes = */ false, /* timeout_secs = */ 30,
-      /* is_compaction = */ true));
-  ASSERT_OK(test_cluster_.mini_cluster_->CompactTablets());
-  SleepFor(MonoDelta::FromSeconds(30));
-  WaitUntilSplitIsSuccesful(tablets.Get(0).tablet_id(), table);
-  LOG(INFO) << "First tablet split succeded on tablet: " << tablets[0].tablet_id();
-
-  ASSERT_OK(WriteRowsHelper(200, 400, &test_cluster_, true));
-  ASSERT_OK(test_client()->FlushTables(
-      {table.table_id()}, /* add_indexes = */ false, /* timeout_secs = */ 30,
-      /* is_compaction = */ true));
-  ASSERT_OK(test_cluster_.mini_cluster_->CompactTablets());
-  SleepFor(MonoDelta::FromSeconds(30));
-
-  google::protobuf::RepeatedPtrField<master::TabletLocationsPB> tablets_after_first_split;
-  ASSERT_OK(test_client()->GetTablets(
-      table, 0, &tablets_after_first_split, /* partition_list_version =*/nullptr));
-  ASSERT_EQ(tablets_after_first_split.size(), 2);
-
-  // Now we again split one of the child tablets.
-  WaitUntilSplitIsSuccesful(
-      tablets_after_first_split.Get(0).tablet_id(), table, 3 /*expected_num_tablets*/);
-  LOG(INFO) << "Second tablet split succeded on tablet: "
-            << tablets_after_first_split[0].tablet_id();
-
-  google::protobuf::RepeatedPtrField<master::TabletLocationsPB> tablets_after_second_split;
-  ASSERT_OK(test_client()->GetTablets(
-      table, 0, &tablets_after_second_split, /* partition_list_version =*/nullptr));
-
-  // We are calling: "GetTabletListToPollForCDC" when the client has not yet started streaming.
-  auto get_tablets_resp = ASSERT_RESULT(GetTabletListToPollForCDC(stream_id, table_id));
-
-  ASSERT_EQ(get_tablets_resp.tablet_checkpoint_pairs_size(), 3);
-}
-
-TEST_F(CDCSDKYsqlTest, YB_DISABLE_TEST_IN_TSAN(TestGetTabletListToPollForCDCWithTwoTabletSplits)) {
-  FLAGS_update_min_cdc_indices_interval_secs = 1;
-  FLAGS_cdc_state_checkpoint_update_interval_ms = 0;
-  FLAGS_aborted_intent_cleanup_ms = 1000;
-  FLAGS_cdc_parent_tablet_deletion_task_retry_secs = 1;
-
-  google::protobuf::RepeatedPtrField<master::TabletLocationsPB> tablets;
-  ASSERT_OK(SetUpWithParams(3, 1, false));
-  const uint32_t num_tablets = 1;
-
-  auto table = ASSERT_RESULT(CreateTable(&test_cluster_, kNamespaceName, kTableName, num_tablets));
-  ASSERT_OK(test_client()->GetTablets(table, 0, &tablets, /* partition_list_version =*/nullptr));
-  ASSERT_EQ(tablets.size(), num_tablets);
-
-  CDCStreamId stream_id = ASSERT_RESULT(CreateDBStream(IMPLICIT));
-  auto resp = ASSERT_RESULT(SetCDCCheckpoint(stream_id, tablets));
-  ASSERT_FALSE(resp.has_error());
-  GetChangesResponsePB change_resp_1 = ASSERT_RESULT(GetChangesFromCDC(stream_id, tablets));
-
-  TableId table_id = ASSERT_RESULT(GetTableId(&test_cluster_, kNamespaceName, kTableName));
-  ASSERT_OK(WriteRowsHelper(1, 200, &test_cluster_, true));
-  ASSERT_OK(test_client()->FlushTables(
-      {table.table_id()}, /* add_indexes = */ false, /* timeout_secs = */ 30,
-      /* is_compaction = */ true));
-  ASSERT_OK(test_cluster_.mini_cluster_->CompactTablets());
-
-  WaitUntilSplitIsSuccesful(tablets.Get(0).tablet_id(), table);
-
-  ASSERT_OK(WriteRowsHelper(200, 400, &test_cluster_, true));
-  ASSERT_OK(test_client()->FlushTables(
-      {table.table_id()}, /* add_indexes = */ false, /* timeout_secs = */ 30,
-      /* is_compaction = */ true));
-  ASSERT_OK(test_cluster_.mini_cluster_->CompactTablets());
-
-  google::protobuf::RepeatedPtrField<master::TabletLocationsPB> tablets_after_first_split;
-  ASSERT_OK(test_client()->GetTablets(
-      table, 0, &tablets_after_first_split, /* partition_list_version =*/nullptr));
-  ASSERT_EQ(tablets_after_first_split.size(), 2);
-
-  WaitUntilSplitIsSuccesful(tablets_after_first_split.Get(0).tablet_id(), table, 3);
-
-  change_resp_1 =
-      ASSERT_RESULT(GetChangesFromCDC(stream_id, tablets, &change_resp_1.cdc_sdk_checkpoint()));
-  ASSERT_GE(change_resp_1.cdc_sdk_proto_records_size(), 200);
-  LOG(INFO) << "Number of records after restart: " << change_resp_1.cdc_sdk_proto_records_size();
-
-  // We are calling: "GetTabletListToPollForCDC" when the tablet split on the parent tablet has
-  // still not been communicated to the client. Hence we should get only the original parent tablet.
-  auto get_tablets_resp = ASSERT_RESULT(GetTabletListToPollForCDC(stream_id, table_id));
-  ASSERT_EQ(get_tablets_resp.tablet_checkpoint_pairs().size(), 1);
-  for (const auto& tablet_checkpoint_pair : get_tablets_resp.tablet_checkpoint_pairs()) {
-    const auto& tablet_id = tablet_checkpoint_pair.tablet_id();
-    ASSERT_EQ(tablet_id, tablets[0].tablet_id());
-  }
-
-  // Now that there are no more records to stream, further calls of 'GetChangesFromCDC' to the same
-  // tablet should fail.
-  ASSERT_NOK(GetChangesFromCDC(stream_id, tablets, &change_resp_1.cdc_sdk_checkpoint()));
-
-  // Wait until the 'cdc_parent_tablet_deletion_task_' has run.
-  SleepFor(MonoDelta::FromSeconds(2));
-
-  // We are calling: "GetTabletListToPollForCDC" when the client has streamed all the data from the
-  // parent tablet.
-  get_tablets_resp = ASSERT_RESULT(GetTabletListToPollForCDC(stream_id, table_id));
-
-  // We should only see the entries for the 2 child tablets, which were created after the first
-  // tablet split.
-  bool saw_first_child = false;
-  bool saw_second_child = false;
-  ASSERT_EQ(get_tablets_resp.tablet_checkpoint_pairs().size(), 2);
-  const auto& parent_tablet_id = tablets[0].tablet_id();
-  for (const auto& tablet_checkpoint_pair : get_tablets_resp.tablet_checkpoint_pairs()) {
-    const auto& tablet_id = tablet_checkpoint_pair.tablet_id();
-    ASSERT_TRUE(parent_tablet_id != tablet_id);
-
-    if (tablet_id == tablets_after_first_split[0].tablet_id()) {
-      saw_first_child = true;
-    } else if (tablet_id == tablets_after_first_split[1].tablet_id()) {
-      saw_second_child = true;
-    }
-  }
-  ASSERT_TRUE(saw_first_child && saw_second_child);
-
-  change_resp_1 = ASSERT_RESULT(
-      GetChangesFromCDC(stream_id, tablets_after_first_split, &change_resp_1.cdc_sdk_checkpoint()));
-  ASSERT_NOK(
-      GetChangesFromCDC(stream_id, tablets_after_first_split, &change_resp_1.cdc_sdk_checkpoint()));
-}
-=======
->>>>>>> d570ef8c
 
   auto table = ASSERT_RESULT(CreateTable(&test_cluster_, kNamespaceName, kTableName, num_tablets));
   ASSERT_OK(test_client()->GetTablets(table, 0, &tablets, /* partition_list_version =*/nullptr));
