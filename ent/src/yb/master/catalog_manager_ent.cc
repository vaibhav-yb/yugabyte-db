--- conflicted
+++ resolved
@@ -516,12 +516,8 @@
   RETURN_NOT_OK_PREPEND(
       sys_catalog_->Visit(cdc_stream_loader.get()),
       "Failed while visiting CDC streams in sys catalog");
-<<<<<<< HEAD
-  // Load retained_by_xcluster_ only after loading all CDC streams to reduce loops.
-=======
   // Load retained_by_xcluster_ and retained_by_cdcsdk_ only after loading all CDC streams to reduce
   // loops.
->>>>>>> d570ef8c
   LoadCDCRetainedTabletsSet();
 
   LOG_WITH_FUNC(INFO) << "Loading universe replication info into memory.";
@@ -3354,23 +3350,11 @@
   std::vector<scoped_refptr<CDCStreamInfo>> streams;
   for (const auto& entry : cdc_stream_map_) {
     auto ltm = entry.second->LockForRead();
-<<<<<<< HEAD
-    if (cdc_request_source == cdc::CDCSDK) {
-      if (!ltm->table_id().empty() && ltm->table_id().Get(0) == table_id &&
-          !ltm->started_deleting() && !ltm->namespace_id().empty()) {
-        streams.push_back(entry.second);
-      }
-    } else if (cdc_request_source == cdc::XCLUSTER) {
-      // for xCluster the first entry will be the table_id
-      if (!ltm->table_id().empty() && ltm->table_id().Get(0) == table_id &&
-          !ltm->started_deleting() && ltm->namespace_id().empty()) {
-=======
 
     if (!ltm->table_id().empty() && ltm->table_id().Get(0) == table_id &&
         !ltm->started_deleting()) {
       if ((cdc_request_source == cdc::CDCSDK && !ltm->namespace_id().empty()) ||
           (cdc_request_source == cdc::XCLUSTER && ltm->namespace_id().empty())) {
->>>>>>> d570ef8c
         streams.push_back(entry.second);
       }
     }
@@ -7453,15 +7437,6 @@
           // 2. The checkpoint is 0.0 and 'CdcLastReplicationTime' is Null (when the tablet was a
           // result of a tablet split, and was added to the cdc_state table when the tablet split is
           // initiated.)
-<<<<<<< HEAD
-          OpId checkpoint = OpId::FromString(row_block->row(0).column(1).string_value()).get();
-          if (checkpoint == OpId::Invalid() ||
-              (checkpoint == OpId::Min() && row_block->row(0).column(0).IsNull())) {
-            VLOG(2) << "The stream: " << stream << ", is not active for tablet: " << tablet_id;
-            streams_to_delete.push_back(stream);
-            streams_where_parent_unpolled.push_back(stream);
-            continue;
-=======
           auto checkpoint_result = OpId::FromString(row_block->row(0).column(1).string_value());
           if (checkpoint_result.ok()) {
             OpId checkpoint = *checkpoint_result;
@@ -7477,7 +7452,6 @@
             LOG(WARNING) << "Read invalid op id " << row_block->row(0).column(1).string_value()
                          << " for tablet " << tablet_id << ": " << checkpoint_result.status()
                          << "from cdc_state table.";
->>>>>>> d570ef8c
           }
         }
 
