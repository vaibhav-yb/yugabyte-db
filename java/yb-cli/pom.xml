--- conflicted
+++ resolved
@@ -25,11 +25,7 @@
   <parent>
     <groupId>org.yb</groupId>
     <artifactId>yb-parent</artifactId>
-<<<<<<< HEAD
-    <version>0.8.46-SNAPSHOT</version>
-=======
-    <version>0.8.47-SNAPSHOT</version>
->>>>>>> edb3094d
+    <version>0.8.48-SNAPSHOT</version>
   </parent>
 
   <artifactId>yb-cli</artifactId>
@@ -44,20 +40,12 @@
     <dependency>
       <groupId>org.yb</groupId>
       <artifactId>yb-client</artifactId>
-<<<<<<< HEAD
-      <version>0.8.46-SNAPSHOT</version>
-=======
-      <version>0.8.47-SNAPSHOT</version>
->>>>>>> edb3094d
+      <version>0.8.48-SNAPSHOT</version>
     </dependency>
     <dependency>
       <groupId>org.yb</groupId>
       <artifactId>yb-client</artifactId>
-<<<<<<< HEAD
-      <version>0.8.46-SNAPSHOT</version>
-=======
-      <version>0.8.47-SNAPSHOT</version>
->>>>>>> edb3094d
+      <version>0.8.48-SNAPSHOT</version>
       <type>test-jar</type>
       <scope>test</scope>
     </dependency>
