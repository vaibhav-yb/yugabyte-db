<?xml version="1.0" encoding="UTF-8"?>
<!--
//
// Licensed to the Apache Software Foundation (ASF) under one
// or more contributor license agreements.  See the NOTICE file
// distributed with this work for additional information
// regarding copyright ownership.  The ASF licenses this file
// to you under the Apache License, Version 2.0 (the
// "License"); you may not use this file except in compliance
// with the License.  You may obtain a copy of the License at
//
//   http://www.apache.org/licenses/LICENSE-2.0
//
// Unless required by applicable law or agreed to in writing,
// software distributed under the License is distributed on an
// "AS IS" BASIS, WITHOUT WARRANTIES OR CONDITIONS OF ANY
// KIND, either express or implied.  See the License for the
// specific language governing permissions and limitations
// under the License.
-->
<project xmlns="http://maven.apache.org/POM/4.0.0"
         xmlns:xsi="http://www.w3.org/2001/XMLSchema-instance"
         xsi:schemaLocation="http://maven.apache.org/POM/4.0.0 http://maven.apache.org/maven-v4_0_0.xsd">
  <modelVersion>4.0.0</modelVersion>
  <parent>
    <groupId>org.yb</groupId>
    <artifactId>yb-parent</artifactId>
<<<<<<< HEAD
    <version>0.8.46-SNAPSHOT</version>
=======
    <version>0.8.47-SNAPSHOT</version>
>>>>>>> edb3094d
  </parent>

  <artifactId>yb-client</artifactId>
  <name>YB Java Client</name>
<<<<<<< HEAD
  <version>0.8.46-SNAPSHOT</version>
=======
  <version>0.8.47-SNAPSHOT</version>
>>>>>>> edb3094d
  <properties>
    <yb.thirdparty.dir>${project.basedir}/../../thirdparty</yb.thirdparty.dir>
  </properties>

  <dependencies>
    <dependency>
      <groupId>org.bouncycastle</groupId>
      <artifactId>bcpkix-jdk15on</artifactId>
    </dependency>
    <dependency>
      <groupId>com.google.code.gson</groupId>
      <artifactId>gson</artifactId>
    </dependency>
    <dependency>
      <groupId>org.yb</groupId>
      <artifactId>interface-annotations</artifactId>
      <version>${project.parent.version}</version>
    </dependency>
    <dependency>
      <groupId>com.google.protobuf</groupId>
      <artifactId>protobuf-java</artifactId>
    </dependency>
    <dependency>
      <groupId>com.google.guava</groupId>
      <artifactId>guava</artifactId>
    </dependency>
    <dependency>
      <groupId>io.netty</groupId>
      <artifactId>netty-all</artifactId>
    </dependency>
    <dependency>
      <groupId>org.mockito</groupId>
      <artifactId>mockito-inline</artifactId>
      <scope>test</scope>
    </dependency>
    <dependency>
      <groupId>${junit.groupId}</groupId>
      <artifactId>junit</artifactId>
      <version>${junit.version}</version>
      <scope>test</scope>
    </dependency>
    <dependency>
      <groupId>com.stumbleupon</groupId>
      <artifactId>async</artifactId>
    </dependency>
    <dependency>
      <groupId>com.sangupta</groupId>
      <artifactId>murmur</artifactId>
    </dependency>
    <dependency>
      <groupId>ch.qos.logback</groupId>
      <artifactId>logback-classic</artifactId>
      <version>1.2.10</version>
      <scope>test</scope>
    </dependency>
    <dependency>
      <groupId>org.slf4j</groupId>
      <artifactId>slf4j-api</artifactId>
    </dependency>
    <dependency>
      <groupId>org.postgresql</groupId>
      <artifactId>postgresql</artifactId>
      <version>${postgresql.jdbc.driver.version}</version>
    </dependency>
    <dependency>
      <groupId>commons-io</groupId>
      <artifactId>commons-io</artifactId>
      <scope>test</scope>
    </dependency>
    <dependency>
      <groupId>com.google.code.findbugs</groupId>
      <artifactId>jsr305</artifactId>
    </dependency>
    <dependency>
      <groupId>org.apache.commons</groupId>
      <artifactId>commons-lang3</artifactId>
      <scope>test</scope>
    </dependency>
      <dependency>
          <groupId>org.json</groupId>
          <artifactId>json</artifactId>
          <version>20180130</version>
          <scope>test</scope>
      </dependency>
    <dependency>
      <groupId>joda-time</groupId>
      <artifactId>joda-time</artifactId>
    </dependency>
  </dependencies>

  <build>
    <plugins>
      <plugin>
        <groupId>org.xolstice.maven.plugins</groupId>
        <artifactId>protobuf-maven-plugin</artifactId>
        <configuration>
          <!-- Documented at:
               http://sergei-ivanov.github.io/maven-protoc-plugin/compile-mojo.html -->
          <checkStaleness>true</checkStaleness>
          <protoSourceRoot>${project.basedir}/../../src</protoSourceRoot>
          <protocExecutable>${project.basedir}/dev-support/build-proto.sh</protocExecutable>
          <excludes>
            <exclude>**/*test*.proto</exclude>
          </excludes>
        </configuration>
        <executions>
          <execution>
            <goals>
              <goal>compile</goal>
            </goals>
            <phase>generate-sources</phase>
          </execution>
        </executions>
      </plugin>
      <plugin>
        <groupId>org.apache.maven.plugins</groupId>
        <artifactId>maven-clean-plugin</artifactId>
        <executions>
          <execution>
            <id>delete-test-protos</id>
            <!-- maven-protoc-plugin copies proto files as part of the
                 default-resources execution in the process-resources
                 phase. -->
            <phase>process-resources</phase>
            <goals>
              <goal>clean</goal>
            </goals>
            <configuration>
              <excludeDefaultDirectories>true</excludeDefaultDirectories>
              <filesets>
                <fileset>
                  <directory>${project.build.directory}/classes</directory>
                  <includes>
                    <include>**/*test*.proto</include>
                  </includes>
                </fileset>
              </filesets>
            </configuration>
          </execution>
        </executions>
      </plugin>

      <!-- Attach source to packaged jar -->
      <plugin>
        <groupId>org.apache.maven.plugins</groupId>
        <artifactId>maven-source-plugin</artifactId>
        <executions>
          <execution>
            <id>attach-sources</id>
            <goals>
              <goal>jar</goal>
            </goals>
          </execution>
          <execution>
            <id>attach-test-sources</id>
            <goals>
              <goal>test-jar</goal>
            </goals>
          </execution>
        </executions>
      </plugin>
        <plugin>
          <groupId>org.apache.maven.plugins</groupId>
          <artifactId>maven-assembly-plugin</artifactId>
          <version>3.1.1</version>
          <configuration>
            <descriptorRefs>
              <descriptorRef>jar-with-dependencies</descriptorRef>
            </descriptorRefs>
          </configuration>
          <executions>
            <execution>
              <id>make-assembly</id>
              <phase>package</phase>
              <goals>
                <goal>single</goal>
              </goals>
            </execution>
          </executions>
        </plugin>
      <plugin>
        <groupId>org.apache.maven.plugins</groupId>
        <artifactId>maven-jar-plugin</artifactId>
        <executions>
          <execution>
            <goals>
              <goal>test-jar</goal>
            </goals>
          </execution>
        </executions>
      </plugin>
      <plugin>
        <groupId>org.apache.maven.plugins</groupId>
        <artifactId>maven-surefire-plugin</artifactId>
      </plugin>
    </plugins>
  </build>
</project><|MERGE_RESOLUTION|>--- conflicted
+++ resolved
@@ -25,20 +25,12 @@
   <parent>
     <groupId>org.yb</groupId>
     <artifactId>yb-parent</artifactId>
-<<<<<<< HEAD
-    <version>0.8.46-SNAPSHOT</version>
-=======
-    <version>0.8.47-SNAPSHOT</version>
->>>>>>> edb3094d
+    <version>0.8.48-SNAPSHOT</version>
   </parent>
 
   <artifactId>yb-client</artifactId>
   <name>YB Java Client</name>
-<<<<<<< HEAD
-  <version>0.8.46-SNAPSHOT</version>
-=======
-  <version>0.8.47-SNAPSHOT</version>
->>>>>>> edb3094d
+  <version>0.8.48-SNAPSHOT</version>
   <properties>
     <yb.thirdparty.dir>${project.basedir}/../../thirdparty</yb.thirdparty.dir>
   </properties>
