# This file determines the jobs that we run in this branch on Jenkins.
# Default architecture is x86_64
jobs:
# YB_TODO: tests fail with "stack depth limit exceeded"
#  - os: alma8
#    compiler: clang16
#    build_type: asan
#    release_artifact: false

# YB_TODO: build failure:
# libpq.so.5.15:                 U __tsan_func_exit
# libpq must not be calling any function which invokes exit
#  - os: alma8
#    compiler: clang17
#    build_type: tsan
#    release_artifact: false

  - os: alma8
    compiler: gcc11
    build_type: debug
    release_artifact: false

<<<<<<< HEAD
# YB_TODO: build failure "ld.lld: error: duplicate symbol: fsync_fname"
#  - os: alma8
#    compiler: clang16
#    build_type: release
#    build_opts: YB_LINKING_TYPE=full-lto
#    release_artifact: true
#
#  - os: alma8
#    compiler: clang16
#    build_type: release
#    architecture: aarch64
#    release_artifact: true
=======
  - os: alma8
    compiler: clang17
    build_type: release
    build_opts: YB_LINKING_TYPE=full-lto
    release_artifact: true
>>>>>>> 9e07d796

# YB_TODO: remove this job as in 37b0080f2b7108662e4525899848bcaba24efc40.
  - os: alma8
<<<<<<< HEAD
    compiler: gcc11
    build_type: fastdebug
    release_artifact: false
=======
    compiler: clang17
    build_type: release
    architecture: aarch64
    release_artifact: true
>>>>>>> 9e07d796

  - os: mac12
    compiler: clang
    build_type: release
    architecture: arm64
    release_artifact: true

  - os: mac12
    compiler: clang
    build_type: release
    architecture: x86_64
    release_artifact: true

  - os: ubuntu22.04
    compiler: clang17
    build_type: debug
    release_artifact: false<|MERGE_RESOLUTION|>--- conflicted
+++ resolved
@@ -20,39 +20,24 @@
     build_type: debug
     release_artifact: false
 
-<<<<<<< HEAD
 # YB_TODO: build failure "ld.lld: error: duplicate symbol: fsync_fname"
 #  - os: alma8
-#    compiler: clang16
+#    compiler: clang17
 #    build_type: release
 #    build_opts: YB_LINKING_TYPE=full-lto
 #    release_artifact: true
 #
 #  - os: alma8
-#    compiler: clang16
+#    compiler: clang17
 #    build_type: release
 #    architecture: aarch64
 #    release_artifact: true
-=======
-  - os: alma8
-    compiler: clang17
-    build_type: release
-    build_opts: YB_LINKING_TYPE=full-lto
-    release_artifact: true
->>>>>>> 9e07d796
 
 # YB_TODO: remove this job as in 37b0080f2b7108662e4525899848bcaba24efc40.
   - os: alma8
-<<<<<<< HEAD
     compiler: gcc11
     build_type: fastdebug
     release_artifact: false
-=======
-    compiler: clang17
-    build_type: release
-    architecture: aarch64
-    release_artifact: true
->>>>>>> 9e07d796
 
   - os: mac12
     compiler: clang
