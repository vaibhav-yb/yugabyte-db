# This file determines the jobs that we run in this branch on Jenkins.
# Default architecture is x86_64
jobs:
<<<<<<< HEAD
# YB_TODO: tests fail with "stack depth limit exceeded"
#  - os: alma8
#    compiler: clang16
#    build_type: asan
#    release_artifact: false
=======
  - os: alma8
    compiler: clang17
    build_type: asan
    release_artifact: false
>>>>>>> d5d843f6

# YB_TODO: build failure:
# libpq.so.5.15:                 U __tsan_func_exit
# libpq must not be calling any function which invokes exit
#  - os: alma8
#    compiler: clang17
#    build_type: tsan
#    release_artifact: false

  - os: alma8
    compiler: gcc11
    build_type: debug
    release_artifact: false

  - os: alma8
    compiler: clang17
    build_type: release
    build_opts: YB_LINKING_TYPE=full-lto
    release_artifact: true

  - os: alma8
    compiler: clang17
    build_type: release
    architecture: aarch64
    release_artifact: true

# YB_TODO: remove this job as in 37b0080f2b7108662e4525899848bcaba24efc40.
  - os: alma8
    compiler: gcc11
    build_type: fastdebug
    release_artifact: false

  - os: mac12
    compiler: clang
    build_type: release
    architecture: arm64
    release_artifact: true

  - os: mac12
    compiler: clang
    build_type: release
    architecture: x86_64
    release_artifact: true

  - os: ubuntu22.04
    compiler: clang17
    build_type: debug
    release_artifact: false<|MERGE_RESOLUTION|>--- conflicted
+++ resolved
@@ -1,18 +1,11 @@
 # This file determines the jobs that we run in this branch on Jenkins.
 # Default architecture is x86_64
 jobs:
-<<<<<<< HEAD
 # YB_TODO: tests fail with "stack depth limit exceeded"
 #  - os: alma8
-#    compiler: clang16
+#    compiler: clang17
 #    build_type: asan
 #    release_artifact: false
-=======
-  - os: alma8
-    compiler: clang17
-    build_type: asan
-    release_artifact: false
->>>>>>> d5d843f6
 
 # YB_TODO: build failure:
 # libpq.so.5.15:                 U __tsan_func_exit
