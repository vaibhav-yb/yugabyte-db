import jline.console.ConsoleReader
import play.sbt.PlayImport.PlayKeys.{playInteractionMode, playMonitoredFiles}
import play.sbt.PlayInteractionMode
import sbt.Tests._

import scala.sys.process.Process

historyPath := Some(file(System.getenv("HOME") + "/.sbt/.yugaware-history"))

useCoursier := false

// ------------------------------------------------------------------------------------------------
// Constants
// ------------------------------------------------------------------------------------------------

// This is used to decide whether to clean/build the py2 or py3 venvs.
lazy val USE_PYTHON3 = strToBool(System.getenv("YB_MANAGED_DEVOPS_USE_PYTHON3"), default = true)

// Use this to enable debug logging in this script.
lazy val YB_DEBUG_ENABLED = strToBool(System.getenv("YB_BUILD_SBT_DEBUG"))

// ------------------------------------------------------------------------------------------------
// Functions
// ------------------------------------------------------------------------------------------------

def normalizeEnvVarValue(value: String): String = {
  if (value == null) null else value.trim()
}

def strToBool(s: String, default: Boolean = false): Boolean = {
  if (s == null) default
  else {
    val normalizedStr = normalizeEnvVarValue(s)
    normalizedStr != null && (normalizedStr.toLowerCase() == "true" || normalizedStr == "1")
  }
}

def ybLog(s: String): Unit = {
  println("[Yugabyte sbt log] " + s)
}

def getEnvVar(envVarName: String): String = {
  val envVarValue = System.getenv(envVarName)
  val strValue = normalizeEnvVarValue(envVarValue)
  if (YB_DEBUG_ENABLED) {
    ybLog("getEnvVar: envVarName=" + envVarName + ", strValue=" + strValue)
  }
  strValue
}

def getBoolEnvVar(envVarName: String): Boolean = {
  val strValue = getEnvVar(envVarName)
  val boolValue = strToBool(strValue)
  if (YB_DEBUG_ENABLED) {
    ybLog("getBoolEnvVar: envVarName=" + envVarName + ", boolValue=" + boolValue)
  }
  boolValue
}

def isDefined(s: String): Boolean = {
  s != null && normalizeEnvVarValue(s).nonEmpty
}

def validateResolver(
    resolver: Seq[sbt.Resolver],
    description: String): Seq[sbt.Resolver] = {
  if (resolver == null) {
    throw new AssertionError("Undefined resolver: " + description)
  }
  // We are logging this even in non-debug mode, because these log messages are very useful and
  // only one message is logged per resolver.
  ybLog("[Resolver] " + description + ": " + resolver)
  resolver
}


// ------------------------------------------------------------------------------------------------
// Task Keys
// ------------------------------------------------------------------------------------------------

lazy val cleanPlatform = taskKey[Int]("Clean Yugabyte Platform")

lazy val compilePlatform = taskKey[Int]("Compile Yugabyte Platform")

lazy val runPlatformTask = taskKey[Unit]("Run Yugabyte Platform helper task")

lazy val runPlatform = inputKey[Unit]("Run Yugabyte Platform with UI")

lazy val consoleSetting = settingKey[PlayInteractionMode]("custom console setting")

lazy val versionGenerate = taskKey[Int]("Add version_metadata.json file")

lazy val buildVenv = taskKey[Int]("Build venv")
lazy val buildUI = taskKey[Int]("Build UI")
lazy val buildModules = taskKey[Int]("Build modules")
lazy val buildDependentArtifacts = taskKey[Int]("Build dependent artifacts")

lazy val cleanUI = taskKey[Int]("Clean UI")
lazy val cleanVenv = taskKey[Int]("Clean venv")
lazy val cleanModules = taskKey[Int]("Clean modules")


lazy val compileJavaGenClient = taskKey[Int]("Compile generated Java code")

// ------------------------------------------------------------------------------------------------
// Main build.sbt script
// ------------------------------------------------------------------------------------------------

name := "yugaware"

lazy val root = (project in file("."))
  .enablePlugins(PlayJava, PlayEbean, SbtWeb, JavaAppPackaging, JavaAgent)
  .disablePlugins(PlayLayoutPlugin)
  .settings(commands += Command.command("deflake") { state =>
    "test" :: "deflake" :: state
  })
  .settings(commands += Command.args("deflakeOne", "<arg>") { (state, args) =>
    "testOnly " + args.mkString(" ") :: "deflakeOne " + args.mkString(" "):: state
  })

scalaVersion := "2.12.10"
version := sys.process.Process("cat version.txt").lineStream_!.head
Global / onChangedBuildSource := ReloadOnSourceChanges

libraryDependencies ++= Seq(
  javaJdbc,
  ehcache,
  javaWs,
  filters,
  guice,
  "com.google.inject.extensions" % "guice-multibindings" % "4.2.3",
  "org.postgresql" % "postgresql" % "42.3.3",
  "net.logstash.logback" % "logstash-logback-encoder" % "6.2",
  "org.codehaus.janino" % "janino" % "3.1.6",
  "org.apache.commons" % "commons-compress" % "1.21",
  "org.apache.commons" % "commons-csv" % "1.9.0",
  "org.apache.httpcomponents" % "httpcore" % "4.4.5",
  "org.apache.httpcomponents" % "httpclient" % "4.5.13",
  "org.flywaydb" %% "flyway-play" % "4.0.0",
  // https://github.com/YugaByte/cassandra-java-driver/releases
  "com.yugabyte" % "cassandra-driver-core" % "3.8.0-yb-7",
  "org.yaml" % "snakeyaml" % "1.33",
  "org.bouncycastle" % "bcpkix-jdk15on" % "1.61",
  "org.springframework.security" % "spring-security-core" % "5.8.1",
  "com.amazonaws" % "aws-java-sdk-ec2" % "1.12.129",
  "com.amazonaws" % "aws-java-sdk-kms" % "1.12.129",
  "com.amazonaws" % "aws-java-sdk-iam" % "1.12.129",
  "com.amazonaws" % "aws-java-sdk-sts" % "1.12.129",
  "com.amazonaws" % "aws-java-sdk-s3" % "1.12.129",
  "com.amazonaws" % "aws-java-sdk-elasticloadbalancingv2" % "1.12.327",
  "com.amazonaws" % "aws-java-sdk-route53" % "1.12.400",
  "com.cronutils" % "cron-utils" % "9.1.6",
  // Be careful when changing azure library versions.
  // Make sure all itests and existing functionality works as expected.
  // Used below azure versions from azure-sdk-bom:1.2.6
  "com.azure" % "azure-core" % "1.32.0",
  "com.azure" % "azure-identity" % "1.6.0",
  "com.azure" % "azure-security-keyvault-keys" % "4.5.0",
  "com.azure" % "azure-storage-blob" % "12.19.1",
  "javax.mail" % "mail" % "1.4.7",
  "io.prometheus" % "simpleclient" % "0.11.0",
  "io.prometheus" % "simpleclient_hotspot" % "0.11.0",
  "io.prometheus" % "simpleclient_servlet" % "0.11.0",
  "org.glassfish.jaxb" % "jaxb-runtime" % "2.3.2",
  "org.pac4j" %% "play-pac4j" % "7.0.1",
  "org.pac4j" % "pac4j-oauth" % "3.7.0" exclude("commons-io" , "commons-io"),
  "org.pac4j" % "pac4j-oidc" % "3.7.0" exclude("commons-io" , "commons-io"),
  "com.typesafe.play" %% "play-json" % "2.6.14",
  "commons-validator" % "commons-validator" % "1.7",
  "org.apache.velocity" % "velocity-engine-core" % "2.3",
  "com.fasterxml.jackson.core" % "jackson-core" % "2.10.5",
  "com.fasterxml.woodstox" % "woodstox-core" % "6.4.0",
  "com.jayway.jsonpath" % "json-path" % "2.6.0",
  "commons-io" % "commons-io" % "2.8.0",
  "commons-codec" % "commons-codec" % "1.15",
  "com.google.apis" % "google-api-services-compute" % "v1-rev20220506-1.32.1",
  "com.google.apis" % "google-api-services-iam" % "v1-rev20211104-1.32.1",
  "com.google.cloud" % "google-cloud-compute" % "1.9.1",
  "com.google.cloud" % "google-cloud-storage" % "2.2.1",
  "com.google.cloud" % "google-cloud-kms" % "2.4.4",
  "com.google.cloud" % "google-cloud-resourcemanager" % "1.4.0",
  "com.google.oauth-client" % "google-oauth-client" % "1.34.1",
  "org.projectlombok" % "lombok" % "1.18.20",
  "com.squareup.okhttp3" % "okhttp" % "4.9.2",
  "io.kamon" %% "kamon-bundle" % "2.2.2",
  "io.kamon" %% "kamon-prometheus" % "2.2.2",
  "org.unix4j" % "unix4j-command" % "0.6",
  "com.bettercloud" % "vault-java-driver" % "5.1.0",
  "org.apache.directory.api" % "api-all" % "2.1.0",
  "io.fabric8" % "kubernetes-client" % "5.10.2",
  "io.jsonwebtoken" % "jjwt-api" % "0.11.5",
  "io.jsonwebtoken" % "jjwt-impl" % "0.11.5",
  "io.jsonwebtoken" % "jjwt-jackson" % "0.11.5",
  "io.swagger" % "swagger-annotations" % "1.5.22", // needed for annotations in prod code
  "de.dentrassi.crypto" % "pem-keystore" % "2.2.1",
  // Prod dependency temporary as we use HSQLDB as a dummy perf_advisor DB for YBM scenario
  // Remove once YBM starts using real PG DB.
  "org.hsqldb" % "hsqldb" % "2.3.4",
  // ---------------------------------------------------------------------------------------------//
  //                                   TEST DEPENDENCIES                                          //
  // ---------------------------------------------------------------------------------------------//
  "org.mockito" % "mockito-core" % "2.13.0" % Test,
  "org.mockito" % "mockito-inline" % "3.8.0" % Test,
  "org.mindrot" % "jbcrypt" % "0.4" % Test,
  "com.h2database" % "h2" % "2.1.212" % Test,
  "org.hamcrest" % "hamcrest-core" % "2.2" % Test,
  "pl.pragmatists" % "JUnitParams" % "1.1.1" % Test,
  "com.icegreen" % "greenmail" % "1.6.1" % Test,
  "com.icegreen" % "greenmail-junit4" % "1.6.1" % Test,
  "com.squareup.okhttp3" % "mockwebserver" % "4.9.2" % Test,
  "io.grpc" % "grpc-testing" % "1.48.0" % Test,
  "io.zonky.test" % "embedded-postgres" % "2.0.1" % Test,
)

excludeDependencies ++= Seq(
  ExclusionRule("org.hibernate.validator", "hibernate-validator")
)
// Clear default resolvers.
appResolvers := None
bootResolvers := None
otherResolvers := Seq()

// Whether to use local maven repo to retrieve artifacts (used for yb-client).
lazy val ybUseMavenLocalEnvVarName = "USE_MAVEN_LOCAL"
lazy val mavenLocal = getBoolEnvVar(ybUseMavenLocalEnvVarName)

lazy val ybMvnSnapshotUrlEnvVarName = "YB_MVN_SNAPSHOT_URL"
lazy val ybMvnLocalRepoEnvVarName = "YB_MVN_LOCAL_REPO"

lazy val ybLocalResolverDescription =
    "Local resolver (enabled by " + ybUseMavenLocalEnvVarName + ", path can be customized with " +
    ybMvnLocalRepoEnvVarName + ")"
lazy val ybLocalResolver = {
  if (mavenLocal) {
    val localMavenRepo = getEnvVar(ybMvnLocalRepoEnvVarName)
    if (isDefined(localMavenRepo)) {
      Seq("Local Maven Repository" at "file://" + localMavenRepo)
    } else {
      Seq(Resolver.mavenLocal)
    }
  } else {
    Seq()
  }
}

lazy val ybClientSnapshotResolverDescription =
    "Snapshot resolver for yb-client jar (used when " + ybUseMavenLocalEnvVarName + " is not " +
    "set, mostly during local development, configured with " + ybMvnSnapshotUrlEnvVarName + ")"

lazy val ybClientSnapshotResolver = {
  if (mavenLocal) {
    Seq()
  } else {
    val ybMavenSnapshotUrl = getEnvVar(ybMvnSnapshotUrlEnvVarName)
    if (isDefined(ybMavenSnapshotUrl)) {
      Seq("Yugabyte Maven Snapshots" at ybMavenSnapshotUrl)
    } else {
      Seq()
    }
  }
}

lazy val ybPublicSnapshotResolverDescription =
    "Public snapshot resolver for yb-client jar"

lazy val ybPublicSnapshotResolver = {
  val ybPublicSnapshotUrl = "https://repository.yugabyte.com/maven/"
  Seq("Yugabyte Public Maven Snapshots" at ybPublicSnapshotUrl)
}

// Custom remote maven repository to retrieve library dependencies from.
lazy val ybMvnCacheUrlEnvVarName = "YB_MVN_CACHE_URL"
lazy val ybMvnCacheUrl = getEnvVar(ybMvnCacheUrlEnvVarName)
lazy val mavenCacheServerResolverDescription =
    "Maven cache server (such as Nexus or Artifactory), specified by " + ybMvnCacheUrlEnvVarName
lazy val mavenCacheServerResolver = {
  if (isDefined(ybMvnCacheUrl)) {
    Seq("Yugabyte Maven Cache" at ybMvnCacheUrl)
  } else {
    Seq()
  }
}

// Override default resolver order.

// We put the local resolver because of a weird issue that happens on Jenkins. We somehow end up
// with only the .pom file but not the .jar file downloaded to the local Maven repo for the
// com.fasterxml.jackson.core#jackson-core;2.9.9 artifact, and then sbt 0.13.15 fails with the
// error below. When this issue is resolved, we can put the local resolver first to use cached
// jars as much as possible.
// https://gist.githubusercontent.com/mbautin/61a505cc9d35833d37557c9762130fd0/raw

externalResolvers := {
  validateResolver(mavenCacheServerResolver, mavenCacheServerResolverDescription) ++
  validateResolver(ybLocalResolver, ybLocalResolverDescription) ++
  validateResolver(externalResolvers.value, "Default resolver") ++
  validateResolver(ybClientSnapshotResolver, ybClientSnapshotResolverDescription) ++
  validateResolver(ybPublicSnapshotResolver, ybPublicSnapshotResolverDescription)
}

(Compile / compile) := ((Compile / compile) dependsOn buildDependentArtifacts).value

(Compile / compilePlatform) := {
  ((Compile / compile) dependsOn buildModules).value
  buildVenv.value
  buildUI.value
  versionGenerate.value
}

cleanPlatform := {
  clean.value
  (swagger / clean).value
  cleanVenv.value
  cleanUI.value
  cleanModules.value
}

lazy val moveYbcPackageEnvName = "MOVE_YBC_PKG"
lazy val moveYbcPackage = getBoolEnvVar(moveYbcPackageEnvName)

versionGenerate := {
  val buildType = sys.env.getOrElse("BUILD_TYPE", "release")
  val status = Process("../build-support/gen_version_info.py --build-type=" + buildType + " " +
    (Compile / resourceDirectory).value / "version_metadata.json").!
  ybLog("version_metadata.json Generated")
  Process("rm -f " + (Compile / resourceDirectory).value / "gen_version_info.log").!
  if (moveYbcPackage) {
    Process("./download_ybc.sh -c " + (Compile / resourceDirectory).value / "reference.conf" + " -s", baseDirectory.value).!
  } else {
    Process("./download_ybc.sh -c " + (Compile / resourceDirectory).value / "reference.conf", baseDirectory.value).!
  }
  status
}

buildVenv := {
  ybLog("Building virtual env...")
  val status = Process("./bin/install_python_requirements.sh", baseDirectory.value / "devops").!
  Process("./bin/install_ansible_requirements.sh --force", baseDirectory.value / "devops").!
  status
}

buildUI := {
  ybLog("Building UI...")
  val status = Process("npm ci", baseDirectory.value / "ui").!
  status
}

buildModules := {
  ybLog("Building modules...")
  val status = Process("mvn install -DskipTests=true", baseDirectory.value / "parent-module").!
  status
}

buildDependentArtifacts := {
  ybLog("Building dependencies...")
  val status = Process("mvn install -DskipTests=true -DplatformDependenciesOnly=true", baseDirectory.value / "parent-module").!
  status
}

compileJavaGenClient := {
  val buildType = sys.env.getOrElse("BUILD_TYPE", "release")
  val status = Process("mvn install", new File(baseDirectory.value + "/client/java/generated")).!
  status
}

cleanUI := {
  ybLog("Cleaning UI...")
  val status = Process("rm -rf node_modules", baseDirectory.value / "ui").!
  status
}

cleanModules := {
  ybLog("Cleaning Node Agent...")
  val status = Process("mvn clean", baseDirectory.value / "parent-module").!
  status
}

def get_venv_dir(): String = {
  if (USE_PYTHON3) "venv" else "python_virtual_env"
}

cleanVenv := {
  ybLog("Cleaning virtual env...")
  val venvDir: String = get_venv_dir()
  val status = Process("rm -rf " + venvDir, baseDirectory.value / "devops").!
  status
}

// Generate a Java API client.
lazy val javagen = project.in(file("client/java"))
  .settings(
    openApiInputSpec := "src/main/resources/swagger.json",
    openApiGeneratorName := "java",
    openApiOutputDir := "client/java/generated",
    openApiValidateSpec := SettingDisabled,
    openApiConfigFile := "client/java/openapi-java-config.json",

  )

// Generate a Python API client.
lazy val pythongen = project.in(file("client/python"))
  .settings(
    openApiInputSpec := "src/main/resources/swagger.json",
    openApiGeneratorName := "python",
    openApiOutputDir := "client/python/generated",
    openApiValidateSpec := SettingDisabled,
    openApiConfigFile := "client/python/openapi-python-config.json"
  )

// Generate a Go API client.
lazy val gogen = project.in(file("client/go"))
  .settings(
    openApiInputSpec := "src/main/resources/swagger.json",
    openApiGeneratorName := "go",
    openApiOutputDir := "client/go/generated",
    openApiValidateSpec := SettingDisabled,
    openApiConfigFile := "client/go/openapi-go-config.json"
  )

packageZipTarball.in(Universal) := packageZipTarball.in(Universal).dependsOn(versionGenerate, buildDependentArtifacts).value

runPlatformTask := {
  (Compile / run).toTask("").value
}

/**
 * Add UI Run hook to run UI alongside with API.
 */
runPlatform := {
  val curState = state.value
  val newState = Project.extract(curState).appendWithoutSession(
    Vector(PlayKeys.playRunHooks += UIRunHook(baseDirectory.value / "ui")),
    curState
  )
  Project.extract(newState).runTask(runPlatformTask, newState)
}

<<<<<<< HEAD
libraryDependencies += "org.yb" % "ybc-client" % "1.0.0-b16"
libraryDependencies += "org.yb" % "yb-client" % "0.8.44-SNAPSHOT"
=======
libraryDependencies += "org.yb" % "ybc-client" % "1.0.0-b17"
libraryDependencies += "org.yb" % "yb-client" % "0.8.43-SNAPSHOT"
>>>>>>> e3fb1854
libraryDependencies += "org.yb" % "yb-perf-advisor" % "1.0.0-b21"

libraryDependencies ++= Seq(
  "io.netty" % "netty-tcnative-boringssl-static" % "2.0.54.Final",
  "com.fasterxml.jackson.dataformat" % "jackson-dataformat-xml" % "2.9.10",
  "org.slf4j" % "slf4j-ext" % "1.7.26",
  "net.minidev" % "json-smart" % "2.4.8",
  "com.nimbusds" % "nimbus-jose-jwt" % "7.9",
)

dependencyOverrides += "com.google.protobuf" % "protobuf-java" % "3.19.4"
dependencyOverrides += "com.google.guava" % "guava" % "23.0"
// SSO functionality only works on the older version of nimbusds.
// Azure library upgrade tries to upgrade nimbusds to latest version.
dependencyOverrides += "com.nimbusds" % "oauth2-oidc-sdk" % "7.1.1"
dependencyOverrides +=  "com.fasterxml.jackson.core" % "jackson-databind" % "2.13.4.2"

excludeDependencies += "org.eclipse.jetty" % "jetty-io"
excludeDependencies += "org.eclipse.jetty" % "jetty-server"

concurrentRestrictions in Global := Seq(Tags.limitAll(16))

val testParallelForks = SettingKey[Int]("testParallelForks",
  "Number of parallel forked JVMs, running tests")
testParallelForks := 4
val testShardSize = SettingKey[Int]("testShardSize",
  "Number of test classes, executed by each forked JVM")
testShardSize := 30

concurrentRestrictions in Global += Tags.limit(Tags.ForkedTestGroup, testParallelForks.value)

def partitionTests(tests: Seq[TestDefinition], shardSize: Int) =
  tests.sortWith(_.name < _.name).grouped(shardSize).zipWithIndex map {
    case (tests, index) =>
      val options = ForkOptions().withRunJVMOptions(Vector(
        "-Xmx2g", "-XX:MaxMetaspaceSize=600m", "-XX:MetaspaceSize=200m",
        "-Dconfig.resource=application.test.conf"
      ))
      Group("testGroup" + index, tests, SubProcess(options))
  } toSeq

Test / parallelExecution := true
Test / fork := true
Test / testGrouping := partitionTests( (Test / definedTests).value, testShardSize.value )

javaOptions in Test += "-Dconfig.resource=application.test.conf"
testOptions += Tests.Argument(TestFrameworks.JUnit, "-v", "-q", "-a")

// Skip packaging javadoc for now
sources in (Compile, doc) := Seq()
publishArtifact in (Compile, packageDoc) := false

topLevelDirectory := None

// Skip auto-recompile of code in dev mode if AUTO_RELOAD=false
lazy val autoReload = getBoolEnvVar("AUTO_RELOAD")
playMonitoredFiles := { if (autoReload) playMonitoredFiles.value: @sbtUnchecked else Seq() }

consoleSetting := {
  object PlayConsoleInteractionModeNew extends PlayInteractionMode {
    private def withConsoleReader[T](f: ConsoleReader => T): T = {
      val consoleReader = new ConsoleReader
      try f(consoleReader)
      finally consoleReader.close()
    }
    private def waitForKey(): Unit = {
      withConsoleReader { consoleReader =>
        def waitEOF(): Unit = {
          consoleReader.readCharacter() match {
            case 4 | -1 =>
            // Note: we have to listen to -1 for jline2, for some reason...
            // STOP on Ctrl-D, EOF.
            case 11 =>
              consoleReader.clearScreen(); waitEOF()
            case 10 | 13 =>
              println(); waitEOF()
            case _ => waitEOF()
          }
        }
        doWithoutEcho(waitEOF())
      }
    }
    def doWithoutEcho(f: => Unit): Unit = {
      withConsoleReader { consoleReader =>
        val terminal = consoleReader.getTerminal
        terminal.setEchoEnabled(false)
        try f
        finally terminal.restore()
      }
    }
    override def waitForCancel(): Unit = waitForKey()

    override def toString = "Console Interaction Mode"
  }

  PlayConsoleInteractionModeNew
}

playInteractionMode := consoleSetting.value

val swaggerGen: TaskKey[Unit] = taskKey[Unit](
  "generate swagger.json"
)

lazy val swagger = project
  .dependsOn(root % "compile->compile;test->test")
  .settings(
    Test / fork := true,
    javaOptions in Test += "-Dconfig.resource=application.test.conf",
    testOptions += Tests.Argument(TestFrameworks.JUnit, "-v", "-q", "-a"),
    libraryDependencies ++= Seq(
      "io.swagger" %% "swagger-play2" % "1.6.1" % Test,
      "io.swagger" %% "swagger-scala-module" % "1.0.5" % Test,
    ),
    dependencyOverrides += "com.fasterxml.jackson.module" %% "jackson-module-scala" % "2.9.10",
    dependencyOverrides += "com.fasterxml.jackson.dataformat" % "jackson-dataformat-cbor" % "2.9.10",
    dependencyOverrides += "com.fasterxml.jackson.datatype" % "jackson-datatype-jsr310" % "2.9.10",
    dependencyOverrides += "com.fasterxml.jackson.core" % "jackson-databind" % "2.9.10.8",

    swaggerGen := Def.taskDyn {
      // Consider generating this only in managedResources
      val swaggerJson = (resourceDirectory in Compile in root).value / "swagger.json"
      val swaggerStrictJson = (resourceDirectory in Compile in root).value / "swagger-strict.json"
      Def.sequential(
        (Test / runMain )
          .toTask(s" com.yugabyte.yw.controllers.SwaggerGenTest $swaggerJson"),
        // swagger-strict.json excludes deprecated apis
        // For ex use '--exclude_deprecated 2.15.0.0' to drop APIs deprecated before a version
        // or use '--exclude_deprecated 24m' to drop APIs deprecated before 2 years
        // or use '--exclude_deprecated 2020-12-21' (YYYY-MM-DD format) to drop since date
        // or use '--exclude_deprecated all' to drop all deprecated APIs
        (Test / runMain )
          .toTask(s" com.yugabyte.yw.controllers.SwaggerGenTest $swaggerStrictJson --exclude_deprecated all"),
      )
    }.value
  )

test in Test := (test in Test).dependsOn(swagger / Test / test).value

swaggerGen := Def.taskDyn {
  Def.sequential(
    swagger /swaggerGen,
    javagen / openApiGenerate,
    compileJavaGenClient,
    pythongen / openApiGenerate,
    gogen / openApiGenerate
  )
}.value

val grafanaGen: TaskKey[Unit] = taskKey[Unit](
  "generate dashboard.json"
)

grafanaGen := Def.taskDyn {
  val file = (resourceDirectory in Compile).value / "metric" / "Dashboard.json"
  Def.sequential(
    (runMain in Test)
      .toTask(s" com.yugabyte.yw.controllers.GrafanaGenTest $file")
  )
}.value<|MERGE_RESOLUTION|>--- conflicted
+++ resolved
@@ -435,13 +435,8 @@
   Project.extract(newState).runTask(runPlatformTask, newState)
 }
 
-<<<<<<< HEAD
-libraryDependencies += "org.yb" % "ybc-client" % "1.0.0-b16"
+libraryDependencies += "org.yb" % "ybc-client" % "1.0.0-b17"
 libraryDependencies += "org.yb" % "yb-client" % "0.8.44-SNAPSHOT"
-=======
-libraryDependencies += "org.yb" % "ybc-client" % "1.0.0-b17"
-libraryDependencies += "org.yb" % "yb-client" % "0.8.43-SNAPSHOT"
->>>>>>> e3fb1854
 libraryDependencies += "org.yb" % "yb-perf-advisor" % "1.0.0-b21"
 
 libraryDependencies ++= Seq(
