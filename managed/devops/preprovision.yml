--- conflicted
+++ resolved
@@ -106,15 +106,11 @@
     - name: install latest version of selinux-policy
       shell:
         cmd: sudo dnf reinstall --refresh -y selinux-policy
-<<<<<<< HEAD
+      register: result
+      until: result.rc == 0
+      retries: 10
       when: ansible_distribution == 'OracleLinux' and ansible_distribution_major_version == '8'
 #    - name: Display all variables/facts known for a host
 #      debug:
 #        msg: The variables are {{ vars }}
 #      tags: debug_info
-=======
-      register: result
-      until: result.rc == 0
-      retries: 10
-      when: ansible_distribution == 'OracleLinux' and ansible_distribution_major_version == '8'
->>>>>>> 5fc62ecc
