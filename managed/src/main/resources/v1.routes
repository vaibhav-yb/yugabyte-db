

###################################################################################################
#
# V1 API endpoints.
#
###################################################################################################

# -- Session specific API (UI ONLY)
+ nocsrf
POST    /login                                                                 com.yugabyte.yw.controllers.SessionController.login()
GET     /platform_config                                                       com.yugabyte.yw.controllers.SessionController.getPlatformConfig()
+ forceAudit
GET     /third_party_login                                                     com.yugabyte.yw.controllers.SessionController.thirdPartyLogin()
+ forceAudit
GET     /insecure_login                                                        com.yugabyte.yw.controllers.SessionController.insecure_login()
PUT     /customers/:cUUID/security                                             com.yugabyte.yw.controllers.SessionController.set_security(cUUID: java.util.UUID)
PUT     /customers/:cUUID/api_token                                            com.yugabyte.yw.controllers.SessionController.api_token(cUUID: java.util.UUID)
GET     /logout                                                                com.yugabyte.yw.controllers.SessionController.logout()
+ nocsrf
POST    /register                                                              com.yugabyte.yw.controllers.SessionController.register(generateApiToken: Boolean ?= false)
GET     /customers/:cUUID/password_policy                                      com.yugabyte.yw.controllers.SessionController.getPasswordPolicy(cUUID: java.util.UUID)
GET     /ui_theme                                                              com.yugabyte.yw.controllers.SessionController.getUITheme()

# -- Session specific Public API:
GET     /session_info                                                          com.yugabyte.yw.controllers.SessionController.getSessionInfo()
GET     /customer_count                                                        com.yugabyte.yw.controllers.SessionController.customerCount()
GET     /app_version                                                           com.yugabyte.yw.controllers.SessionController.appVersion()
GET     /logs/:maxLines                                                        com.yugabyte.yw.controllers.SessionController.getLogs(maxLines: Integer)
GET     /logs                                                                  com.yugabyte.yw.controllers.SessionController.getFilteredLogs(maxLines: Integer ?= 10000, universeName: String ?= null, queryRegex: String ?= null)

# --

POST    /logging_config                                                         com.yugabyte.yw.controllers.LoggingConfigController.setLoggingSettings()

GET     /customers/:cUUID/host_info                                            com.yugabyte.yw.controllers.CustomerController.getHostInfo(cUUID: java.util.UUID)

GET     /prometheus_metrics                                                    com.yugabyte.yw.controllers.MetricsController.index()

GET     /grafana_dashboard                                                     com.yugabyte.yw.controllers.MetricGrafanaController.getGrafanaDashboard()

# Initialize cloud information.
GET     /customers/:cUUID/regions                                              com.yugabyte.yw.controllers.RegionController.listAllRegions(cUUID: java.util.UUID)

# These methods are handled by new Provider API controller
POST    /customers/:cUUID/providers                            com.yugabyte.yw.controllers.CloudProviderApiController.create(cUUID: java.util.UUID)
GET     /customers/:cUUID/providers                            com.yugabyte.yw.controllers.CloudProviderApiController.list(cUUID: java.util.UUID, name: String ?= null, providerCode: String ?= null)
DELETE  /customers/:cUUID/providers/:pUUID                     com.yugabyte.yw.controllers.CloudProviderApiController.delete(cUUID: java.util.UUID, pUUID: java.util.UUID)
PUT     /customers/:cUUID/providers/:pUUID/edit                com.yugabyte.yw.controllers.CloudProviderApiController.edit(cUUID: java.util.UUID, pUUID: java.util.UUID)
PUT     /customers/:cUUID/providers/:pUUID/refresh_pricing     com.yugabyte.yw.controllers.CloudProviderApiController.refreshPricing(cUUID: java.util.UUID, pUUID: java.util.UUID)

# Start UI only
POST    /customers/:cUUID/providers/ui                                         com.yugabyte.yw.controllers.CloudProviderUiOnlyController.create(cUUID: java.util.UUID)
POST    /customers/:cUUID/providers/kubernetes                                 com.yugabyte.yw.controllers.CloudProviderUiOnlyController.createKubernetes(cUUID: java.util.UUID)
GET     /customers/:cUUID/providers/suggested_kubernetes_config                com.yugabyte.yw.controllers.CloudProviderUiOnlyController.getSuggestedKubernetesConfigs(cUUID: java.util.UUID)
POST    /customers/:cUUID/providers/:pUUID/bootstrap                           com.yugabyte.yw.controllers.CloudProviderUiOnlyController.bootstrap(cUUID: java.util.UUID, pUUID: java.util.UUID)
POST    /customers/:cUUID/providers/:pUUID/cleanup                             com.yugabyte.yw.controllers.CloudProviderUiOnlyController.cleanup(cUUID: java.util.UUID, pUUID: java.util.UUID)
POST    /customers/:cUUID/providers/setup_docker                               com.yugabyte.yw.controllers.CloudProviderUiOnlyController.setupDocker(cUUID: java.util.UUID)
# ui only alias for refresh pricing. Deprecated because uses GET for state mutating method and now getting audited:
GET     /customers/:cUUID/providers/:pUUID/initialize                          com.yugabyte.yw.controllers.CloudProviderUiOnlyController.initialize(cUUID: java.util.UUID, pUUID: java.util.UUID)
# End Start UI only

GET     /customers/:cUUID/providers/:pUUID/regions                             com.yugabyte.yw.controllers.RegionController.list(cUUID: java.util.UUID, pUUID: java.util.UUID)
POST    /customers/:cUUID/providers/:pUUID/regions                             com.yugabyte.yw.controllers.RegionController.create(cUUID: java.util.UUID, pUUID: java.util.UUID)
DELETE  /customers/:cUUID/providers/:pUUID/regions/:rUUID                      com.yugabyte.yw.controllers.RegionController.delete(cUUID: java.util.UUID, pUUID: java.util.UUID, rUUID: java.util.UUID)
GET     /customers/:cUUID/providers/:pUUID/regions/:rUUID/zones                com.yugabyte.yw.controllers.AvailabilityZoneController.list(cUUID: java.util.UUID, pUUID: java.util.UUID, rUUID: java.util.UUID)
POST    /customers/:cUUID/providers/:pUUID/regions/:rUUID/zones                com.yugabyte.yw.controllers.AvailabilityZoneController.create(cUUID: java.util.UUID, pUUID: java.util.UUID, rUUID: java.util.UUID)
DELETE  /customers/:cUUID/providers/:pUUID/regions/:rUUID/zones/:azUUID        com.yugabyte.yw.controllers.AvailabilityZoneController.delete(cUUID: java.util.UUID, pUUID: java.util.UUID, rUUID: java.util.UUID, azUUID: java.util.UUID)

GET     /customers/:cUUID/providers/:pUUID/instance_types/:code                com.yugabyte.yw.controllers.InstanceTypeController.index(cUUID: java.util.UUID, pUUID: java.util.UUID, code: String)
GET     /customers/:cUUID/providers/:pUUID/instance_types                      com.yugabyte.yw.controllers.InstanceTypeController.list(cUUID: java.util.UUID, pUUID: java.util.UUID, zone: java.util.List[String] ?= java.util.Collections.emptyList())
POST    /customers/:cUUID/providers/:pUUID/instance_types                      com.yugabyte.yw.controllers.InstanceTypeController.create(cUUID: java.util.UUID, pUUID: java.util.UUID)
DELETE  /customers/:cUUID/providers/:pUUID/instance_types/:code                com.yugabyte.yw.controllers.InstanceTypeController.delete(cUUID: java.util.UUID, pUUID: java.util.UUID, code: String)

POST    /customers/:cUUID/configs                                              com.yugabyte.yw.controllers.CustomerConfigController.create(cUUID: java.util.UUID)
GET     /customers/:cUUID/configs                                              com.yugabyte.yw.controllers.CustomerConfigController.list(cUUID: java.util.UUID)
PUT     /customers/:cUUID/configs/:configUUID                                  com.yugabyte.yw.controllers.CustomerConfigController.edit(cUUID: java.util.UUID, configUUID: java.util.UUID)
PUT     /customers/:cUUID/configs/:configUUID/edit                             com.yugabyte.yw.controllers.CustomerConfigController.editYb(cUUID: java.util.UUID, configUUID: java.util.UUID)
DELETE  /customers/:cUUID/configs/:configUUID                                  com.yugabyte.yw.controllers.CustomerConfigController.delete(cUUID: java.util.UUID, configUUID: java.util.UUID, isDeleteBackups:Boolean ?= false)
DELETE  /customers/:cUUID/configs/:configUUID/delete                           com.yugabyte.yw.controllers.CustomerConfigController.deleteYb(cUUID: java.util.UUID, configUUID: java.util.UUID, isDeleteBackups:Boolean ?= false)

#---------------------------------------------------------------------------------------------------
#                       Runtime Config
#---------------------------------------------------------------------------------------------------
# List keys that we allow configuring - no auth needed
GET /runtime_config/mutable_keys                                   com.yugabyte.yw.controllers.RuntimeConfController.listKeys()

# List of Scopes for a given customer - static scope, the global scope, current customer scope and all its
# sub-scopes (i.e. universes and providers owned by this customer)
GET /customers/:cUUID/runtime_config/scopes                        com.yugabyte.yw.controllers.RuntimeConfController.listScopes(cUUID: java.util.UUID)

# List of runtime config key values overridden in specific scope for a customer
GET /customers/:cUUID/runtime_config/:scope                        com.yugabyte.yw.controllers.RuntimeConfController.getConfig(cUUID: java.util.UUID, scope: java.util.UUID, includeInherited: Boolean ?= false)

# any customer can see values in global scope
GET /customers/:cUUID/runtime_config/:scope/key/:key               com.yugabyte.yw.controllers.RuntimeConfController.getKey(cUUID: java.util.UUID, scope: java.util.UUID, key: String)

# If scope is for global config than only super admin can mutate that
PUT /customers/:cUUID/runtime_config/:scope/key/:key               com.yugabyte.yw.controllers.RuntimeConfController.setKey(cUUID: java.util.UUID, scope: java.util.UUID, key: String)
DELETE /customers/:cUUID/runtime_config/:scope/key/:key            com.yugabyte.yw.controllers.RuntimeConfController.deleteKey(cUUID: java.util.UUID, scope: java.util.UUID, key: String)

#---------------------------------------------------------------------------------------------------

# KMS Configuration API
GET     /customers/:cUUID/kms_configs/:configUUID                              com.yugabyte.yw.controllers.EncryptionAtRestController.getKMSConfig(cUUID: java.util.UUID, configUUID: java.util.UUID)
GET     /customers/:cUUID/kms_configs                                          com.yugabyte.yw.controllers.EncryptionAtRestController.listKMSConfigs(cUUID: java.util.UUID)
POST    /customers/:cUUID/kms_configs/:kmsProvider                             com.yugabyte.yw.controllers.EncryptionAtRestController.createKMSConfig(cUUID: java.util.UUID, kmsProvider: String)
DELETE  /customers/:cUUID/kms_configs/:configUUID                              com.yugabyte.yw.controllers.EncryptionAtRestController.deleteKMSConfig(cUUID: java.util.UUID, configUUID: java.util.UUID)
POST    /customers/:cUUID/kms_configs/:configUUID/edit                         com.yugabyte.yw.controllers.EncryptionAtRestController.editKMSConfig(cUUID: java.util.UUID, configUUID: java.util.UUID)

# KMS History API
GET     /customers/:cUUID/universes/:uniUUID/kms                               com.yugabyte.yw.controllers.EncryptionAtRestController.getKeyRefHistory(cUUID: java.util.UUID, uniUUID: java.util.UUID)
POST    /customers/:cUUID/universes/:uniUUID/kms                               com.yugabyte.yw.controllers.EncryptionAtRestController.retrieveKey(cUUID: java.util.UUID, uniUUID: java.util.UUID)
DELETE  /customers/:cUUID/universes/:uniUUID/kms                               com.yugabyte.yw.controllers.EncryptionAtRestController.removeKeyRefHistory(cUUID: java.util.UUID, uniUUID: java.util.UUID)
GET     /customers/:cUUID/universes/:uniUUID/kms/key_ref                       com.yugabyte.yw.controllers.EncryptionAtRestController.getCurrentKeyRef(cUUID: java.util.UUID, uniUUID: java.util.UUID)

# Customer profile API
GET     /customers                                                             com.yugabyte.yw.controllers.CustomerController.list()
GET     /customers_uuids                                                       com.yugabyte.yw.controllers.CustomerController.listUuids()
GET     /customers/:cUUID                                                      com.yugabyte.yw.controllers.CustomerController.index(cUUID: java.util.UUID)
PUT     /customers/:cUUID                                                      com.yugabyte.yw.controllers.CustomerController.update(cUUID: java.util.UUID)
DELETE  /customers/:cUUID                                                      com.yugabyte.yw.controllers.CustomerController.delete(cUUID: java.util.UUID)
POST    /customers/:cUUID/metrics                                              com.yugabyte.yw.controllers.CustomerController.metrics(cUUID: java.util.UUID)

# Customer features API
PUT     /customers/:cUUID/features                                             com.yugabyte.yw.controllers.CustomerController.upsertFeatures(cUUID: java.util.UUID)

# Release management API
GET     /customers/:cUUID/releases                                             com.yugabyte.yw.controllers.ReleaseController.list(cUUID: java.util.UUID, includeMetadata: Boolean ?= false)
PUT     /customers/:cUUID/releases                                             com.yugabyte.yw.controllers.ReleaseController.refresh(cUUID: java.util.UUID)
POST    /customers/:cUUID/releases                                             com.yugabyte.yw.controllers.ReleaseController.create(cUUID: java.util.UUID)
PUT     /customers/:cUUID/releases/:name                                       com.yugabyte.yw.controllers.ReleaseController.update(cUUID: java.util.UUID, name: String)
DELETE  /customers/:cUUID/releases/:name                                       com.yugabyte.yw.controllers.ReleaseController.delete(cUUID: java.util.UUID, name: String)
GET     /customers/:cUUID/providers/:pUUID/regions/:rUUID/releases             com.yugabyte.yw.controllers.ReleaseController.listByRegion(cUUID: java.util.UUID, pUUID: java.util.UUID, rUUID: java.util.UUID, includeMetadata: Boolean ?= false)

# Certificate API
POST    /customers/:cUUID/certificates                                         com.yugabyte.yw.controllers.CertificateController.upload(cUUID: java.util.UUID)
POST    /customers/:cUUID/certificates/create_self_signed_cert          com.yugabyte.yw.controllers.CertificateController.createSelfSignedCert(cUUID: java.util.UUID)
GET     /customers/:cUUID/certificates                                         com.yugabyte.yw.controllers.CertificateController.list(cUUID: java.util.UUID)
DELETE  /customers/:cUUID/certificates/:rUUID                                  com.yugabyte.yw.controllers.CertificateController.delete(cUUID: java.util.UUID, rUUID: java.util.UUID)
GET     /customers/:cUUID/certificates/:name                                   com.yugabyte.yw.controllers.CertificateController.get(cUUID: java.util.UUID, name: String)
+ forceAudit
GET     /customers/:cUUID/certificates/:rUUID/download                         com.yugabyte.yw.controllers.CertificateController.getRootCert(cUUID: java.util.UUID, rUUID: java.util.UUID)
POST    /customers/:cUUID/certificates/:rUUID                                  com.yugabyte.yw.controllers.CertificateController.getClientCert(cUUID: java.util.UUID, rUUID: java.util.UUID)
POST    /customers/:cUUID/certificates/:rUUID/update_empty_cert                com.yugabyte.yw.controllers.CertificateController.updateEmptyCustomCert(cUUID: java.util.UUID, rUUID: java.util.UUID)
POST    /customers/:cUUID/certificates/:rUUID/edit                             com.yugabyte.yw.controllers.CertificateController.edit(cUUID: java.util.UUID, rUUID: java.util.UUID)

# Alerts API
GET     /customers/:cUUID/alerts                                               com.yugabyte.yw.controllers.AlertController.list(cUUID: java.util.UUID)
GET     /customers/:cUUID/alerts/active                                        com.yugabyte.yw.controllers.AlertController.listActive(cUUID: java.util.UUID)
GET     /customers/:cUUID/alerts/:alertUUID                                    com.yugabyte.yw.controllers.AlertController.get(cUUID: java.util.UUID, alertUUID: java.util.UUID)
+ forceNoAudit
POST    /customers/:cUUID/alerts/count                                         com.yugabyte.yw.controllers.AlertController.countAlerts(cUUID: java.util.UUID)
+ forceNoAudit
POST    /customers/:cUUID/alerts/page                                          com.yugabyte.yw.controllers.AlertController.pageAlerts(cUUID: java.util.UUID)
POST    /customers/:cUUID/alerts/acknowledge                                   com.yugabyte.yw.controllers.AlertController.acknowledgeByFilter(cUUID: java.util.UUID)
POST    /customers/:cUUID/alerts/:alertUUID/acknowledge                        com.yugabyte.yw.controllers.AlertController.acknowledge(cUUID: java.util.UUID, alertUUID: java.util.UUID)
+ forceNoAudit
POST    /customers/:cUUID/alert_templates                                      com.yugabyte.yw.controllers.AlertController.listAlertTemplates(cUUID: java.util.UUID)
GET     /customers/:cUUID/alert_configurations/:configurationUUID              com.yugabyte.yw.controllers.AlertController.getAlertConfiguration(cUUID: java.util.UUID, configurationUUID: java.util.UUID)
+ forceNoAudit
POST    /customers/:cUUID/alert_configurations/page                            com.yugabyte.yw.controllers.AlertController.pageAlertConfigurations(cUUID: java.util.UUID)
+ forceNoAudit
POST    /customers/:cUUID/alert_configurations/list                            com.yugabyte.yw.controllers.AlertController.listAlertConfigurations(cUUID: java.util.UUID)
POST    /customers/:cUUID/alert_configurations                                 com.yugabyte.yw.controllers.AlertController.createAlertConfiguration(cUUID: java.util.UUID)
PUT     /customers/:cUUID/alert_configurations/:configurationUUID              com.yugabyte.yw.controllers.AlertController.updateAlertConfiguration(cUUID: java.util.UUID, configurationUUID: java.util.UUID)
DELETE  /customers/:cUUID/alert_configurations/:configurationUUID              com.yugabyte.yw.controllers.AlertController.deleteAlertConfiguration(cUUID: java.util.UUID, configurationUUID: java.util.UUID)
+ forceNoAudit
POST    /customers/:cUUID/alert_configurations/:configurationUUID/test_alert   com.yugabyte.yw.controllers.AlertController.sendTestAlert(cUUID: java.util.UUID, configurationUUID: java.util.UUID)

POST    /customers/:cUUID/alert_channels                                       com.yugabyte.yw.controllers.AlertController.createAlertChannel(cUUID: java.util.UUID)
GET     /customers/:cUUID/alert_channels                                       com.yugabyte.yw.controllers.AlertController.listAlertChannels(cUUID: java.util.UUID)
GET     /customers/:cUUID/alert_channels/:acUUID                               com.yugabyte.yw.controllers.AlertController.getAlertChannel(cUUID: java.util.UUID, acUUID: java.util.UUID)
PUT     /customers/:cUUID/alert_channels/:acUUID                               com.yugabyte.yw.controllers.AlertController.updateAlertChannel(cUUID: java.util.UUID, acUUID: java.util.UUID)
DELETE  /customers/:cUUID/alert_channels/:acUUID                               com.yugabyte.yw.controllers.AlertController.deleteAlertChannel(cUUID: java.util.UUID, acUUID: java.util.UUID)

POST    /customers/:cUUID/alert_destinations                                   com.yugabyte.yw.controllers.AlertController.createAlertDestination(cUUID: java.util.UUID)
GET     /customers/:cUUID/alert_destinations                                   com.yugabyte.yw.controllers.AlertController.listAlertDestinations(cUUID: java.util.UUID)
GET     /customers/:cUUID/alert_destinations/:adUUID                           com.yugabyte.yw.controllers.AlertController.getAlertDestination(cUUID: java.util.UUID, adUUID: java.util.UUID)
PUT     /customers/:cUUID/alert_destinations/:adUUID                           com.yugabyte.yw.controllers.AlertController.updateAlertDestination(cUUID: java.util.UUID, adUUID: java.util.UUID)
DELETE  /customers/:cUUID/alert_destinations/:adUUID                           com.yugabyte.yw.controllers.AlertController.deleteAlertDestination(cUUID: java.util.UUID, adUUID: java.util.UUID)

# Maintenance Window API
GET     /customers/:cUUID/maintenance_windows/:windowUUID                      com.yugabyte.yw.controllers.MaintenanceController.get(cUUID: java.util.UUID, windowUUID: java.util.UUID)
+ forceNoAudit
POST    /customers/:cUUID/maintenance_windows/page                             com.yugabyte.yw.controllers.MaintenanceController.page(cUUID: java.util.UUID)
+ forceNoAudit
POST    /customers/:cUUID/maintenance_windows/list                             com.yugabyte.yw.controllers.MaintenanceController.list(cUUID: java.util.UUID)
POST    /customers/:cUUID/maintenance_windows                                  com.yugabyte.yw.controllers.MaintenanceController.create(cUUID: java.util.UUID)
PUT     /customers/:cUUID/maintenance_windows/:windowUUID                      com.yugabyte.yw.controllers.MaintenanceController.update(cUUID: java.util.UUID, windowUUID: java.util.UUID)
DELETE  /customers/:cUUID/maintenance_windows/:windowUUID                      com.yugabyte.yw.controllers.MaintenanceController.delete(cUUID: java.util.UUID, windowUUID: java.util.UUID)

# Access Key API
GET     /customers/:cUUID/providers/:pUUID/access_keys/:keyCode                com.yugabyte.yw.controllers.AccessKeyController.index(cUUID: java.util.UUID, pUUID: java.util.UUID, keyCode: String)
GET     /customers/:cUUID/providers/:pUUID/access_keys                         com.yugabyte.yw.controllers.AccessKeyController.list(cUUID: java.util.UUID, pUUID: java.util.UUID)
POST    /customers/:cUUID/providers/:pUUID/access_keys                         com.yugabyte.yw.controllers.AccessKeyController.create(cUUID: java.util.UUID, pUUID: java.util.UUID)
DELETE  /customers/:cUUID/providers/:pUUID/access_keys/:keyCode                com.yugabyte.yw.controllers.AccessKeyController.delete(cUUID: java.util.UUID, pUUID: java.util.UUID, keyCode: String)

# ----------------------------- START OLD API -------------------------------------------
# UI_ONLY: This is info request that relies on universe data being posted hence DEPRECATED
POST    /customers/:cUUID/universe_resources                                   com.yugabyte.yw.controllers.UniverseUiOnlyController.getUniverseResourcesOld(cUUID: java.util.UUID)
# Deprecated: Instead use list with name query param. TODO: This is easy to get rid in UI
GET     /customers/:cUUID/universes/find                                       com.yugabyte.yw.controllers.UniverseUiOnlyController.find(cUUID: java.util.UUID, name: String)

# Universe CRUD operations UI_ONLY. See alternate new API below
POST    /customers/:cUUID/universes                                            com.yugabyte.yw.controllers.UniverseUiOnlyController.create(cUUID: java.util.UUID)
POST    /customers/:cUUID/universe_configure                                   com.yugabyte.yw.controllers.UniverseUiOnlyController.configure(cUUID: java.util.UUID)
PUT     /customers/:cUUID/universes/:uniUUID                                   com.yugabyte.yw.controllers.UniverseUiOnlyController.update(cUUID: java.util.UUID, uniUUID: java.util.UUID)
POST    /customers/:cUUID/universes/:uniUUID/upgrade                           com.yugabyte.yw.controllers.UniverseUiOnlyController.upgrade(cUUID: java.util.UUID, uniUUID: java.util.UUID)
POST    /customers/:cUUID/universes/:uniUUID/update_tls                        com.yugabyte.yw.controllers.UniverseUiOnlyController.tlsConfigUpdate(cUUID: java.util.UUID, uniUUID: java.util.UUID)

# TODO: migrate to new API
POST    /customers/:cUUID/universes/:uniUUID/disk_update                       com.yugabyte.yw.controllers.UniverseUiOnlyController.updateDiskSize(cUUID: java.util.UUID, uniUUID: java.util.UUID)

# Cluster under universe UI_ONLY
POST    /customers/:cUUID/universes/:uniUUID/cluster                           com.yugabyte.yw.controllers.UniverseUiOnlyController.clusterCreate(cUUID: java.util.UUID, uniUUID: java.util.UUID)
DELETE  /customers/:cUUID/universes/:uniUUID/cluster/:clustUUID                com.yugabyte.yw.controllers.UniverseUiOnlyController.clusterDelete(cUUID: java.util.UUID, uniUUID: java.util.UUID, clustUUID: java.util.UUID, isForceDelete: Boolean ?= false)
# ----------------------------- END OLD API -------------------------------------------

# ----------------------------- START NEW API -------------------------------------------
# universe create is now one-shot-configure-and-create-all-clusters for a universe
POST    /customers/:cUUID/universes/clusters                                   com.yugabyte.yw.controllers.UniverseClustersController.createAllClusters(cUUID: java.util.UUID)

# Universe update now split into two cluster updates
PUT     /customers/:cUUID/universes/:uniUUID/clusters/primary                  com.yugabyte.yw.controllers.UniverseClustersController.updatePrimaryCluster(cUUID: java.util.UUID, uniUUID: java.util.UUID)
PUT     /customers/:cUUID/universes/:uniUUID/clusters/read_only                 com.yugabyte.yw.controllers.UniverseClustersController.updateReadOnlyCluster(cUUID: java.util.UUID, uniUUID: java.util.UUID)

# Add and remove read_only cluster on existing universe
POST    /customers/:cUUID/universes/:uniUUID/clusters/read_only                 com.yugabyte.yw.controllers.UniverseClustersController.createReadOnlyCluster(cUUID: java.util.UUID, uniUUID: java.util.UUID)
DELETE  /customers/:cUUID/universes/:uniUUID/clusters/read_only/:clustUUID      com.yugabyte.yw.controllers.UniverseClustersController.deleteReadonlyCluster(cUUID: java.util.UUID, uniUUID: java.util.UUID, clustUUID: java.util.UUID, isForceDelete: Boolean ?= false)
# ----------------------------- END NEW API -------------------------------------------

# Universe Read and Delete operations stays same as old and moved to become part of the new API
GET     /customers/:cUUID/universes                                            com.yugabyte.yw.controllers.UniverseController.list(cUUID: java.util.UUID, name: String ?= null)
GET     /customers/:cUUID/universes/:uniUUID                                   com.yugabyte.yw.controllers.UniverseController.index(cUUID: java.util.UUID, uniUUID: java.util.UUID)
DELETE  /customers/:cUUID/universes/:uniUUID                                   com.yugabyte.yw.controllers.UniverseController.destroy(cUUID: java.util.UUID, uniUUID: java.util.UUID, isForceDelete:Boolean ?= false, isDeleteBackups:Boolean ?= false, isDeleteAssociatedCerts:Boolean ?= false)

# Universe Info like status, cost, query stats, health, resource usage
GET     /customers/:cUUID/universes/:uniUUID/status                            com.yugabyte.yw.controllers.UniverseInfoController.universeStatus(cUUID: java.util.UUID, uniUUID: java.util.UUID)
GET     /customers/:cUUID/universes/:uniUUID/health_check                      com.yugabyte.yw.controllers.UniverseInfoController.healthCheck(cUUID: java.util.UUID, uniUUID: java.util.UUID)
GET     /customers/:cUUID/universes/:uniUUID/trigger_health_check              com.yugabyte.yw.controllers.UniverseInfoController.triggerHealthCheck(cUUID: java.util.UUID, uniUUID: java.util.UUID)
GET     /customers/:cUUID/cost                                                 com.yugabyte.yw.controllers.UniverseInfoController.universeListCost(cUUID: java.util.UUID)
GET     /customers/:cUUID/universes/:uniUUID/cost                              com.yugabyte.yw.controllers.UniverseInfoController.universeCost(cUUID: java.util.UUID, uniUUID: java.util.UUID)
GET     /customers/:cUUID/universes/:uniUUID/universe_resources                com.yugabyte.yw.controllers.UniverseInfoController.getUniverseResources(cUUID: java.util.UUID, uniUUID: java.util.UUID)
GET     /customers/:cUUID/universes/:uniUUID/leader                            com.yugabyte.yw.controllers.UniverseInfoController.getMasterLeaderIP(cUUID: java.util.UUID, uniUUID: java.util.UUID)
GET     /customers/:cUUID/universes/:uniUUID/live_queries                      com.yugabyte.yw.controllers.UniverseInfoController.getLiveQueries(cUUID: java.util.UUID, uniUUID: java.util.UUID)
GET     /customers/:cUUID/universes/:uniUUID/slow_queries                      com.yugabyte.yw.controllers.UniverseInfoController.getSlowQueries(cUUID: java.util.UUID, uniUUID: java.util.UUID)
DELETE  /customers/:cUUID/universes/:uniUUID/slow_queries                      com.yugabyte.yw.controllers.UniverseInfoController.resetSlowQueries(cUUID: java.util.UUID, uniUUID: java.util.UUID)
GET     /customers/:cUUID/universes/:uniUUID/:nodeName/download_logs           com.yugabyte.yw.controllers.UniverseInfoController.downloadNodeLogs(cUUID: java.util.UUID, uniUUID: java.util.UUID, nodeName: String)

# Import a universe
POST    /customers/:cUUID/universes/import                                     com.yugabyte.yw.controllers.ImportController.importUniverse(cUUID: java.util.UUID)

# Universe - info about Yugabyte DB master node
GET     /customers/:cUUID/universes/:uniUUID/masters                           com.yugabyte.yw.controllers.MetaMasterController.getMasterAddresses(cUUID: java.util.UUID, uniUUID: java.util.UUID)
GET     /customers/:cUUID/universes/:uniUUID/yqlservers                        com.yugabyte.yw.controllers.MetaMasterController.getYQLServerAddresses(cUUID: java.util.UUID, uniUUID: java.util.UUID)
GET     /customers/:cUUID/universes/:uniUUID/ysqlservers                       com.yugabyte.yw.controllers.MetaMasterController.getYSQLServerAddresses(cUUID: java.util.UUID, uniUUID: java.util.UUID)
GET     /customers/:cUUID/universes/:uniUUID/redisservers                      com.yugabyte.yw.controllers.MetaMasterController.getRedisServerAddresses(cUUID: java.util.UUID, uniUUID: java.util.UUID)

# Universe - Yugabyte DB management
POST    /customers/:cUUID/universes/:uniUUID/run_query                         com.yugabyte.yw.controllers.UniverseYbDbAdminController.runQuery(cUUID: java.util.UUID, uniUUID: java.util.UUID)
POST    /customers/:cUUID/universes/:uniUUID/run_in_shell                      com.yugabyte.yw.controllers.UniverseYbDbAdminController.runInShell(cUUID: java.util.UUID, uniUUID: java.util.UUID)
POST    /customers/:cUUID/universes/:uniUUID/update_db_credentials             com.yugabyte.yw.controllers.UniverseYbDbAdminController.setDatabaseCredentials(cUUID: java.util.UUID, uniUUID: java.util.UUID)
POST    /customers/:cUUID/universes/:uniUUID/create_db_credentials             com.yugabyte.yw.controllers.UniverseYbDbAdminController.createUserInDB(cUUID: java.util.UUID, uniUUID: java.util.UUID)

# Universe Actions
POST    /customers/:cUUID/universes/:uniUUID/pause                             com.yugabyte.yw.controllers.UniverseActionsController.pause(cUUID: java.util.UUID, uniUUID: java.util.UUID)
POST    /customers/:cUUID/universes/:uniUUID/resume                            com.yugabyte.yw.controllers.UniverseActionsController.resume(cUUID: java.util.UUID, uniUUID: java.util.UUID)
PUT     /customers/:cUUID/universes/:uniUUID/mark_helm3_compatible             com.yugabyte.yw.controllers.UniverseActionsController.setHelm3Compatible(cUUID: java.util.UUID, uniUUID: java.util.UUID)
PUT     /customers/:cUUID/universes/:uniUUID/setup_universe_2dc                com.yugabyte.yw.controllers.UniverseActionsController.resetVersion(cUUID: java.util.UUID, uniUUID: java.util.UUID)
PUT     /customers/:cUUID/universes/:uniUUID/update_backup_state               com.yugabyte.yw.controllers.UniverseActionsController.setBackupFlag(cUUID: java.util.UUID, uniUUID: java.util.UUID, markActive: Boolean)
POST    /customers/:cUUID/universes/:uniUUID/config_alerts                     com.yugabyte.yw.controllers.UniverseActionsController.configureAlerts(cUUID: java.util.UUID, uniUUID: java.util.UUID)
POST    /customers/:cUUID/universes/:uniUUID/set_key                           com.yugabyte.yw.controllers.UniverseActionsController.setUniverseKey(cUUID: java.util.UUID, uniUUID: java.util.UUID)
POST    /customers/:cUUID/universes/:uniUUID/toggle_tls                        com.yugabyte.yw.controllers.UniverseActionsController.toggleTls(cUUID: java.util.UUID, uniUUID: java.util.UUID)

# xCluster Replication API
POST    /customers/:cUUID/xcluster_configs                                     com.yugabyte.yw.controllers.XClusterConfigController.create(cUUID: java.util.UUID)
GET     /customers/:cUUID/xcluster_configs/:xccUUID                            com.yugabyte.yw.controllers.XClusterConfigController.get(cUUID: java.util.UUID, xccUUID: java.util.UUID)
PUT     /customers/:cUUID/xcluster_configs/:xccUUID                            com.yugabyte.yw.controllers.XClusterConfigController.edit(cUUID: java.util.UUID, xccUUID: java.util.UUID)
DELETE  /customers/:cUUID/xcluster_configs/:xccUUID                            com.yugabyte.yw.controllers.XClusterConfigController.delete(cUUID: java.util.UUID, xccUUID: java.util.UUID)
POST    /customers/:cUUID/xcluster_configs/sync                                com.yugabyte.yw.controllers.XClusterConfigController.sync(cUUID: java.util.UUID, targetUniverseUUID: java.util.UUID ?= null)

# Universe upgrade API
POST    /customers/:cUUID/universes/:uniUUID/upgrade/restart                   com.yugabyte.yw.controllers.UpgradeUniverseController.restartUniverse(cUUID: java.util.UUID, uniUUID: java.util.UUID)
POST    /customers/:cUUID/universes/:uniUUID/upgrade/software                  com.yugabyte.yw.controllers.UpgradeUniverseController.upgradeSoftware(cUUID: java.util.UUID, uniUUID: java.util.UUID)
POST    /customers/:cUUID/universes/:uniUUID/upgrade/gflags                    com.yugabyte.yw.controllers.UpgradeUniverseController.upgradeGFlags(cUUID: java.util.UUID, uniUUID: java.util.UUID)
POST    /customers/:cUUID/universes/:uniUUID/upgrade/certs                     com.yugabyte.yw.controllers.UpgradeUniverseController.upgradeCerts(cUUID: java.util.UUID, uniUUID: java.util.UUID)
POST    /customers/:cUUID/universes/:uniUUID/upgrade/tls                       com.yugabyte.yw.controllers.UpgradeUniverseController.upgradeTls(cUUID: java.util.UUID, uniUUID: java.util.UUID)
POST    /customers/:cUUID/universes/:uniUUID/upgrade/vm                        com.yugabyte.yw.controllers.UpgradeUniverseController.upgradeVMImage(cUUID: java.util.UUID, uniUUID: java.util.UUID)
POST    /customers/:cUUID/universes/:uniUUID/upgrade/systemd                   com.yugabyte.yw.controllers.UpgradeUniverseController.upgradeSystemd(cUUID: java.util.UUID, uniUUID: java.util.UUID)
POST    /customers/:cUUID/universes/:uniUUID/upgrade/resize_node                com.yugabyte.yw.controllers.UpgradeUniverseController.resizeNode(cUUID: java.util.UUID, uniUUID: java.util.UUID)

# Table Management API
GET     /customers/:cUUID/universes/:uniUUID/tables                            com.yugabyte.yw.controllers.TablesController.listTables(cUUID: java.util.UUID, uniUUID: java.util.UUID)
POST    /customers/:cUUID/universes/:uniUUID/tables                            com.yugabyte.yw.controllers.TablesController.create(cUUID: java.util.UUID, uniUUID: java.util.UUID)
GET     /customers/:cUUID/universes/:uniUUID/tables/:tableUUID                 com.yugabyte.yw.controllers.TablesController.describe(cUUID: java.util.UUID, uniUUID: java.util.UUID, tableUUID: java.util.UUID)
PUT     /customers/:cUUID/universes/:uniUUID/tables/:tableUUID                 com.yugabyte.yw.controllers.TablesController.alter(cUUID: java.util.UUID, uniUUID: java.util.UUID, tableUUID: java.util.UUID)
DELETE  /customers/:cUUID/universes/:uniUUID/tables/:tableUUID                 com.yugabyte.yw.controllers.TablesController.drop(cUUID: java.util.UUID, uniUUID: java.util.UUID, tableUUID: java.util.UUID)
PUT     /customers/:cUUID/universes/:uniUUID/tables/:tableUUID/bulk_import     com.yugabyte.yw.controllers.TablesController.bulkImport(cUUID: java.util.UUID, uniUUID: java.util.UUID, tableUUID: java.util.UUID)
PUT     /customers/:cUUID/universes/:uniUUID/tables/:tableUUID/create_backup   com.yugabyte.yw.controllers.TablesController.createBackup(cUUID: java.util.UUID, uniUUID: java.util.UUID, tableUUID: java.util.UUID)
PUT     /customers/:cUUID/universes/:uniUUID/multi_table_backup                com.yugabyte.yw.controllers.TablesController.createMultiTableBackup(cUUID: java.util.UUID, uniUUID: java.util.UUID)
GET     /customers/:cUUID/universes/:uniUUID/backups                           com.yugabyte.yw.controllers.BackupsController.list(cUUID: java.util.UUID, uniUUID: java.util.UUID)
GET     /customers/:cUUID/universes/:uniUUID/backups/tasks/:tUUID              com.yugabyte.yw.controllers.BackupsController.fetchBackupsByTaskUUID(cUUID: java.util.UUID, uniUUID: java.util.UUID, tUUID: java.util.UUID)
POST    /customers/:cUUID/universes/:uniUUID/backups/restore                   com.yugabyte.yw.controllers.BackupsController.restore(cUUID: java.util.UUID, uniUUID: java.util.UUID)
DELETE  /customers/:cUUID/backups                                              com.yugabyte.yw.controllers.BackupsController.delete(cUUID: java.util.UUID)
POST    /customers/:cUUID/backups/:backupUUID/stop                             com.yugabyte.yw.controllers.BackupsController.stop(cUUID: java.util.UUID, backupUUID: java.util.UUID)
<<<<<<< HEAD
GET     /customers/:cUUID/universes/:uniUUID/partitions                        com.yugabyte.yw.controllers.TablesController.listTablesWithPartitionInfo(cUUID: java.util.UUID, uniUUID: java.util.UUID)
=======
GET     /customers/:cUUID/universes/:uniUUID/tablespaces                       com.yugabyte.yw.controllers.TablesController.listTableSpaces(cUUID: java.util.UUID, uniUUID: java.util.UUID)
>>>>>>> ec279572

# New Backups/Restores/Schedule APIs
POST    /customers/:cUUID/backups                                              com.yugabyte.yw.controllers.BackupsController.createBackupYb(cUUID: java.util.UUID)
POST    /customers/:cUUID/create_backup_schedule                               com.yugabyte.yw.controllers.BackupsController.createBackupSchedule(cUUID: java.util.UUID)
POST    /customers/:cUUID/backups/page                                         com.yugabyte.yw.controllers.BackupsController.pageBackupList(cUUID: java.util.UUID)
POST    /customers/:cUUID/restore                                              com.yugabyte.yw.controllers.BackupsController.restoreBackup(cUUID: java.util.UUID)
GET     /customers/:cUUID/backups/:backupUUID                                  com.yugabyte.yw.controllers.BackupsController.get(cUUID: java.util.UUID, backupUUID: java.util.UUID)
POST    /customers/:cUUID/backups/delete                                       com.yugabyte.yw.controllers.BackupsController.deleteYb(cUUID: java.util.UUID)
PUT     /customers/:cUUID/backups/:backupUUID                                  com.yugabyte.yw.controllers.BackupsController.editBackup(cUUID: java.util.UUID, backupUUID: java.util.UUID)
PUT     /customers/:cUUID/schedules/:sUUID                                     com.yugabyte.yw.controllers.ScheduleController.editBackupSchedule(cUUID: java.util.UUID, sUUID: java.util.UUID)
+ forceNoAudit
POST    /customers/:cUUID/schedules/page                                       com.yugabyte.yw.controllers.ScheduleController.pageScheduleList(cUUID: java.util.UUID)
DELETE  /customers/:cUUID/schedules/:sUUID/delete                              com.yugabyte.yw.controllers.ScheduleController.deleteYb(cUUID: java.util.UUID, sUUID: java.util.UUID)

# Task History API
GET    /customers/:cUUID/tasks                                                 com.yugabyte.yw.controllers.CustomerTaskController.list(cUUID: java.util.UUID)
GET    /customers/:cUUID/tasks_list                                            com.yugabyte.yw.controllers.CustomerTaskController.tasksList(cUUID: java.util.UUID, uUUID: java.util.UUID ?= null)
GET    /customers/:cUUID/tasks/:tUUID                                          com.yugabyte.yw.controllers.CustomerTaskController.taskStatus(cUUID: java.util.UUID, tUUID: java.util.UUID)
POST   /customers/:cUUID/tasks/:tUUID                                          com.yugabyte.yw.controllers.CustomerTaskController.retryTask(cUUID: java.util.UUID, tUUID: java.util.UUID)
POST   /customers/:cUUID/tasks/:tUUID/retry                                    com.yugabyte.yw.controllers.CustomerTaskController.retryTask(cUUID: java.util.UUID, tUUID: java.util.UUID)
POST   /customers/:cUUID/tasks/:tUUID/abort                                    com.yugabyte.yw.controllers.CustomerTaskController.abortTask(cUUID: java.util.UUID, tUUID: java.util.UUID)
GET    /customers/:cUUID/universes/:uniUUID/tasks                              com.yugabyte.yw.controllers.CustomerTaskController.universeTasks(cUUID: java.util.UUID, uniUUID: java.util.UUID)
GET    /customers/:cUUID/tasks/:tUUID/failed                                   com.yugabyte.yw.controllers.CustomerTaskController.failedSubtasks(cUUID: java.util.UUID, tUUID: java.util.UUID)

# Node Management API
GET    /customers/:cUUID/nodes/:nodeUUID/list                                  com.yugabyte.yw.controllers.NodeInstanceController.get(cUUID: java.util.UUID, nodeUUID: java.util.UUID)
GET    /customers/:cUUID/zones/:azUUID/nodes/list                              com.yugabyte.yw.controllers.NodeInstanceController.listByZone(cUUID: java.util.UUID, azUUID: java.util.UUID)
GET    /customers/:cUUID/providers/:pUUID/nodes/list                           com.yugabyte.yw.controllers.NodeInstanceController.listByProvider(cUUID: java.util.UUID, pUUID: java.util.UUID)
POST   /customers/:cUUID/zones/:azUUID/nodes                                   com.yugabyte.yw.controllers.NodeInstanceController.create(cUUID: java.util.UUID, azUUID: java.util.UUID)
DELETE /customers/:cUUID/providers/:pUUID/instances/:instanceIP                com.yugabyte.yw.controllers.NodeInstanceController.deleteInstance(cUUID: java.util.UUID, pUUID: java.util.UUID, instanceIP: String)
POST   /customers/:cUUID/providers/:pUUID/instances/:instanceIP                com.yugabyte.yw.controllers.NodeInstanceController.detachedNodeAction(cUUID: java.util.UUID, pUUID: java.util.UUID, instanceIP: String)
PUT    /customers/:cUUID/universes/:universeUUID/nodes/:nodeName               com.yugabyte.yw.controllers.NodeInstanceController.nodeAction(cUUID: java.util.UUID, universeUUID: java.util.UUID, nodeName: String)

# Metadata API
GET    /metadata/column_types                                                  com.yugabyte.yw.controllers.TablesController.getColumnTypes()
GET    /metadata/yql_data_types                                                com.yugabyte.yw.controllers.TablesController.getYQLDataTypes()
GET    /metadata/ebs_types                                                     com.yugabyte.yw.controllers.InstanceTypeController.getEBSTypes()
GET    /metadata/gcp_types                                                     com.yugabyte.yw.controllers.InstanceTypeController.getGCPTypes()
GET    /metadata/azu_types                                                     com.yugabyte.yw.controllers.InstanceTypeController.getAZUTypes()

# Schedule Management API
GET    /customers/:cUUID/schedules                                             com.yugabyte.yw.controllers.ScheduleController.list(cUUID: java.util.UUID)
GET    /customers/:cUUID/schedules/:sUUID                                      com.yugabyte.yw.controllers.ScheduleController.get(cUUID: java.util.UUID, sUUID: java.util.UUID)
DELETE /customers/:cUUID/schedules/:sUUID                                      com.yugabyte.yw.controllers.ScheduleController.delete(cUUID: java.util.UUID, sUUID: java.util.UUID)

GET    /customers/:cUUID/universes/:uniUUID/tablet-servers                     com.yugabyte.yw.controllers.TabletServerController.listTabletServers(cUUID: java.util.UUID, uniUUID: java.util.UUID)

# User Management API
GET    /customers/:cUUID/users                                                 com.yugabyte.yw.controllers.UsersController.list(cUUID: java.util.UUID)
GET    /customers/:cUUID/users/:uUUID                                          com.yugabyte.yw.controllers.UsersController.index(cUUID: java.util.UUID, uUUID: java.util.UUID)
POST   /customers/:cUUID/users                                                 com.yugabyte.yw.controllers.UsersController.create(cUUID: java.util.UUID)
PUT    /customers/:cUUID/users/:uUUID                                          com.yugabyte.yw.controllers.UsersController.changeRole(cUUID: java.util.UUID, uUUID: java.util.UUID, role: String)
PUT    /customers/:cUUID/users/:uUUID/change_password                          com.yugabyte.yw.controllers.UsersController.changePassword(cUUID: java.util.UUID, uUUID: java.util.UUID)
PUT    /customers/:cUUID/users/:uUUID/update_profile                           com.yugabyte.yw.controllers.UsersController.updateProfile(cUUID: java.util.UUID, uUUID: java.util.UUID)
DELETE /customers/:cUUID/users/:uUUID                                          com.yugabyte.yw.controllers.UsersController.delete(cUUID: java.util.UUID, uUUID: java.util.UUID)

# Audit Info API
GET    /customers/:cUUID/users/:uUUID/audit_trail                              com.yugabyte.yw.controllers.AuditController.list(cUUID: java.util.UUID, uUUID: java.util.UUID)
GET    /customers/:cUUID/tasks/:tUUID/audit_info                               com.yugabyte.yw.controllers.AuditController.getTaskAudit(cUUID: java.util.UUID, tUUID: java.util.UUID)
GET    /customers/:cUUID/tasks/:tUUID/audit_user                               com.yugabyte.yw.controllers.AuditController.getUserFromTask(cUUID: java.util.UUID, tUUID: java.util.UUID)

GET     /index                                                                 com.yugabyte.yw.controllers.ApiDiscoveryController.index()

GET    /callback                                                               @org.pac4j.play.CallbackController.callback()
POST   /callback                                                               @org.pac4j.play.CallbackController.callback()
GET    /third_party_logout                                                     @org.pac4j.play.LogoutController.logout()

# HA Backup API
PUT    /settings/ha/config/:cUUID/replication_schedule/start                   com.yugabyte.yw.controllers.PlatformReplicationController.startPeriodicBackup(cUUID: java.util.UUID)
PUT    /settings/ha/config/:cUUID/replication_schedule/stop                    com.yugabyte.yw.controllers.PlatformReplicationController.stopPeriodicBackup(cUUID: java.util.UUID)
GET    /settings/ha/config/:cUUID/replication_schedule                         com.yugabyte.yw.controllers.PlatformReplicationController.getBackupInfo(cUUID: java.util.UUID)
GET    /settings/ha/config/:cUUID/backup/list                                  com.yugabyte.yw.controllers.PlatformReplicationController.listBackups(cUUID: java.util.UUID, leader: String ?= null)

# HA Configuration API
GET    /settings/ha/generate_key                                               com.yugabyte.yw.controllers.HAController.generateClusterKey
GET    /settings/ha/config                                                     com.yugabyte.yw.controllers.HAController.getHAConfig
POST   /settings/ha/config                                                     com.yugabyte.yw.controllers.HAController.createHAConfig
PUT    /settings/ha/config/:cUUID                                              com.yugabyte.yw.controllers.HAController.editHAConfig(cUUID: java.util.UUID)
DELETE /settings/ha/config/:cUUID                                              com.yugabyte.yw.controllers.HAController.deleteHAConfig(cUUID: java.util.UUID)

# HA Platform Instance API
POST   /settings/ha/config/:cUUID/instance                                     com.yugabyte.yw.controllers.PlatformInstanceController.createInstance(cUUID: java.util.UUID)
DELETE /settings/ha/config/:cUUID/instance/:iUUID                              com.yugabyte.yw.controllers.PlatformInstanceController.deleteInstance(cUUID: java.util.UUID, iUUID: java.util.UUID)
POST   /settings/ha/config/:cUUID/instance/:iUUID/promote                      com.yugabyte.yw.controllers.PlatformInstanceController.promoteInstance(cUUID: java.util.UUID, iUUID: java.util.UUID, curLeader: String ?= null)
GET    /settings/ha/config/:cUUID/instance/local                               com.yugabyte.yw.controllers.PlatformInstanceController.getLocal(cUUID: java.util.UUID)

# HA API for inter-node communication
GET    /settings/ha/internal/config                                            com.yugabyte.yw.controllers.InternalHAController.getHAConfigByClusterKey
PUT    /settings/ha/internal/config/demote/:timestamp                          com.yugabyte.yw.controllers.InternalHAController.demoteLocalLeader(timestamp: Long)
PUT    /settings/ha/internal/config/sync/:timestamp                            com.yugabyte.yw.controllers.InternalHAController.syncInstances(timestamp: Long)
POST   /settings/ha/internal/upload                                            com.yugabyte.yw.controllers.InternalHAController.syncBackups()

# Schedule External Script API
POST   /customers/:cUUID/universes/:uniUUID/schedule_script                    com.yugabyte.yw.controllers.ScheduleScriptController.externalScriptSchedule(cUUID: java.util.UUID, uniUUID : java.util.UUID)
PUT    /customers/:cUUID/universes/:uniUUID/stop_scheduled_script              com.yugabyte.yw.controllers.ScheduleScriptController.stopScheduledScript(cUUID: java.util.UUID, uniUUID : java.util.UUID)
PUT    /customers/:cUUID/universes/:uniUUID/update_scheduled_script            com.yugabyte.yw.controllers.ScheduleScriptController.updateScheduledScript(cUUID: java.util.UUID, uniUUID : java.util.UUID)

# Support Bundle API
POST   /customers/:cUUID/universes/:uniUUID/support_bundle                     com.yugabyte.yw.controllers.SupportBundleController.create(cUUID: java.util.UUID, uniUUID: java.util.UUID)
GET    /customers/:cUUID/universes/:uniUUID/support_bundle                     com.yugabyte.yw.controllers.SupportBundleController.list(cUUID: java.util.UUID, uniUUID: java.util.UUID)
GET    /customers/:cUUID/universes/:uniUUID/support_bundle/:sbUUID             com.yugabyte.yw.controllers.SupportBundleController.get(cUUID: java.util.UUID, uniUUID: java.util.UUID, sbUUID: java.util.UUID)
GET    /customers/:cUUID/universes/:uniUUID/support_bundle/:sbUUID/download    com.yugabyte.yw.controllers.SupportBundleController.download(cUUID: java.util.UUID, uniUUID: java.util.UUID, sbUUID: java.util.UUID)
DELETE /customers/:cUUID/universes/:uniUUID/support_bundle/:sbUUID             com.yugabyte.yw.controllers.SupportBundleController.delete(cUUID: java.util.UUID, uniUUID: java.util.UUID, sbUUID: java.util.UUID)

# GFlags Validation Ui Only API
GET   /metadata/version/:version/list_gflags                                   com.yugabyte.yw.controllers.GFlagsValidationUiOnlyController.listGFlags(version: String, name: String ?= "", server: String ?= "", mostUsedGFlags: Boolean ?= false)
POST  /metadata/version/:version/validate_gflags                               com.yugabyte.yw.controllers.GFlagsValidationUiOnlyController.validateGFlags(version: String)
GET   /metadata/version/:version/gflag                                         com.yugabyte.yw.controllers.GFlagsValidationUiOnlyController.getGFlagMetadata(version: String, name: String ?= "", server: String ?= "")<|MERGE_RESOLUTION|>--- conflicted
+++ resolved
@@ -304,11 +304,8 @@
 POST    /customers/:cUUID/universes/:uniUUID/backups/restore                   com.yugabyte.yw.controllers.BackupsController.restore(cUUID: java.util.UUID, uniUUID: java.util.UUID)
 DELETE  /customers/:cUUID/backups                                              com.yugabyte.yw.controllers.BackupsController.delete(cUUID: java.util.UUID)
 POST    /customers/:cUUID/backups/:backupUUID/stop                             com.yugabyte.yw.controllers.BackupsController.stop(cUUID: java.util.UUID, backupUUID: java.util.UUID)
-<<<<<<< HEAD
+GET     /customers/:cUUID/universes/:uniUUID/tablespaces                       com.yugabyte.yw.controllers.TablesController.listTableSpaces(cUUID: java.util.UUID, uniUUID: java.util.UUID)
 GET     /customers/:cUUID/universes/:uniUUID/partitions                        com.yugabyte.yw.controllers.TablesController.listTablesWithPartitionInfo(cUUID: java.util.UUID, uniUUID: java.util.UUID)
-=======
-GET     /customers/:cUUID/universes/:uniUUID/tablespaces                       com.yugabyte.yw.controllers.TablesController.listTableSpaces(cUUID: java.util.UUID, uniUUID: java.util.UUID)
->>>>>>> ec279572
 
 # New Backups/Restores/Schedule APIs
 POST    /customers/:cUUID/backups                                              com.yugabyte.yw.controllers.BackupsController.createBackupYb(cUUID: java.util.UUID)
