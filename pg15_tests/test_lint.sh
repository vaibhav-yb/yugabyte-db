--- conflicted
+++ resolved
@@ -6,12 +6,9 @@
 # All tests should start with "test_".
 diff <(find . -name '*.sh' | grep -v '^./test_' | sort) - <<EOT
 ./common.sh
-<<<<<<< HEAD
 ./common_upgrade.sh
-=======
 ./run_flaky_cxx_tests.sh
 ./run_flaky_java_tests.sh
->>>>>>> 66a65fd8
 ./run_passing_cxx_tests.sh
 ./run_passing_java_tests.sh
 ./run_shell_tests.sh
