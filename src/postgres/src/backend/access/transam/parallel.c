/*-------------------------------------------------------------------------
 *
 * parallel.c
 *	  Infrastructure for launching parallel workers
 *
 * Portions Copyright (c) 1996-2022, PostgreSQL Global Development Group
 * Portions Copyright (c) 1994, Regents of the University of California
 *
 * IDENTIFICATION
 *	  src/backend/access/transam/parallel.c
 *
 *-------------------------------------------------------------------------
 */

#include "postgres.h"

#include "access/nbtree.h"
#include "access/parallel.h"
#include "access/session.h"
#include "access/xact.h"
#include "access/xlog.h"
#include "catalog/index.h"
#include "catalog/namespace.h"
#include "catalog/pg_enum.h"
#include "catalog/storage.h"
#include "catalog/yb_catalog_version.h"
#include "commands/async.h"
#include "commands/vacuum.h"
#include "executor/execParallel.h"
#include "libpq/libpq.h"
#include "libpq/pqformat.h"
#include "libpq/pqmq.h"
#include "miscadmin.h"
#include "optimizer/optimizer.h"
#include "pgstat.h"
#include "pg_yb_utils.h"
#include "storage/ipc.h"
#include "storage/predicate.h"
#include "storage/sinval.h"
#include "storage/spin.h"
#include "tcop/tcopprot.h"
#include "utils/combocid.h"
#include "utils/guc.h"
#include "utils/inval.h"
#include "utils/memutils.h"
#include "utils/relmapper.h"
#include "utils/snapmgr.h"
#include "utils/typcache.h"

/*
 * We don't want to waste a lot of memory on an error queue which, most of
 * the time, will process only a handful of small messages.  However, it is
 * desirable to make it large enough that a typical ErrorResponse can be sent
 * without blocking.  That way, a worker that errors out can write the whole
 * message into the queue and terminate without waiting for the user backend.
 */
#define PARALLEL_ERROR_QUEUE_SIZE			16384

/* Magic number for parallel context TOC. */
#define PARALLEL_MAGIC						0x50477c7c

/*
 * Magic numbers for per-context parallel state sharing.  Higher-level code
 * should use smaller values, leaving these very large ones for use by this
 * module.
 */
#define PARALLEL_KEY_FIXED					UINT64CONST(0xFFFFFFFFFFFF0001)
#define PARALLEL_KEY_ERROR_QUEUE			UINT64CONST(0xFFFFFFFFFFFF0002)
#define PARALLEL_KEY_LIBRARY				UINT64CONST(0xFFFFFFFFFFFF0003)
#define PARALLEL_KEY_GUC					UINT64CONST(0xFFFFFFFFFFFF0004)
#define PARALLEL_KEY_COMBO_CID				UINT64CONST(0xFFFFFFFFFFFF0005)
#define PARALLEL_KEY_TRANSACTION_SNAPSHOT	UINT64CONST(0xFFFFFFFFFFFF0006)
#define PARALLEL_KEY_ACTIVE_SNAPSHOT		UINT64CONST(0xFFFFFFFFFFFF0007)
#define PARALLEL_KEY_TRANSACTION_STATE		UINT64CONST(0xFFFFFFFFFFFF0008)
#define PARALLEL_KEY_ENTRYPOINT				UINT64CONST(0xFFFFFFFFFFFF0009)
#define PARALLEL_KEY_SESSION_DSM			UINT64CONST(0xFFFFFFFFFFFF000A)
#define PARALLEL_KEY_PENDING_SYNCS			UINT64CONST(0xFFFFFFFFFFFF000B)
#define PARALLEL_KEY_REINDEX_STATE			UINT64CONST(0xFFFFFFFFFFFF000C)
#define PARALLEL_KEY_RELMAPPER_STATE		UINT64CONST(0xFFFFFFFFFFFF000D)
#define PARALLEL_KEY_UNCOMMITTEDENUMS		UINT64CONST(0xFFFFFFFFFFFF000E)

/* Fixed-size parallel state. */
typedef struct FixedParallelState
{
	/* Fixed-size state that workers must restore. */
	Oid			database_id;
	Oid			authenticated_user_id;
	Oid			current_user_id;
	Oid			outer_user_id;
	Oid			temp_namespace_id;
	Oid			temp_toast_namespace_id;
	int			sec_context;
	bool		is_superuser;
	PGPROC	   *parallel_leader_pgproc;
	pid_t		parallel_leader_pid;
	BackendId	parallel_leader_backend_id;
	bool		parallel_master_is_yb_session;
	uint64_t	parallel_master_yb_session_id;
	TimestampTz xact_ts;
	TimestampTz stmt_ts;
	SerializableXactHandle serializable_xact_handle;

	/* Mutex protects remaining fields. */
	slock_t		mutex;

	/* Maximum XactLastRecEnd of any worker. */
	XLogRecPtr	last_xlog_end;
} FixedParallelState;

/*
 * Our parallel worker number.  We initialize this to -1, meaning that we are
 * not a parallel worker.  In parallel workers, it will be set to a value >= 0
 * and < the number of workers before any user code is invoked; each parallel
 * worker will get a different parallel worker number.
 */
int			ParallelWorkerNumber = -1;

/* Is there a parallel message pending which we need to receive? */
volatile bool ParallelMessagePending = false;

/* Are we initializing a parallel worker? */
bool		InitializingParallelWorker = false;

/* Pointer to our fixed parallel state. */
static FixedParallelState *MyFixedParallelState;

/* List of active parallel contexts. */
static dlist_head pcxt_list = DLIST_STATIC_INIT(pcxt_list);

/* Backend-local copy of data from FixedParallelState. */
static pid_t ParallelLeaderPid;

/*
 * List of internal parallel worker entry points.  We need this for
 * reasons explained in LookupParallelWorkerFunction(), below.
 */
static const struct
{
	const char *fn_name;
	parallel_worker_main_type fn_addr;
}			InternalParallelWorkers[] =

{
	{
		"ParallelQueryMain", ParallelQueryMain
	},
	{
		"_bt_parallel_build_main", _bt_parallel_build_main
	},
	{
		"parallel_vacuum_main", parallel_vacuum_main
	}
};

/* Private functions. */
static void HandleParallelMessage(ParallelContext *pcxt, int i, StringInfo msg);
static void WaitForParallelWorkersToExit(ParallelContext *pcxt);
static parallel_worker_main_type LookupParallelWorkerFunction(const char *libraryname, const char *funcname);
static void ParallelWorkerShutdown(int code, Datum arg);


/*
 * Establish a new parallel context.  This should be done after entering
 * parallel mode, and (unless there is an error) the context should be
 * destroyed before exiting the current subtransaction.
 */
ParallelContext *
CreateParallelContext(const char *library_name, const char *function_name,
					  int nworkers)
{
	MemoryContext oldcontext;
	ParallelContext *pcxt;

	/* It is unsafe to create a parallel context if not in parallel mode. */
	Assert(IsInParallelMode());

	/* Number of workers should be non-negative. */
	Assert(nworkers >= 0);

	/* We might be running in a short-lived memory context. */
	oldcontext = MemoryContextSwitchTo(TopTransactionContext);

	/* Initialize a new ParallelContext. */
	pcxt = palloc0(sizeof(ParallelContext));
	pcxt->subid = GetCurrentSubTransactionId();
	pcxt->nworkers = nworkers;
	pcxt->nworkers_to_launch = nworkers;
	pcxt->library_name = pstrdup(library_name);
	pcxt->function_name = pstrdup(function_name);
	pcxt->error_context_stack = error_context_stack;
	shm_toc_initialize_estimator(&pcxt->estimator);
	dlist_push_head(&pcxt_list, &pcxt->node);

	/* Restore previous memory context. */
	MemoryContextSwitchTo(oldcontext);

	return pcxt;
}

/*
 * Establish the dynamic shared memory segment for a parallel context and
 * copy state and other bookkeeping information that will be needed by
 * parallel workers into it.
 */
void
InitializeParallelDSM(ParallelContext *pcxt)
{
	MemoryContext oldcontext;
	Size		library_len = 0;
	Size		guc_len = 0;
	Size		combocidlen = 0;
	Size		tsnaplen = 0;
	Size		asnaplen = 0;
	Size		tstatelen = 0;
	Size		pendingsyncslen = 0;
	Size		reindexlen = 0;
<<<<<<< HEAD
	Size		relmapperlen = 0;
	Size		uncommittedenumslen = 0;
=======
	Size		enumblacklistlen = 0;
>>>>>>> 1f64b6ed
	Size		segsize = 0;
	int			i;
	FixedParallelState *fps;
	dsm_handle	session_dsm_handle = DSM_HANDLE_INVALID;
	Snapshot	transaction_snapshot;
	/*
	 * Postgres unconditionally takes the snapshot, however Yugabyte has
	 * undesired side effect if transaction isolation is READ COMMITTED: it
	 * resets the read point, so the next DocDB request picks new read time.
	 * This can result in a change of read snapshot in the middle of the query.
	 * Fortunately we can skip that call in READ COMMITTED mode, because
	 * the transaction_snapshot is only used if the isolation level is
	 * REPEATABLE READ or SERIALIZABLE.
	 * For safety, keep original behavior if Yugabyte is not enabled.
	 */
	if (IsolationUsesXactSnapshot() || !IsYugaByteEnabled())
		transaction_snapshot = GetTransactionSnapshot();
	Snapshot	active_snapshot = GetActiveSnapshot();

	/* We might be running in a very short-lived memory context. */
	oldcontext = MemoryContextSwitchTo(TopTransactionContext);

	/* Allow space to store the fixed-size parallel state. */
	shm_toc_estimate_chunk(&pcxt->estimator, sizeof(FixedParallelState));
	shm_toc_estimate_keys(&pcxt->estimator, 1);

	/*
	 * Normally, the user will have requested at least one worker process, but
	 * if by chance they have not, we can skip a bunch of things here.
	 */
	if (pcxt->nworkers > 0)
	{
		/* Get (or create) the per-session DSM segment's handle. */
		session_dsm_handle = GetSessionDsmHandle();

		/*
		 * If we weren't able to create a per-session DSM segment, then we can
		 * continue but we can't safely launch any workers because their
		 * record typmods would be incompatible so they couldn't exchange
		 * tuples.
		 */
		if (session_dsm_handle == DSM_HANDLE_INVALID)
			pcxt->nworkers = 0;
	}

	if (pcxt->nworkers > 0)
	{
		/* Estimate space for various kinds of state sharing. */
		library_len = EstimateLibraryStateSpace();
		shm_toc_estimate_chunk(&pcxt->estimator, library_len);
		guc_len = EstimateGUCStateSpace();
		shm_toc_estimate_chunk(&pcxt->estimator, guc_len);
		combocidlen = EstimateComboCIDStateSpace();
		shm_toc_estimate_chunk(&pcxt->estimator, combocidlen);
		if (IsolationUsesXactSnapshot())
		{
			tsnaplen = EstimateSnapshotSpace(transaction_snapshot);
			shm_toc_estimate_chunk(&pcxt->estimator, tsnaplen);
		}
		asnaplen = EstimateSnapshotSpace(active_snapshot);
		shm_toc_estimate_chunk(&pcxt->estimator, asnaplen);
		tstatelen = EstimateTransactionStateSpace();
		shm_toc_estimate_chunk(&pcxt->estimator, tstatelen);
		shm_toc_estimate_chunk(&pcxt->estimator, sizeof(dsm_handle));
		pendingsyncslen = EstimatePendingSyncsSpace();
		shm_toc_estimate_chunk(&pcxt->estimator, pendingsyncslen);
		reindexlen = EstimateReindexStateSpace();
		shm_toc_estimate_chunk(&pcxt->estimator, reindexlen);
		relmapperlen = EstimateRelationMapSpace();
		shm_toc_estimate_chunk(&pcxt->estimator, relmapperlen);
		uncommittedenumslen = EstimateUncommittedEnumsSpace();
		shm_toc_estimate_chunk(&pcxt->estimator, uncommittedenumslen);
		/* If you add more chunks here, you probably need to add keys. */
		shm_toc_estimate_keys(&pcxt->estimator, 11);

		/* Estimate space need for error queues. */
		StaticAssertStmt(BUFFERALIGN(PARALLEL_ERROR_QUEUE_SIZE) ==
						 PARALLEL_ERROR_QUEUE_SIZE,
						 "parallel error queue size not buffer-aligned");
		shm_toc_estimate_chunk(&pcxt->estimator,
							   mul_size(PARALLEL_ERROR_QUEUE_SIZE,
										pcxt->nworkers));
		shm_toc_estimate_keys(&pcxt->estimator, 1);

		/* Estimate how much we'll need for the entrypoint info. */
		shm_toc_estimate_chunk(&pcxt->estimator, strlen(pcxt->library_name) +
							   strlen(pcxt->function_name) + 2);
		shm_toc_estimate_keys(&pcxt->estimator, 1);
	}

	/*
	 * Create DSM and initialize with new table of contents.  But if the user
	 * didn't request any workers, then don't bother creating a dynamic shared
	 * memory segment; instead, just use backend-private memory.
	 *
	 * Also, if we can't create a dynamic shared memory segment because the
	 * maximum number of segments have already been created, then fall back to
	 * backend-private memory, and plan not to use any workers.  We hope this
	 * won't happen very often, but it's better to abandon the use of
	 * parallelism than to fail outright.
	 */
	segsize = shm_toc_estimate(&pcxt->estimator);
	if (pcxt->nworkers > 0)
		pcxt->seg = dsm_create(segsize, DSM_CREATE_NULL_IF_MAXSEGMENTS);
	if (pcxt->seg != NULL)
		pcxt->toc = shm_toc_create(PARALLEL_MAGIC,
								   dsm_segment_address(pcxt->seg),
								   segsize);
	else
	{
		pcxt->nworkers = 0;
		pcxt->private_memory = MemoryContextAlloc(TopMemoryContext, segsize);
		pcxt->toc = shm_toc_create(PARALLEL_MAGIC, pcxt->private_memory,
								   segsize);
	}

	/* Initialize fixed-size state in shared memory. */
	fps = (FixedParallelState *)
		shm_toc_allocate(pcxt->toc, sizeof(FixedParallelState));
	fps->database_id = MyDatabaseId;
	fps->authenticated_user_id = GetAuthenticatedUserId();
	fps->outer_user_id = GetCurrentRoleId();
	fps->is_superuser = session_auth_is_superuser;
	GetUserIdAndSecContext(&fps->current_user_id, &fps->sec_context);
	GetTempNamespaceState(&fps->temp_namespace_id,
						  &fps->temp_toast_namespace_id);
	fps->parallel_leader_pgproc = MyProc;
	fps->parallel_leader_pid = MyProcPid;
	fps->parallel_leader_backend_id = MyBackendId;
	/* Capture our Session ID to share with the background workers. */
	fps->parallel_master_is_yb_session =
		YbGetCurrentSessionId(&fps->parallel_master_yb_session_id);
	fps->xact_ts = GetCurrentTransactionStartTimestamp();
	fps->stmt_ts = GetCurrentStatementStartTimestamp();
	fps->serializable_xact_handle = ShareSerializableXact();
	SpinLockInit(&fps->mutex);
	fps->last_xlog_end = 0;
	shm_toc_insert(pcxt->toc, PARALLEL_KEY_FIXED, fps);

	/* We can skip the rest of this if we're not budgeting for any workers. */
	if (pcxt->nworkers > 0)
	{
		char	   *libraryspace;
		char	   *gucspace;
		char	   *combocidspace;
		char	   *tsnapspace;
		char	   *asnapspace;
		char	   *tstatespace;
		char	   *pendingsyncsspace;
		char	   *reindexspace;
		char	   *relmapperspace;
		char	   *error_queue_space;
		char	   *session_dsm_handle_space;
		char	   *entrypointstate;
		char	   *uncommittedenumsspace;
		Size		lnamelen;

		/* Serialize shared libraries we have loaded. */
		libraryspace = shm_toc_allocate(pcxt->toc, library_len);
		SerializeLibraryState(library_len, libraryspace);
		shm_toc_insert(pcxt->toc, PARALLEL_KEY_LIBRARY, libraryspace);

		/* Serialize GUC settings. */
		gucspace = shm_toc_allocate(pcxt->toc, guc_len);
		SerializeGUCState(guc_len, gucspace);
		shm_toc_insert(pcxt->toc, PARALLEL_KEY_GUC, gucspace);

		/* Serialize combo CID state. */
		combocidspace = shm_toc_allocate(pcxt->toc, combocidlen);
		SerializeComboCIDState(combocidlen, combocidspace);
		shm_toc_insert(pcxt->toc, PARALLEL_KEY_COMBO_CID, combocidspace);

		/*
		 * Serialize the transaction snapshot if the transaction
		 * isolation-level uses a transaction snapshot.
		 */
		if (IsolationUsesXactSnapshot())
		{
			tsnapspace = shm_toc_allocate(pcxt->toc, tsnaplen);
			SerializeSnapshot(transaction_snapshot, tsnapspace);
			shm_toc_insert(pcxt->toc, PARALLEL_KEY_TRANSACTION_SNAPSHOT,
						   tsnapspace);
		}

		/* Serialize the active snapshot. */
		asnapspace = shm_toc_allocate(pcxt->toc, asnaplen);
		SerializeSnapshot(active_snapshot, asnapspace);
		shm_toc_insert(pcxt->toc, PARALLEL_KEY_ACTIVE_SNAPSHOT, asnapspace);

		/* Provide the handle for per-session segment. */
		session_dsm_handle_space = shm_toc_allocate(pcxt->toc,
													sizeof(dsm_handle));
		*(dsm_handle *) session_dsm_handle_space = session_dsm_handle;
		shm_toc_insert(pcxt->toc, PARALLEL_KEY_SESSION_DSM,
					   session_dsm_handle_space);

		/* Serialize transaction state. */
		tstatespace = shm_toc_allocate(pcxt->toc, tstatelen);
		SerializeTransactionState(tstatelen, tstatespace);
		shm_toc_insert(pcxt->toc, PARALLEL_KEY_TRANSACTION_STATE, tstatespace);

		/* Serialize pending syncs. */
		pendingsyncsspace = shm_toc_allocate(pcxt->toc, pendingsyncslen);
		SerializePendingSyncs(pendingsyncslen, pendingsyncsspace);
		shm_toc_insert(pcxt->toc, PARALLEL_KEY_PENDING_SYNCS,
					   pendingsyncsspace);

		/* Serialize reindex state. */
		reindexspace = shm_toc_allocate(pcxt->toc, reindexlen);
		SerializeReindexState(reindexlen, reindexspace);
		shm_toc_insert(pcxt->toc, PARALLEL_KEY_REINDEX_STATE, reindexspace);

		/* Serialize relmapper state. */
		relmapperspace = shm_toc_allocate(pcxt->toc, relmapperlen);
		SerializeRelationMap(relmapperlen, relmapperspace);
		shm_toc_insert(pcxt->toc, PARALLEL_KEY_RELMAPPER_STATE,
					   relmapperspace);

		/* Serialize uncommitted enum state. */
		uncommittedenumsspace = shm_toc_allocate(pcxt->toc,
												 uncommittedenumslen);
		SerializeUncommittedEnums(uncommittedenumsspace, uncommittedenumslen);
		shm_toc_insert(pcxt->toc, PARALLEL_KEY_UNCOMMITTEDENUMS,
					   uncommittedenumsspace);

		/* Allocate space for worker information. */
		pcxt->worker = palloc0(sizeof(ParallelWorkerInfo) * pcxt->nworkers);

		/*
		 * Establish error queues in dynamic shared memory.
		 *
		 * These queues should be used only for transmitting ErrorResponse,
		 * NoticeResponse, and NotifyResponse protocol messages.  Tuple data
		 * should be transmitted via separate (possibly larger?) queues.
		 */
		error_queue_space =
			shm_toc_allocate(pcxt->toc,
							 mul_size(PARALLEL_ERROR_QUEUE_SIZE,
									  pcxt->nworkers));
		for (i = 0; i < pcxt->nworkers; ++i)
		{
			char	   *start;
			shm_mq	   *mq;

			start = error_queue_space + i * PARALLEL_ERROR_QUEUE_SIZE;
			mq = shm_mq_create(start, PARALLEL_ERROR_QUEUE_SIZE);
			shm_mq_set_receiver(mq, MyProc);
			pcxt->worker[i].error_mqh = shm_mq_attach(mq, pcxt->seg, NULL);
		}
		shm_toc_insert(pcxt->toc, PARALLEL_KEY_ERROR_QUEUE, error_queue_space);

		/*
		 * Serialize entrypoint information.  It's unsafe to pass function
		 * pointers across processes, as the function pointer may be different
		 * in each process in EXEC_BACKEND builds, so we always pass library
		 * and function name.  (We use library name "postgres" for functions
		 * in the core backend.)
		 */
		lnamelen = strlen(pcxt->library_name);
		entrypointstate = shm_toc_allocate(pcxt->toc, lnamelen +
										   strlen(pcxt->function_name) + 2);
		strcpy(entrypointstate, pcxt->library_name);
		strcpy(entrypointstate + lnamelen + 1, pcxt->function_name);
		shm_toc_insert(pcxt->toc, PARALLEL_KEY_ENTRYPOINT, entrypointstate);
	}

	/* Restore previous memory context. */
	MemoryContextSwitchTo(oldcontext);
}

/*
 * Reinitialize the dynamic shared memory segment for a parallel context such
 * that we could launch workers for it again.
 */
void
ReinitializeParallelDSM(ParallelContext *pcxt)
{
	FixedParallelState *fps;

	/* Wait for any old workers to exit. */
	if (pcxt->nworkers_launched > 0)
	{
		WaitForParallelWorkersToFinish(pcxt);
		WaitForParallelWorkersToExit(pcxt);
		pcxt->nworkers_launched = 0;
		if (pcxt->known_attached_workers)
		{
			pfree(pcxt->known_attached_workers);
			pcxt->known_attached_workers = NULL;
			pcxt->nknown_attached_workers = 0;
		}
	}

	/* Reset a few bits of fixed parallel state to a clean state. */
	fps = shm_toc_lookup(pcxt->toc, PARALLEL_KEY_FIXED, false);
	fps->last_xlog_end = 0;

	/* Recreate error queues (if they exist). */
	if (pcxt->nworkers > 0)
	{
		char	   *error_queue_space;
		int			i;

		error_queue_space =
			shm_toc_lookup(pcxt->toc, PARALLEL_KEY_ERROR_QUEUE, false);
		for (i = 0; i < pcxt->nworkers; ++i)
		{
			char	   *start;
			shm_mq	   *mq;

			start = error_queue_space + i * PARALLEL_ERROR_QUEUE_SIZE;
			mq = shm_mq_create(start, PARALLEL_ERROR_QUEUE_SIZE);
			shm_mq_set_receiver(mq, MyProc);
			pcxt->worker[i].error_mqh = shm_mq_attach(mq, pcxt->seg, NULL);
		}
	}
}

/*
 * Reinitialize parallel workers for a parallel context such that we could
 * launch a different number of workers.  This is required for cases where
 * we need to reuse the same DSM segment, but the number of workers can
 * vary from run-to-run.
 */
void
ReinitializeParallelWorkers(ParallelContext *pcxt, int nworkers_to_launch)
{
	/*
	 * The number of workers that need to be launched must be less than the
	 * number of workers with which the parallel context is initialized.
	 */
	Assert(pcxt->nworkers >= nworkers_to_launch);
	pcxt->nworkers_to_launch = nworkers_to_launch;
}

/*
 * Launch parallel workers.
 */
void
LaunchParallelWorkers(ParallelContext *pcxt)
{
	MemoryContext oldcontext;
	BackgroundWorker worker;
	int			i;
	bool		any_registrations_failed = false;

	/* Skip this if we have no workers. */
	if (pcxt->nworkers == 0 || pcxt->nworkers_to_launch == 0)
		return;

	/* We need to be a lock group leader. */
	BecomeLockGroupLeader();

	/* If we do have workers, we'd better have a DSM segment. */
	Assert(pcxt->seg != NULL);

	/* We might be running in a short-lived memory context. */
	oldcontext = MemoryContextSwitchTo(TopTransactionContext);

	/* Configure a worker. */
	memset(&worker, 0, sizeof(worker));
	snprintf(worker.bgw_name, BGW_MAXLEN, "parallel worker for PID %d",
			 MyProcPid);
	snprintf(worker.bgw_type, BGW_MAXLEN, "parallel worker");
	worker.bgw_flags =
		BGWORKER_SHMEM_ACCESS | BGWORKER_BACKEND_DATABASE_CONNECTION
		| BGWORKER_CLASS_PARALLEL;
	worker.bgw_start_time = BgWorkerStart_ConsistentState;
	worker.bgw_restart_time = BGW_NEVER_RESTART;
	sprintf(worker.bgw_library_name, "postgres");
	sprintf(worker.bgw_function_name, "ParallelWorkerMain");
	worker.bgw_main_arg = UInt32GetDatum(dsm_segment_handle(pcxt->seg));
	worker.bgw_notify_pid = MyProcPid;

	/*
	 * Start workers.
	 *
	 * The caller must be able to tolerate ending up with fewer workers than
	 * expected, so there is no need to throw an error here if registration
	 * fails.  It wouldn't help much anyway, because registering the worker in
	 * no way guarantees that it will start up and initialize successfully.
	 */
	for (i = 0; i < pcxt->nworkers_to_launch; ++i)
	{
		memcpy(worker.bgw_extra, &i, sizeof(int));
		if (!any_registrations_failed &&
			RegisterDynamicBackgroundWorker(&worker,
											&pcxt->worker[i].bgwhandle))
		{
			shm_mq_set_handle(pcxt->worker[i].error_mqh,
							  pcxt->worker[i].bgwhandle);
			pcxt->nworkers_launched++;
		}
		else
		{
			/*
			 * If we weren't able to register the worker, then we've bumped up
			 * against the max_worker_processes limit, and future
			 * registrations will probably fail too, so arrange to skip them.
			 * But we still have to execute this code for the remaining slots
			 * to make sure that we forget about the error queues we budgeted
			 * for those workers.  Otherwise, we'll wait for them to start,
			 * but they never will.
			 */
			any_registrations_failed = true;
			pcxt->worker[i].bgwhandle = NULL;
			shm_mq_detach(pcxt->worker[i].error_mqh);
			pcxt->worker[i].error_mqh = NULL;
		}
	}

	/*
	 * Now that nworkers_launched has taken its final value, we can initialize
	 * known_attached_workers.
	 */
	if (pcxt->nworkers_launched > 0)
	{
		pcxt->known_attached_workers =
			palloc0(sizeof(bool) * pcxt->nworkers_launched);
		pcxt->nknown_attached_workers = 0;
	}

	/* Restore previous memory context. */
	MemoryContextSwitchTo(oldcontext);
}

/*
 * Wait for all workers to attach to their error queues, and throw an error if
 * any worker fails to do this.
 *
 * Callers can assume that if this function returns successfully, then the
 * number of workers given by pcxt->nworkers_launched have initialized and
 * attached to their error queues.  Whether or not these workers are guaranteed
 * to still be running depends on what code the caller asked them to run;
 * this function does not guarantee that they have not exited.  However, it
 * does guarantee that any workers which exited must have done so cleanly and
 * after successfully performing the work with which they were tasked.
 *
 * If this function is not called, then some of the workers that were launched
 * may not have been started due to a fork() failure, or may have exited during
 * early startup prior to attaching to the error queue, so nworkers_launched
 * cannot be viewed as completely reliable.  It will never be less than the
 * number of workers which actually started, but it might be more.  Any workers
 * that failed to start will still be discovered by
 * WaitForParallelWorkersToFinish and an error will be thrown at that time,
 * provided that function is eventually reached.
 *
 * In general, the leader process should do as much work as possible before
 * calling this function.  fork() failures and other early-startup failures
 * are very uncommon, and having the leader sit idle when it could be doing
 * useful work is undesirable.  However, if the leader needs to wait for
 * all of its workers or for a specific worker, it may want to call this
 * function before doing so.  If not, it must make some other provision for
 * the failure-to-start case, lest it wait forever.  On the other hand, a
 * leader which never waits for a worker that might not be started yet, or
 * at least never does so prior to WaitForParallelWorkersToFinish(), need not
 * call this function at all.
 */
void
WaitForParallelWorkersToAttach(ParallelContext *pcxt)
{
	int			i;

	/* Skip this if we have no launched workers. */
	if (pcxt->nworkers_launched == 0)
		return;

	for (;;)
	{
		/*
		 * This will process any parallel messages that are pending and it may
		 * also throw an error propagated from a worker.
		 */
		CHECK_FOR_INTERRUPTS();

		for (i = 0; i < pcxt->nworkers_launched; ++i)
		{
			BgwHandleStatus status;
			shm_mq	   *mq;
			int			rc;
			pid_t		pid;

			if (pcxt->known_attached_workers[i])
				continue;

			/*
			 * If error_mqh is NULL, then the worker has already exited
			 * cleanly.
			 */
			if (pcxt->worker[i].error_mqh == NULL)
			{
				pcxt->known_attached_workers[i] = true;
				++pcxt->nknown_attached_workers;
				continue;
			}

			status = GetBackgroundWorkerPid(pcxt->worker[i].bgwhandle, &pid);
			if (status == BGWH_STARTED)
			{
				/* Has the worker attached to the error queue? */
				mq = shm_mq_get_queue(pcxt->worker[i].error_mqh);
				if (shm_mq_get_sender(mq) != NULL)
				{
					/* Yes, so it is known to be attached. */
					pcxt->known_attached_workers[i] = true;
					++pcxt->nknown_attached_workers;
				}
			}
			else if (status == BGWH_STOPPED)
			{
				/*
				 * If the worker stopped without attaching to the error queue,
				 * throw an error.
				 */
				mq = shm_mq_get_queue(pcxt->worker[i].error_mqh);
				if (shm_mq_get_sender(mq) == NULL)
					ereport(ERROR,
							(errcode(ERRCODE_OBJECT_NOT_IN_PREREQUISITE_STATE),
							 errmsg("parallel worker failed to initialize"),
							 errhint("More details may be available in the server log.")));

				pcxt->known_attached_workers[i] = true;
				++pcxt->nknown_attached_workers;
			}
			else
			{
				/*
				 * Worker not yet started, so we must wait.  The postmaster
				 * will notify us if the worker's state changes.  Our latch
				 * might also get set for some other reason, but if so we'll
				 * just end up waiting for the same worker again.
				 */
				rc = WaitLatch(MyLatch,
							   WL_LATCH_SET | WL_EXIT_ON_PM_DEATH,
							   -1, WAIT_EVENT_BGWORKER_STARTUP);

				if (rc & WL_LATCH_SET)
					ResetLatch(MyLatch);
			}
		}

		/* If all workers are known to have started, we're done. */
		if (pcxt->nknown_attached_workers >= pcxt->nworkers_launched)
		{
			Assert(pcxt->nknown_attached_workers == pcxt->nworkers_launched);
			break;
		}
	}
}

/*
 * Wait for all workers to finish computing.
 *
 * Even if the parallel operation seems to have completed successfully, it's
 * important to call this function afterwards.  We must not miss any errors
 * the workers may have thrown during the parallel operation, or any that they
 * may yet throw while shutting down.
 *
 * Also, we want to update our notion of XactLastRecEnd based on worker
 * feedback.
 */
void
WaitForParallelWorkersToFinish(ParallelContext *pcxt)
{
	for (;;)
	{
		bool		anyone_alive = false;
		int			nfinished = 0;
		int			i;

		/*
		 * This will process any parallel messages that are pending, which may
		 * change the outcome of the loop that follows.  It may also throw an
		 * error propagated from a worker.
		 */
		CHECK_FOR_INTERRUPTS();

		for (i = 0; i < pcxt->nworkers_launched; ++i)
		{
			/*
			 * If error_mqh is NULL, then the worker has already exited
			 * cleanly.  If we have received a message through error_mqh from
			 * the worker, we know it started up cleanly, and therefore we're
			 * certain to be notified when it exits.
			 */
			if (pcxt->worker[i].error_mqh == NULL)
				++nfinished;
			else if (pcxt->known_attached_workers[i])
			{
				anyone_alive = true;
				break;
			}
		}

		if (!anyone_alive)
		{
			/* If all workers are known to have finished, we're done. */
			if (nfinished >= pcxt->nworkers_launched)
			{
				Assert(nfinished == pcxt->nworkers_launched);
				break;
			}

			/*
			 * We didn't detect any living workers, but not all workers are
			 * known to have exited cleanly.  Either not all workers have
			 * launched yet, or maybe some of them failed to start or
			 * terminated abnormally.
			 */
			for (i = 0; i < pcxt->nworkers_launched; ++i)
			{
				pid_t		pid;
				shm_mq	   *mq;

				/*
				 * If the worker is BGWH_NOT_YET_STARTED or BGWH_STARTED, we
				 * should just keep waiting.  If it is BGWH_STOPPED, then
				 * further investigation is needed.
				 */
				if (pcxt->worker[i].error_mqh == NULL ||
					pcxt->worker[i].bgwhandle == NULL ||
					GetBackgroundWorkerPid(pcxt->worker[i].bgwhandle,
										   &pid) != BGWH_STOPPED)
					continue;

				/*
				 * Check whether the worker ended up stopped without ever
				 * attaching to the error queue.  If so, the postmaster was
				 * unable to fork the worker or it exited without initializing
				 * properly.  We must throw an error, since the caller may
				 * have been expecting the worker to do some work before
				 * exiting.
				 */
				mq = shm_mq_get_queue(pcxt->worker[i].error_mqh);
				if (shm_mq_get_sender(mq) == NULL)
					ereport(ERROR,
							(errcode(ERRCODE_OBJECT_NOT_IN_PREREQUISITE_STATE),
							 errmsg("parallel worker failed to initialize"),
							 errhint("More details may be available in the server log.")));

				/*
				 * The worker is stopped, but is attached to the error queue.
				 * Unless there's a bug somewhere, this will only happen when
				 * the worker writes messages and terminates after the
				 * CHECK_FOR_INTERRUPTS() near the top of this function and
				 * before the call to GetBackgroundWorkerPid().  In that case,
				 * or latch should have been set as well and the right things
				 * will happen on the next pass through the loop.
				 */
			}
		}

		(void) WaitLatch(MyLatch, WL_LATCH_SET | WL_EXIT_ON_PM_DEATH, -1,
						 WAIT_EVENT_PARALLEL_FINISH);
		ResetLatch(MyLatch);
	}

	if (pcxt->toc != NULL)
	{
		FixedParallelState *fps;

		fps = shm_toc_lookup(pcxt->toc, PARALLEL_KEY_FIXED, false);
		if (fps->last_xlog_end > XactLastRecEnd)
			XactLastRecEnd = fps->last_xlog_end;
	}
}

/*
 * Wait for all workers to exit.
 *
 * This function ensures that workers have been completely shutdown.  The
 * difference between WaitForParallelWorkersToFinish and this function is
 * that the former just ensures that last message sent by a worker backend is
 * received by the leader backend whereas this ensures the complete shutdown.
 */
static void
WaitForParallelWorkersToExit(ParallelContext *pcxt)
{
	int			i;

	/* Wait until the workers actually die. */
	for (i = 0; i < pcxt->nworkers_launched; ++i)
	{
		BgwHandleStatus status;

		if (pcxt->worker == NULL || pcxt->worker[i].bgwhandle == NULL)
			continue;

		status = WaitForBackgroundWorkerShutdown(pcxt->worker[i].bgwhandle);

		/*
		 * If the postmaster kicked the bucket, we have no chance of cleaning
		 * up safely -- we won't be able to tell when our workers are actually
		 * dead.  This doesn't necessitate a PANIC since they will all abort
		 * eventually, but we can't safely continue this session.
		 */
		if (status == BGWH_POSTMASTER_DIED)
			ereport(FATAL,
					(errcode(ERRCODE_ADMIN_SHUTDOWN),
					 errmsg("postmaster exited during a parallel transaction")));

		/* Release memory. */
		pfree(pcxt->worker[i].bgwhandle);
		pcxt->worker[i].bgwhandle = NULL;
	}
}

/*
 * Destroy a parallel context.
 *
 * If expecting a clean exit, you should use WaitForParallelWorkersToFinish()
 * first, before calling this function.  When this function is invoked, any
 * remaining workers are forcibly killed; the dynamic shared memory segment
 * is unmapped; and we then wait (uninterruptibly) for the workers to exit.
 */
void
DestroyParallelContext(ParallelContext *pcxt)
{
	int			i;

	/*
	 * Be careful about order of operations here!  We remove the parallel
	 * context from the list before we do anything else; otherwise, if an
	 * error occurs during a subsequent step, we might try to nuke it again
	 * from AtEOXact_Parallel or AtEOSubXact_Parallel.
	 */
	dlist_delete(&pcxt->node);

	/* Kill each worker in turn, and forget their error queues. */
	if (pcxt->worker != NULL)
	{
		for (i = 0; i < pcxt->nworkers_launched; ++i)
		{
			if (pcxt->worker[i].error_mqh != NULL)
			{
				TerminateBackgroundWorker(pcxt->worker[i].bgwhandle);

				shm_mq_detach(pcxt->worker[i].error_mqh);
				pcxt->worker[i].error_mqh = NULL;
			}
		}
	}

	/*
	 * If we have allocated a shared memory segment, detach it.  This will
	 * implicitly detach the error queues, and any other shared memory queues,
	 * stored there.
	 */
	if (pcxt->seg != NULL)
	{
		dsm_detach(pcxt->seg);
		pcxt->seg = NULL;
	}

	/*
	 * If this parallel context is actually in backend-private memory rather
	 * than shared memory, free that memory instead.
	 */
	if (pcxt->private_memory != NULL)
	{
		pfree(pcxt->private_memory);
		pcxt->private_memory = NULL;
	}

	/*
	 * We can't finish transaction commit or abort until all of the workers
	 * have exited.  This means, in particular, that we can't respond to
	 * interrupts at this stage.
	 */
	HOLD_INTERRUPTS();
	WaitForParallelWorkersToExit(pcxt);
	RESUME_INTERRUPTS();

	/* Free the worker array itself. */
	if (pcxt->worker != NULL)
	{
		pfree(pcxt->worker);
		pcxt->worker = NULL;
	}

	/* Free memory. */
	pfree(pcxt->library_name);
	pfree(pcxt->function_name);
	pfree(pcxt);
}

/*
 * Are there any parallel contexts currently active?
 */
bool
ParallelContextActive(void)
{
	return !dlist_is_empty(&pcxt_list);
}

/*
 * Handle receipt of an interrupt indicating a parallel worker message.
 *
 * Note: this is called within a signal handler!  All we can do is set
 * a flag that will cause the next CHECK_FOR_INTERRUPTS() to invoke
 * HandleParallelMessages().
 */
void
HandleParallelMessageInterrupt(void)
{
	InterruptPending = true;
	ParallelMessagePending = true;
	SetLatch(MyLatch);
}

/*
 * Handle any queued protocol messages received from parallel workers.
 */
void
HandleParallelMessages(void)
{
	dlist_iter	iter;
	MemoryContext oldcontext;

	static MemoryContext hpm_context = NULL;

	/*
	 * This is invoked from ProcessInterrupts(), and since some of the
	 * functions it calls contain CHECK_FOR_INTERRUPTS(), there is a potential
	 * for recursive calls if more signals are received while this runs.  It's
	 * unclear that recursive entry would be safe, and it doesn't seem useful
	 * even if it is safe, so let's block interrupts until done.
	 */
	HOLD_INTERRUPTS();

	/*
	 * Moreover, GetCurrentMemoryContext() might be pointing almost anywhere.  We
	 * don't want to risk leaking data into long-lived contexts, so let's do
	 * our work here in a private context that we can reset on each use.
	 */
	if (hpm_context == NULL)	/* first time through? */
		hpm_context = AllocSetContextCreate(TopMemoryContext,
											"HandleParallelMessages",
											ALLOCSET_DEFAULT_SIZES);
	else
		MemoryContextReset(hpm_context);

	oldcontext = MemoryContextSwitchTo(hpm_context);

	/* OK to process messages.  Reset the flag saying there are more to do. */
	ParallelMessagePending = false;

	dlist_foreach(iter, &pcxt_list)
	{
		ParallelContext *pcxt;
		int			i;

		pcxt = dlist_container(ParallelContext, node, iter.cur);
		if (pcxt->worker == NULL)
			continue;

		for (i = 0; i < pcxt->nworkers_launched; ++i)
		{
			/*
			 * Read as many messages as we can from each worker, but stop when
			 * either (1) the worker's error queue goes away, which can happen
			 * if we receive a Terminate message from the worker; or (2) no
			 * more messages can be read from the worker without blocking.
			 */
			while (pcxt->worker[i].error_mqh != NULL)
			{
				shm_mq_result res;
				Size		nbytes;
				void	   *data;

				res = shm_mq_receive(pcxt->worker[i].error_mqh, &nbytes,
									 &data, true);
				if (res == SHM_MQ_WOULD_BLOCK)
					break;
				else if (res == SHM_MQ_SUCCESS)
				{
					StringInfoData msg;

					initStringInfo(&msg);
					appendBinaryStringInfo(&msg, data, nbytes);
					HandleParallelMessage(pcxt, i, &msg);
					pfree(msg.data);
				}
				else
					ereport(ERROR,
							(errcode(ERRCODE_OBJECT_NOT_IN_PREREQUISITE_STATE),
							 errmsg("lost connection to parallel worker")));
			}
		}
	}

	MemoryContextSwitchTo(oldcontext);

	/* Might as well clear the context on our way out */
	MemoryContextReset(hpm_context);

	RESUME_INTERRUPTS();
}

/*
 * Handle a single protocol message received from a single parallel worker.
 */
static void
HandleParallelMessage(ParallelContext *pcxt, int i, StringInfo msg)
{
	char		msgtype;

	if (pcxt->known_attached_workers != NULL &&
		!pcxt->known_attached_workers[i])
	{
		pcxt->known_attached_workers[i] = true;
		pcxt->nknown_attached_workers++;
	}

	msgtype = pq_getmsgbyte(msg);

	switch (msgtype)
	{
		case 'K':				/* BackendKeyData */
			{
				int32		pid = pq_getmsgint(msg, 4);

				(void) pq_getmsgint(msg, 4);	/* discard cancel key */
				(void) pq_getmsgend(msg);
				pcxt->worker[i].pid = pid;
				break;
			}

		case 'E':				/* ErrorResponse */
		case 'N':				/* NoticeResponse */
			{
				ErrorData	edata;
				ErrorContextCallback *save_error_context_stack;

				/* Parse ErrorResponse or NoticeResponse. */
				pq_parse_errornotice(msg, &edata);

				/* Death of a worker isn't enough justification for suicide. */
				edata.elevel = Min(edata.elevel, ERROR);

				/*
				 * If desired, add a context line to show that this is a
				 * message propagated from a parallel worker.  Otherwise, it
				 * can sometimes be confusing to understand what actually
				 * happened.  (We don't do this in FORCE_PARALLEL_REGRESS mode
				 * because it causes test-result instability depending on
				 * whether a parallel worker is actually used or not.)
				 */
				if (force_parallel_mode != FORCE_PARALLEL_REGRESS)
				{
					if (edata.context)
						edata.context = psprintf("%s\n%s", edata.context,
												 _("parallel worker"));
					else
						edata.context = pstrdup(_("parallel worker"));
				}

				/*
				 * Context beyond that should use the error context callbacks
				 * that were in effect when the ParallelContext was created,
				 * not the current ones.
				 */
				save_error_context_stack = error_context_stack;
				error_context_stack = pcxt->error_context_stack;

				/* Rethrow error or print notice. */
				ThrowErrorData(&edata);

				/* Not an error, so restore previous context stack. */
				error_context_stack = save_error_context_stack;

				break;
			}

		case 'A':				/* NotifyResponse */
			{
				/* Propagate NotifyResponse. */
				int32		pid;
				const char *channel;
				const char *payload;

				pid = pq_getmsgint(msg, 4);
				channel = pq_getmsgrawstring(msg);
				payload = pq_getmsgrawstring(msg);
				pq_endmessage(msg);

				NotifyMyFrontEnd(channel, payload, pid);

				break;
			}

		case 'X':				/* Terminate, indicating clean exit */
			{
				shm_mq_detach(pcxt->worker[i].error_mqh);
				pcxt->worker[i].error_mqh = NULL;
				break;
			}

		default:
			{
				elog(ERROR, "unrecognized message type received from parallel worker: %c (message length %d bytes)",
					 msgtype, msg->len);
			}
	}
}

/*
 * End-of-subtransaction cleanup for parallel contexts.
 *
 * Currently, it's forbidden to enter or leave a subtransaction while
 * parallel mode is in effect, so we could just blow away everything.  But
 * we may want to relax that restriction in the future, so this code
 * contemplates that there may be multiple subtransaction IDs in pcxt_list.
 */
void
AtEOSubXact_Parallel(bool isCommit, SubTransactionId mySubId)
{
	while (!dlist_is_empty(&pcxt_list))
	{
		ParallelContext *pcxt;

		pcxt = dlist_head_element(ParallelContext, node, &pcxt_list);
		if (pcxt->subid != mySubId)
			break;
		if (isCommit)
			elog(WARNING, "leaked parallel context");
		DestroyParallelContext(pcxt);
	}
}

/*
 * End-of-transaction cleanup for parallel contexts.
 */
void
AtEOXact_Parallel(bool isCommit)
{
	while (!dlist_is_empty(&pcxt_list))
	{
		ParallelContext *pcxt;

		pcxt = dlist_head_element(ParallelContext, node, &pcxt_list);
		if (isCommit)
			elog(WARNING, "leaked parallel context");
		DestroyParallelContext(pcxt);
	}
}

/*
 * Main entrypoint for parallel workers.
 */
void
ParallelWorkerMain(Datum main_arg)
{
	dsm_segment *seg;
	shm_toc    *toc;
	FixedParallelState *fps;
	char	   *error_queue_space;
	shm_mq	   *mq;
	shm_mq_handle *mqh;
	char	   *libraryspace;
	char	   *entrypointstate;
	char	   *library_name;
	char	   *function_name;
	parallel_worker_main_type entrypt;
	char	   *gucspace;
	char	   *combocidspace;
	char	   *tsnapspace;
	char	   *asnapspace;
	char	   *tstatespace;
	char	   *pendingsyncsspace;
	char	   *reindexspace;
	char	   *relmapperspace;
	char	   *uncommittedenumsspace;
	StringInfoData msgbuf;
	char	   *session_dsm_handle_space;
	Snapshot	tsnapshot;
	Snapshot	asnapshot;

	/* Set flag to indicate that we're initializing a parallel worker. */
	InitializingParallelWorker = true;

	/* Establish signal handlers. */
	pqsignal(SIGTERM, die);
	BackgroundWorkerUnblockSignals();

	/* Determine and set our parallel worker number. */
	Assert(ParallelWorkerNumber == -1);
	memcpy(&ParallelWorkerNumber, MyBgworkerEntry->bgw_extra, sizeof(int));

	/* Set up a memory context to work in, just for cleanliness. */
	CurrentMemoryContext = AllocSetContextCreate(TopMemoryContext,
												 "Parallel worker",
												 ALLOCSET_DEFAULT_SIZES);

	/*
	 * Attach to the dynamic shared memory segment for the parallel query, and
	 * find its table of contents.
	 *
	 * Note: at this point, we have not created any ResourceOwner in this
	 * process.  This will result in our DSM mapping surviving until process
	 * exit, which is fine.  If there were a ResourceOwner, it would acquire
	 * ownership of the mapping, but we have no need for that.
	 */
	seg = dsm_attach(DatumGetUInt32(main_arg));
	if (seg == NULL)
		ereport(ERROR,
				(errcode(ERRCODE_OBJECT_NOT_IN_PREREQUISITE_STATE),
				 errmsg("could not map dynamic shared memory segment")));
	toc = shm_toc_attach(PARALLEL_MAGIC, dsm_segment_address(seg));
	if (toc == NULL)
		ereport(ERROR,
				(errcode(ERRCODE_OBJECT_NOT_IN_PREREQUISITE_STATE),
				 errmsg("invalid magic number in dynamic shared memory segment")));

	/* Look up fixed parallel state. */
	fps = shm_toc_lookup(toc, PARALLEL_KEY_FIXED, false);
	MyFixedParallelState = fps;

	/* Arrange to signal the leader if we exit. */
	ParallelLeaderPid = fps->parallel_leader_pid;
	ParallelLeaderBackendId = fps->parallel_leader_backend_id;
	before_shmem_exit(ParallelWorkerShutdown, PointerGetDatum(seg));

	/*
	 * Now we can find and attach to the error queue provided for us.  That's
	 * good, because until we do that, any errors that happen here will not be
	 * reported back to the process that requested that this worker be
	 * launched.
	 */
	error_queue_space = shm_toc_lookup(toc, PARALLEL_KEY_ERROR_QUEUE, false);
	mq = (shm_mq *) (error_queue_space +
					 ParallelWorkerNumber * PARALLEL_ERROR_QUEUE_SIZE);
	shm_mq_set_sender(mq, MyProc);
	mqh = shm_mq_attach(mq, seg, NULL);
	pq_redirect_to_shm_mq(seg, mqh);
	pq_set_parallel_leader(fps->parallel_leader_pid,
						   fps->parallel_leader_backend_id);

	/*
	 * Send a BackendKeyData message to the process that initiated parallelism
	 * so that it has access to our PID before it receives any other messages
	 * from us.  Our cancel key is sent, too, since that's the way the
	 * protocol message is defined, but it won't actually be used for anything
	 * in this case.
	 */
	pq_beginmessage(&msgbuf, 'K');
	pq_sendint32(&msgbuf, (int32) MyProcPid);
	pq_sendint32(&msgbuf, (int32) MyCancelKey);
	pq_endmessage(&msgbuf);

	/*
	 * Hooray! Primary initialization is complete.  Now, we need to set up our
	 * backend-local state to match the original backend.
	 */

	/*
	 * Join locking group.  We must do this before anything that could try to
	 * acquire a heavyweight lock, because any heavyweight locks acquired to
	 * this point could block either directly against the parallel group
	 * leader or against some process which in turn waits for a lock that
	 * conflicts with the parallel group leader, causing an undetected
	 * deadlock.  (If we can't join the lock group, the leader has gone away,
	 * so just exit quietly.)
	 */
	if (!BecomeLockGroupMember(fps->parallel_leader_pgproc,
							   fps->parallel_leader_pid))
		return;

	/*
	 * Restore transaction and statement start-time timestamps.  This must
	 * happen before anything that would start a transaction, else asserts in
	 * xact.c will fire.
	 */
	SetParallelStartTimestamps(fps->xact_ts, fps->stmt_ts);

	/*
	 * Identify the entry point to be called.  In theory this could result in
	 * loading an additional library, though most likely the entry point is in
	 * the core backend or in a library we just loaded.
	 */
	entrypointstate = shm_toc_lookup(toc, PARALLEL_KEY_ENTRYPOINT, false);
	library_name = entrypointstate;
	function_name = entrypointstate + strlen(library_name) + 1;

	entrypt = LookupParallelWorkerFunction(library_name, function_name);

	/* Restore database connection. */
	YbBackgroundWorkerInitializeConnectionByOid(
		fps->database_id, fps->authenticated_user_id,
		fps->parallel_master_is_yb_session ?
			&fps->parallel_master_yb_session_id : NULL, 0);

	/*
	 * Set the client encoding to the database encoding, since that is what
	 * the leader will expect.
	 */
	SetClientEncoding(GetDatabaseEncoding());

	/*
	 * Load libraries that were loaded by original backend.  We want to do
	 * this before restoring GUCs, because the libraries might define custom
	 * variables.
	 */
	libraryspace = shm_toc_lookup(toc, PARALLEL_KEY_LIBRARY, false);
	StartTransactionCommand();
	RestoreLibraryState(libraryspace);

	/* Restore GUC values from launching backend. */
	gucspace = shm_toc_lookup(toc, PARALLEL_KEY_GUC, false);
	RestoreGUCState(gucspace);
	CommitTransactionCommand();

	/* Crank up a transaction state appropriate to a parallel worker. */
	tstatespace = shm_toc_lookup(toc, PARALLEL_KEY_TRANSACTION_STATE, false);
	StartParallelWorkerTransaction(tstatespace);

	/* Restore combo CID state. */
	combocidspace = shm_toc_lookup(toc, PARALLEL_KEY_COMBO_CID, false);
	RestoreComboCIDState(combocidspace);

	/* Attach to the per-session DSM segment and contained objects. */
	session_dsm_handle_space =
		shm_toc_lookup(toc, PARALLEL_KEY_SESSION_DSM, false);
	AttachSession(*(dsm_handle *) session_dsm_handle_space);

	/*
	 * If the transaction isolation level is REPEATABLE READ or SERIALIZABLE,
	 * the leader has serialized the transaction snapshot and we must restore
	 * it. At lower isolation levels, there is no transaction-lifetime
	 * snapshot, but we need TransactionXmin to get set to a value which is
	 * less than or equal to the xmin of every snapshot that will be used by
	 * this worker. The easiest way to accomplish that is to install the
	 * active snapshot as the transaction snapshot. Code running in this
	 * parallel worker might take new snapshots via GetTransactionSnapshot()
	 * or GetLatestSnapshot(), but it shouldn't have any way of acquiring a
	 * snapshot older than the active snapshot.
	 */
	asnapspace = shm_toc_lookup(toc, PARALLEL_KEY_ACTIVE_SNAPSHOT, false);
	tsnapspace = shm_toc_lookup(toc, PARALLEL_KEY_TRANSACTION_SNAPSHOT, true);
	asnapshot = RestoreSnapshot(asnapspace);
	tsnapshot = tsnapspace ? RestoreSnapshot(tsnapspace) : asnapshot;
	RestoreTransactionSnapshot(tsnapshot,
							   fps->parallel_leader_pgproc);
	PushActiveSnapshot(asnapshot);

	/*
	 * We've changed which tuples we can see, and must therefore invalidate
	 * system caches.
	 */
	InvalidateSystemCaches();

	/*
	 * Restore current role id.  Skip verifying whether session user is
	 * allowed to become this role and blindly restore the leader's state for
	 * current role.
	 */
	SetCurrentRoleId(fps->outer_user_id, fps->is_superuser);

	/* Restore user ID and security context. */
	SetUserIdAndSecContext(fps->current_user_id, fps->sec_context);

	/* Restore temp-namespace state to ensure search path matches leader's. */
	SetTempNamespaceState(fps->temp_namespace_id,
						  fps->temp_toast_namespace_id);

	/* Restore pending syncs. */
	pendingsyncsspace = shm_toc_lookup(toc, PARALLEL_KEY_PENDING_SYNCS,
									   false);
	RestorePendingSyncs(pendingsyncsspace);

	/* Restore reindex state. */
	reindexspace = shm_toc_lookup(toc, PARALLEL_KEY_REINDEX_STATE, false);
	RestoreReindexState(reindexspace);

	/* Restore relmapper state. */
	relmapperspace = shm_toc_lookup(toc, PARALLEL_KEY_RELMAPPER_STATE, false);
	RestoreRelationMap(relmapperspace);

	/* Restore uncommitted enums. */
	uncommittedenumsspace = shm_toc_lookup(toc, PARALLEL_KEY_UNCOMMITTEDENUMS,
										   false);
	RestoreUncommittedEnums(uncommittedenumsspace);

	/* Attach to the leader's serializable transaction, if SERIALIZABLE. */
	AttachSerializableXact(fps->serializable_xact_handle);

	/*
	 * TODO Revisit initialization of the catalog cache version.
	 * DocDB scans running in background workers need a catalog cache version
	 * to put into the request. However, I'm not sure what is the right way to
	 * obtain it. Perhaps master scan should share the value it has.
	 */
	if (IsYugaByteEnabled())
	{
		YbUpdateCatalogCacheVersion(YbGetMasterCatalogVersion());
		YBCPgResetCatalogReadTime();
	}

	/*
	 * We've initialized all of our state now; nothing should change
	 * hereafter.
	 */
	InitializingParallelWorker = false;
	EnterParallelMode();

	/*
	 * Time to do the real work: invoke the caller-supplied code.
	 */
	entrypt(seg, toc);

	/* Must exit parallel mode to pop active snapshot. */
	ExitParallelMode();

	/* Must pop active snapshot so snapmgr.c doesn't complain. */
	PopActiveSnapshot();

	/* Shut down the parallel-worker transaction. */
	EndParallelWorkerTransaction();

	/* Detach from the per-session DSM segment. */
	DetachSession();

	/* Report success. */
	pq_putmessage('X', NULL, 0);
}

/*
 * Update shared memory with the ending location of the last WAL record we
 * wrote, if it's greater than the value already stored there.
 */
void
ParallelWorkerReportLastRecEnd(XLogRecPtr last_xlog_end)
{
	FixedParallelState *fps = MyFixedParallelState;

	Assert(fps != NULL);
	SpinLockAcquire(&fps->mutex);
	if (fps->last_xlog_end < last_xlog_end)
		fps->last_xlog_end = last_xlog_end;
	SpinLockRelease(&fps->mutex);
}

/*
 * Make sure the leader tries to read from our error queue one more time.
 * This guards against the case where we exit uncleanly without sending an
 * ErrorResponse to the leader, for example because some code calls proc_exit
 * directly.
 *
 * Also explicitly detach from dsm segment so that subsystems using
 * on_dsm_detach() have a chance to send stats before the stats subsystem is
 * shut down as part of a before_shmem_exit() hook.
 *
 * One might think this could instead be solved by carefully ordering the
 * attaching to dsm segments, so that the pgstats segments get detached from
 * later than the parallel query one. That turns out to not work because the
 * stats hash might need to grow which can cause new segments to be allocated,
 * which then will be detached from earlier.
 */
static void
ParallelWorkerShutdown(int code, Datum arg)
{
	SendProcSignal(ParallelLeaderPid,
				   PROCSIG_PARALLEL_MESSAGE,
				   ParallelLeaderBackendId);

	dsm_detach((dsm_segment *) DatumGetPointer(arg));
}

/*
 * Look up (and possibly load) a parallel worker entry point function.
 *
 * For functions contained in the core code, we use library name "postgres"
 * and consult the InternalParallelWorkers array.  External functions are
 * looked up, and loaded if necessary, using load_external_function().
 *
 * The point of this is to pass function names as strings across process
 * boundaries.  We can't pass actual function addresses because of the
 * possibility that the function has been loaded at a different address
 * in a different process.  This is obviously a hazard for functions in
 * loadable libraries, but it can happen even for functions in the core code
 * on platforms using EXEC_BACKEND (e.g., Windows).
 *
 * At some point it might be worthwhile to get rid of InternalParallelWorkers[]
 * in favor of applying load_external_function() for core functions too;
 * but that raises portability issues that are not worth addressing now.
 */
static parallel_worker_main_type
LookupParallelWorkerFunction(const char *libraryname, const char *funcname)
{
	/*
	 * If the function is to be loaded from postgres itself, search the
	 * InternalParallelWorkers array.
	 */
	if (strcmp(libraryname, "postgres") == 0)
	{
		int			i;

		for (i = 0; i < lengthof(InternalParallelWorkers); i++)
		{
			if (strcmp(InternalParallelWorkers[i].fn_name, funcname) == 0)
				return InternalParallelWorkers[i].fn_addr;
		}

		/* We can only reach this by programming error. */
		elog(ERROR, "internal function \"%s\" not found", funcname);
	}

	/* Otherwise load from external library. */
	return (parallel_worker_main_type)
		load_external_function(libraryname, funcname, true, NULL);
}<|MERGE_RESOLUTION|>--- conflicted
+++ resolved
@@ -214,12 +214,8 @@
 	Size		tstatelen = 0;
 	Size		pendingsyncslen = 0;
 	Size		reindexlen = 0;
-<<<<<<< HEAD
 	Size		relmapperlen = 0;
 	Size		uncommittedenumslen = 0;
-=======
-	Size		enumblacklistlen = 0;
->>>>>>> 1f64b6ed
 	Size		segsize = 0;
 	int			i;
 	FixedParallelState *fps;
