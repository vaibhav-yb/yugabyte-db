--- conflicted
+++ resolved
@@ -1039,23 +1039,16 @@
 			Datum		old = t_sql;
 			const char *qSchemaName = quote_identifier(schemaName);
 
-<<<<<<< HEAD
 			t_sql = DirectFunctionCall3Coll(replace_text,
 											C_COLLATION_OID,
 											t_sql,
 											CStringGetTextDatum("@extschema@"),
 											CStringGetTextDatum(qSchemaName));
-=======
-			t_sql = DirectFunctionCall3(replace_text,
-										t_sql,
-										CStringGetTextDatum("@extschema@"),
-										CStringGetTextDatum(qSchemaName));
 			if (t_sql != old && strpbrk(schemaName, quoting_relevant_chars))
 				ereport(ERROR,
 						(errcode(ERRCODE_INVALID_TEXT_REPRESENTATION),
 						 errmsg("invalid character in extension \"%s\" schema: must not contain any of \"%s\"",
 								control->name, quoting_relevant_chars)));
->>>>>>> 340212f0
 		}
 
 		/*
