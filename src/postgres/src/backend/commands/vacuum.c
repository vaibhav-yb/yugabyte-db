/*-------------------------------------------------------------------------
 *
 * vacuum.c
 *	  The postgres vacuum cleaner.
 *
 * This file includes (a) control and dispatch code for VACUUM and ANALYZE
 * commands, (b) code to compute various vacuum thresholds, and (c) index
 * vacuum code.
 *
 * VACUUM for heap AM is implemented in vacuumlazy.c, parallel vacuum in
 * vacuumparallel.c, ANALYZE in analyze.c, and VACUUM FULL is a variant of
 * CLUSTER, handled in cluster.c.
 *
 *
 * Portions Copyright (c) 1996-2022, PostgreSQL Global Development Group
 * Portions Copyright (c) 1994, Regents of the University of California
 *
 *
 * IDENTIFICATION
 *	  src/backend/commands/vacuum.c
 *
 *-------------------------------------------------------------------------
 */
#include "postgres.h"

#include <math.h>

#include "access/clog.h"
#include "access/commit_ts.h"
#include "access/genam.h"
#include "access/heapam.h"
#include "access/htup_details.h"
#include "access/multixact.h"
#include "access/tableam.h"
#include "access/transam.h"
#include "access/xact.h"
#include "catalog/namespace.h"
#include "catalog/index.h"
#include "catalog/pg_database.h"
#include "catalog/pg_inherits.h"
#include "catalog/pg_namespace.h"
#include "commands/cluster.h"
#include "commands/defrem.h"
#include "commands/vacuum.h"
#include "miscadmin.h"
#include "nodes/makefuncs.h"
#include "pgstat.h"
#include "postmaster/autovacuum.h"
#include "postmaster/bgworker_internals.h"
#include "storage/bufmgr.h"
#include "storage/lmgr.h"
#include "storage/proc.h"
#include "storage/procarray.h"
#include "utils/acl.h"
#include "utils/fmgroids.h"
#include "utils/guc.h"
#include "utils/memutils.h"
#include "utils/pg_rusage.h"
#include "utils/snapmgr.h"
#include "utils/syscache.h"

<<<<<<< HEAD
/* Yugabyte includes */
=======
/* YB includes. */
#include "access/sysattr.h"
>>>>>>> 0a031878
#include "pg_yb_utils.h"

/*
 * GUC parameters
 */
int			vacuum_freeze_min_age;
int			vacuum_freeze_table_age;
int			vacuum_multixact_freeze_min_age;
int			vacuum_multixact_freeze_table_age;
int			vacuum_failsafe_age;
int			vacuum_multixact_failsafe_age;


/* A few variables that don't seem worth passing around as parameters */
static MemoryContext vac_context = NULL;
static BufferAccessStrategy vac_strategy;


/*
 * Variables for cost-based parallel vacuum.  See comments atop
 * compute_parallel_delay to understand how it works.
 */
pg_atomic_uint32 *VacuumSharedCostBalance = NULL;
pg_atomic_uint32 *VacuumActiveNWorkers = NULL;
int			VacuumCostBalanceLocal = 0;

/* non-export function prototypes */
static List *expand_vacuum_rel(VacuumRelation *vrel, int options);
static List *get_all_vacuum_rels(int options);
static void vac_truncate_clog(TransactionId frozenXID,
							  MultiXactId minMulti,
							  TransactionId lastSaneFrozenXid,
							  MultiXactId lastSaneMinMulti);
static bool vacuum_rel(Oid relid, RangeVar *relation, VacuumParams *params);
static double compute_parallel_delay(void);
static VacOptValue get_vacoptval_from_boolean(DefElem *def);
static bool vac_tid_reaped(ItemPointer itemptr, void *state);
static int	vac_cmp_itemptr(const void *left, const void *right);

/*
 * Primary entry point for manual VACUUM and ANALYZE commands
 *
 * This is mainly a preparation wrapper for the real operations that will
 * happen in vacuum().
 */
void
ExecVacuum(ParseState *pstate, VacuumStmt *vacstmt, bool isTopLevel)
{
	VacuumParams params;
	bool		verbose = false;
	bool		skip_locked = false;
	bool		analyze = false;
	bool		freeze = false;
	bool		full = false;
	bool		disable_page_skipping = false;
	bool		process_toast = true;
	ListCell   *lc;

	/* index_cleanup and truncate values unspecified for now */
	params.index_cleanup = VACOPTVALUE_UNSPECIFIED;
	params.truncate = VACOPTVALUE_UNSPECIFIED;

	/* By default parallel vacuum is enabled */
	params.nworkers = 0;

	/* Parse options list */
	foreach(lc, vacstmt->options)
	{
		DefElem    *opt = (DefElem *) lfirst(lc);

		/* Parse common options for VACUUM and ANALYZE */
		if (strcmp(opt->defname, "verbose") == 0)
			verbose = defGetBoolean(opt);
		else if (strcmp(opt->defname, "skip_locked") == 0)
			skip_locked = defGetBoolean(opt);
		else if (!vacstmt->is_vacuumcmd)
			ereport(ERROR,
					(errcode(ERRCODE_SYNTAX_ERROR),
					 errmsg("unrecognized ANALYZE option \"%s\"", opt->defname),
					 parser_errposition(pstate, opt->location)));

		/* Parse options available on VACUUM */
		else if (strcmp(opt->defname, "analyze") == 0)
			analyze = defGetBoolean(opt);
		else if (strcmp(opt->defname, "freeze") == 0)
			freeze = defGetBoolean(opt);
		else if (strcmp(opt->defname, "full") == 0)
			full = defGetBoolean(opt);
		else if (strcmp(opt->defname, "disable_page_skipping") == 0)
			disable_page_skipping = defGetBoolean(opt);
		else if (strcmp(opt->defname, "index_cleanup") == 0)
		{
			/* Interpret no string as the default, which is 'auto' */
			if (!opt->arg)
				params.index_cleanup = VACOPTVALUE_AUTO;
			else
			{
				char	   *sval = defGetString(opt);

				/* Try matching on 'auto' string, or fall back on boolean */
				if (pg_strcasecmp(sval, "auto") == 0)
					params.index_cleanup = VACOPTVALUE_AUTO;
				else
					params.index_cleanup = get_vacoptval_from_boolean(opt);
			}
		}
		else if (strcmp(opt->defname, "process_toast") == 0)
			process_toast = defGetBoolean(opt);
		else if (strcmp(opt->defname, "truncate") == 0)
			params.truncate = get_vacoptval_from_boolean(opt);
		else if (strcmp(opt->defname, "parallel") == 0)
		{
			if (opt->arg == NULL)
			{
				ereport(ERROR,
						(errcode(ERRCODE_SYNTAX_ERROR),
						 errmsg("parallel option requires a value between 0 and %d",
								MAX_PARALLEL_WORKER_LIMIT),
						 parser_errposition(pstate, opt->location)));
			}
			else
			{
				int			nworkers;

				nworkers = defGetInt32(opt);
				if (nworkers < 0 || nworkers > MAX_PARALLEL_WORKER_LIMIT)
					ereport(ERROR,
							(errcode(ERRCODE_SYNTAX_ERROR),
							 errmsg("parallel workers for vacuum must be between 0 and %d",
									MAX_PARALLEL_WORKER_LIMIT),
							 parser_errposition(pstate, opt->location)));

				/*
				 * Disable parallel vacuum, if user has specified parallel
				 * degree as zero.
				 */
				if (nworkers == 0)
					params.nworkers = -1;
				else
					params.nworkers = nworkers;
			}
		}
		else
			ereport(ERROR,
					(errcode(ERRCODE_SYNTAX_ERROR),
					 errmsg("unrecognized VACUUM option \"%s\"", opt->defname),
					 parser_errposition(pstate, opt->location)));
	}

	/* Set vacuum options */
	params.options =
		(vacstmt->is_vacuumcmd ? VACOPT_VACUUM : VACOPT_ANALYZE) |
		(verbose ? VACOPT_VERBOSE : 0) |
		(skip_locked ? VACOPT_SKIP_LOCKED : 0) |
		(analyze ? VACOPT_ANALYZE : 0) |
		(freeze ? VACOPT_FREEZE : 0) |
		(full ? VACOPT_FULL : 0) |
		(disable_page_skipping ? VACOPT_DISABLE_PAGE_SKIPPING : 0) |
		(process_toast ? VACOPT_PROCESS_TOAST : 0);

	/* sanity checks on options */
	Assert(params.options & (VACOPT_VACUUM | VACOPT_ANALYZE));
	Assert((params.options & VACOPT_VACUUM) ||
		   !(params.options & (VACOPT_FULL | VACOPT_FREEZE)));

	if ((params.options & VACOPT_FULL) && params.nworkers > 0)
		ereport(ERROR,
				(errcode(ERRCODE_FEATURE_NOT_SUPPORTED),
				 errmsg("VACUUM FULL cannot be performed in parallel")));

	/*
	 * Make sure VACOPT_ANALYZE is specified if any column lists are present.
	 */
	if (!(params.options & VACOPT_ANALYZE))
	{
		ListCell   *lc;

		foreach(lc, vacstmt->rels)
		{
			VacuumRelation *vrel = lfirst_node(VacuumRelation, lc);

			if (vrel->va_cols != NIL)
				ereport(ERROR,
						(errcode(ERRCODE_FEATURE_NOT_SUPPORTED),
						 errmsg("ANALYZE option must be specified when a column list is provided")));
		}
	}

	/*
	 * All freeze ages are zero if the FREEZE option is given; otherwise pass
	 * them as -1 which means to use the default values.
	 */
	if (params.options & VACOPT_FREEZE)
	{
		params.freeze_min_age = 0;
		params.freeze_table_age = 0;
		params.multixact_freeze_min_age = 0;
		params.multixact_freeze_table_age = 0;
	}
	else
	{
		params.freeze_min_age = -1;
		params.freeze_table_age = -1;
		params.multixact_freeze_min_age = -1;
		params.multixact_freeze_table_age = -1;
	}

	/* user-invoked vacuum is never "for wraparound" */
	params.is_wraparound = false;

	/* user-invoked vacuum uses VACOPT_VERBOSE instead of log_min_duration */
	params.log_min_duration = -1;

	/* Now go through the common routine */
	vacuum(vacstmt->rels, &params, NULL, isTopLevel);
}

/*
 * Internal entry point for VACUUM and ANALYZE commands.
 *
 * relations, if not NIL, is a list of VacuumRelation to process; otherwise,
 * we process all relevant tables in the database.  For each VacuumRelation,
 * if a valid OID is supplied, the table with that OID is what to process;
 * otherwise, the VacuumRelation's RangeVar indicates what to process.
 *
 * params contains a set of parameters that can be used to customize the
 * behavior.
 *
 * bstrategy is normally given as NULL, but in autovacuum it can be passed
 * in to use the same buffer strategy object across multiple vacuum() calls.
 *
 * isTopLevel should be passed down from ProcessUtility.
 *
 * It is the caller's responsibility that all parameters are allocated in a
 * memory context that will not disappear at transaction commit.
 */
void
vacuum(List *relations, VacuumParams *params,
	   BufferAccessStrategy bstrategy, bool isTopLevel)
{
	static bool in_vacuum = false;

	const char *stmttype;
	volatile bool in_outer_xact,
				use_own_xacts;

	/*
	 * VACUUM currently not supported for Yugabyte.
	 */
	if (params->options & VACOPT_VACUUM)
	{
		ereport(NOTICE,
				(errmsg("VACUUM is a no-op statement since YugabyteDB performs garbage collection of dead tuples automatically")));
		if (params->options & VACOPT_ANALYZE)
		{
			params->options &= ~VACOPT_VACUUM;
		}
		else
		{
			return;
		}
	}

	Assert(params != NULL);

	stmttype = (params->options & VACOPT_VACUUM) ? "VACUUM" : "ANALYZE";

	/*
	 * We cannot run VACUUM inside a user transaction block; if we were inside
	 * a transaction, then our commit- and start-transaction-command calls
	 * would not have the intended effect!	There are numerous other subtle
	 * dependencies on this, too.
	 *
	 * ANALYZE (without VACUUM) can run either way.
	 */
	if (params->options & VACOPT_VACUUM)
	{
		PreventInTransactionBlock(isTopLevel, stmttype);
		in_outer_xact = false;
	}
	else
		in_outer_xact = IsInTransactionBlock(isTopLevel);

	/*
	 * Due to static variables vac_context, anl_context and vac_strategy,
	 * vacuum() is not reentrant.  This matters when VACUUM FULL or ANALYZE
	 * calls a hostile index expression that itself calls ANALYZE.
	 */
	if (in_vacuum)
		ereport(ERROR,
				(errcode(ERRCODE_FEATURE_NOT_SUPPORTED),
				 errmsg("%s cannot be executed from VACUUM or ANALYZE",
						stmttype)));

	/*
	 * Sanity check DISABLE_PAGE_SKIPPING option.
	 */
	if ((params->options & VACOPT_FULL) != 0 &&
		(params->options & VACOPT_DISABLE_PAGE_SKIPPING) != 0)
		ereport(ERROR,
				(errcode(ERRCODE_FEATURE_NOT_SUPPORTED),
				 errmsg("VACUUM option DISABLE_PAGE_SKIPPING cannot be used with FULL")));

	/* sanity check for PROCESS_TOAST */
	if ((params->options & VACOPT_FULL) != 0 &&
		(params->options & VACOPT_PROCESS_TOAST) == 0)
		ereport(ERROR,
				(errcode(ERRCODE_FEATURE_NOT_SUPPORTED),
				 errmsg("PROCESS_TOAST required with VACUUM FULL")));

	/*
	 * Create special memory context for cross-transaction storage.
	 *
	 * Since it is a child of PortalContext, it will go away eventually even
	 * if we suffer an error; there's no need for special abort cleanup logic.
	 */
	vac_context = AllocSetContextCreate(PortalContext,
										"Vacuum",
										ALLOCSET_DEFAULT_SIZES);

	/*
	 * If caller didn't give us a buffer strategy object, make one in the
	 * cross-transaction memory context.
	 */
	if (bstrategy == NULL)
	{
		MemoryContext old_context = MemoryContextSwitchTo(vac_context);

		bstrategy = GetAccessStrategy(BAS_VACUUM);
		MemoryContextSwitchTo(old_context);
	}
	vac_strategy = bstrategy;

	/*
	 * Build list of relation(s) to process, putting any new data in
	 * vac_context for safekeeping.
	 */
	if (relations != NIL)
	{
		List	   *newrels = NIL;
		ListCell   *lc;

		foreach(lc, relations)
		{
			VacuumRelation *vrel = lfirst_node(VacuumRelation, lc);
			List	   *sublist;
			MemoryContext old_context;

			sublist = expand_vacuum_rel(vrel, params->options);
			old_context = MemoryContextSwitchTo(vac_context);
			newrels = list_concat(newrels, sublist);
			MemoryContextSwitchTo(old_context);
		}
		relations = newrels;
	}
	else
		relations = get_all_vacuum_rels(params->options);

	/*
	 * Decide whether we need to start/commit our own transactions.
	 *
	 * For VACUUM (with or without ANALYZE): always do so, so that we can
	 * release locks as soon as possible.  (We could possibly use the outer
	 * transaction for a one-table VACUUM, but handling TOAST tables would be
	 * problematic.)
	 *
	 * For ANALYZE (no VACUUM): if inside a transaction block, we cannot
	 * start/commit our own transactions.  Also, there's no need to do so if
	 * only processing one relation.  For multiple relations when not within a
	 * transaction block, and also in an autovacuum worker, use own
	 * transactions so we can release locks sooner.
	 */
	if (params->options & VACOPT_VACUUM)
		use_own_xacts = true;
	else
	{
		Assert(params->options & VACOPT_ANALYZE);
		if (IsAutoVacuumWorkerProcess())
			use_own_xacts = true;
		else if (in_outer_xact)
			use_own_xacts = false;
		else if (list_length(relations) > 1)
			use_own_xacts = true;
		else
			use_own_xacts = false;
	}

	/*
	 * vacuum_rel expects to be entered with no transaction active; it will
	 * start and commit its own transaction.  But we are called by an SQL
	 * command, and so we are executing inside a transaction already. We
	 * commit the transaction started in PostgresMain() here, and start
	 * another one before exiting to match the commit waiting for us back in
	 * PostgresMain().
	 */
	if (use_own_xacts)
	{
		Assert(!in_outer_xact);

		/* ActiveSnapshot is not set by autovacuum */
		if (ActiveSnapshotSet())
			PopActiveSnapshot();

		/* matches the StartTransaction in PostgresMain() */
		CommitTransactionCommand();
	}

	/* Turn vacuum cost accounting on or off, and set/clear in_vacuum */
	PG_TRY();
	{
		ListCell   *cur;

		in_vacuum = true;
		VacuumCostActive = (VacuumCostDelay > 0);
		VacuumCostBalance = 0;
		VacuumPageHit = 0;
		VacuumPageMiss = 0;
		VacuumPageDirty = 0;
		VacuumCostBalanceLocal = 0;
		VacuumSharedCostBalance = NULL;
		VacuumActiveNWorkers = NULL;

		/*
		 * Loop to process each selected relation.
		 */
		foreach(cur, relations)
		{
			VacuumRelation *vrel = lfirst_node(VacuumRelation, cur);

			if (params->options & VACOPT_VACUUM)
			{
				if (!vacuum_rel(vrel->oid, vrel->relation, params))
					continue;
			}

			if (params->options & VACOPT_ANALYZE)
			{
				/*
				 * If using separate xacts, start one for analyze. Otherwise,
				 * we can use the outer transaction.
				 */
				if (use_own_xacts)
				{
					StartTransactionCommand();
					/* functions in indexes may want a snapshot set */
					PushActiveSnapshot(GetTransactionSnapshot());
				}

				analyze_rel(vrel->oid, vrel->relation, params,
							vrel->va_cols, in_outer_xact, vac_strategy);

				if (use_own_xacts)
				{
					PopActiveSnapshot();
					CommitTransactionCommand();
				}
				else
				{
					/*
					 * If we're not using separate xacts, better separate the
					 * ANALYZE actions with CCIs.  This avoids trouble if user
					 * says "ANALYZE t, t".
					 */
					CommandCounterIncrement();
				}
			}
		}
	}
	PG_FINALLY();
	{
		in_vacuum = false;
		VacuumCostActive = false;
	}
	PG_END_TRY();

	/*
	 * Finish up processing.
	 */
	if (use_own_xacts)
	{
		/* here, we are not in a transaction */

		/*
		 * This matches the CommitTransaction waiting for us in
		 * PostgresMain().
		 */
		StartTransactionCommand();
	}

	if ((params->options & VACOPT_VACUUM) && !IsAutoVacuumWorkerProcess())
	{
		/*
		 * Update pg_database.datfrozenxid, and truncate pg_xact if possible.
		 * (autovacuum.c does this for itself.)
		 */
		vac_update_datfrozenxid();
	}

	/*
	 * Clean up working storage --- note we must do this after
	 * StartTransactionCommand, else we might be trying to delete the active
	 * context!
	 */
	MemoryContextDelete(vac_context);
	vac_context = NULL;
}

/*
 * Check if a given relation can be safely vacuumed or analyzed.  If the
 * user is not the relation owner, issue a WARNING log message and return
 * false to let the caller decide what to do with this relation.  This
 * routine is used to decide if a relation can be processed for VACUUM or
 * ANALYZE.
 */
bool
vacuum_is_relation_owner(Oid relid, Form_pg_class reltuple, bits32 options)
{
	char	   *relname;

	Assert((options & (VACOPT_VACUUM | VACOPT_ANALYZE)) != 0);

	/*
	 * Check permissions.
	 *
	 * We allow the user to vacuum or analyze a table if he is superuser, the
	 * table owner, or the database owner (but in the latter case, only if
	 * it's not a shared relation).  pg_class_ownercheck includes the
	 * superuser case.
	 *
	 * Note we choose to treat permissions failure as a WARNING and keep
	 * trying to vacuum or analyze the rest of the DB --- is this appropriate?
	 */
	if (pg_class_ownercheck(relid, GetUserId()) ||
		(pg_database_ownercheck(MyDatabaseId, GetUserId()) && !reltuple->relisshared))
		return true;

	relname = NameStr(reltuple->relname);

	if ((options & VACOPT_VACUUM) != 0)
	{
		if (reltuple->relisshared)
			ereport(WARNING,
					(errmsg("skipping \"%s\" --- only superuser can vacuum it",
							relname)));
		else if (reltuple->relnamespace == PG_CATALOG_NAMESPACE)
			ereport(WARNING,
					(errmsg("skipping \"%s\" --- only superuser or database owner can vacuum it",
							relname)));
		else
			ereport(WARNING,
					(errmsg("skipping \"%s\" --- only table or database owner can vacuum it",
							relname)));

		/*
		 * For VACUUM ANALYZE, both logs could show up, but just generate
		 * information for VACUUM as that would be the first one to be
		 * processed.
		 */
		return false;
	}

	if ((options & VACOPT_ANALYZE) != 0)
	{
		if (reltuple->relisshared)
			ereport(WARNING,
					(errmsg("skipping \"%s\" --- only superuser can analyze it",
							relname)));
		else if (reltuple->relnamespace == PG_CATALOG_NAMESPACE)
			ereport(WARNING,
					(errmsg("skipping \"%s\" --- only superuser or database owner can analyze it",
							relname)));
		else
			ereport(WARNING,
					(errmsg("skipping \"%s\" --- only table or database owner can analyze it",
							relname)));
	}

	return false;
}


/*
 * vacuum_open_relation
 *
 * This routine is used for attempting to open and lock a relation which
 * is going to be vacuumed or analyzed.  If the relation cannot be opened
 * or locked, a log is emitted if possible.
 */
Relation
vacuum_open_relation(Oid relid, RangeVar *relation, bits32 options,
					 bool verbose, LOCKMODE lmode)
{
	Relation	rel;
	bool		rel_lock = true;
	int			elevel;

	Assert((options & (VACOPT_VACUUM | VACOPT_ANALYZE)) != 0);

	/*
	 * Open the relation and get the appropriate lock on it.
	 *
	 * There's a race condition here: the relation may have gone away since
	 * the last time we saw it.  If so, we don't need to vacuum or analyze it.
	 *
	 * If we've been asked not to wait for the relation lock, acquire it first
	 * in non-blocking mode, before calling try_relation_open().
	 */
	if (!(options & VACOPT_SKIP_LOCKED))
		rel = try_relation_open(relid, lmode);
	else if (ConditionalLockRelationOid(relid, lmode))
		rel = try_relation_open(relid, NoLock);
	else
	{
		rel = NULL;
		rel_lock = false;
	}

	/* if relation is opened, leave */
	if (rel)
		return rel;

	/*
	 * Relation could not be opened, hence generate if possible a log
	 * informing on the situation.
	 *
	 * If the RangeVar is not defined, we do not have enough information to
	 * provide a meaningful log statement.  Chances are that the caller has
	 * intentionally not provided this information so that this logging is
	 * skipped, anyway.
	 */
	if (relation == NULL)
		return NULL;

	/*
	 * Determine the log level.
	 *
	 * For manual VACUUM or ANALYZE, we emit a WARNING to match the log
	 * statements in the permission checks; otherwise, only log if the caller
	 * so requested.
	 */
	if (!IsAutoVacuumWorkerProcess())
		elevel = WARNING;
	else if (verbose)
		elevel = LOG;
	else
		return NULL;

	if ((options & VACOPT_VACUUM) != 0)
	{
		if (!rel_lock)
			ereport(elevel,
					(errcode(ERRCODE_LOCK_NOT_AVAILABLE),
					 errmsg("skipping vacuum of \"%s\" --- lock not available",
							relation->relname)));
		else
			ereport(elevel,
					(errcode(ERRCODE_UNDEFINED_TABLE),
					 errmsg("skipping vacuum of \"%s\" --- relation no longer exists",
							relation->relname)));

		/*
		 * For VACUUM ANALYZE, both logs could show up, but just generate
		 * information for VACUUM as that would be the first one to be
		 * processed.
		 */
		return NULL;
	}

	if ((options & VACOPT_ANALYZE) != 0)
	{
		if (!rel_lock)
			ereport(elevel,
					(errcode(ERRCODE_LOCK_NOT_AVAILABLE),
					 errmsg("skipping analyze of \"%s\" --- lock not available",
							relation->relname)));
		else
			ereport(elevel,
					(errcode(ERRCODE_UNDEFINED_TABLE),
					 errmsg("skipping analyze of \"%s\" --- relation no longer exists",
							relation->relname)));
	}

	return NULL;
}


/*
 * Given a VacuumRelation, fill in the table OID if it wasn't specified,
 * and optionally add VacuumRelations for partitions of the table.
 *
 * If a VacuumRelation does not have an OID supplied and is a partitioned
 * table, an extra entry will be added to the output for each partition.
 * Presently, only autovacuum supplies OIDs when calling vacuum(), and
 * it does not want us to expand partitioned tables.
 *
 * We take care not to modify the input data structure, but instead build
 * new VacuumRelation(s) to return.  (But note that they will reference
 * unmodified parts of the input, eg column lists.)  New data structures
 * are made in vac_context.
 */
static List *
expand_vacuum_rel(VacuumRelation *vrel, int options)
{
	List	   *vacrels = NIL;
	MemoryContext oldcontext;

	/* If caller supplied OID, there's nothing we need do here. */
	if (OidIsValid(vrel->oid))
	{
		oldcontext = MemoryContextSwitchTo(vac_context);
		vacrels = lappend(vacrels, vrel);
		MemoryContextSwitchTo(oldcontext);
	}
	else
	{
		/* Process a specific relation, and possibly partitions thereof */
		Oid			relid;
		HeapTuple	tuple;
		Form_pg_class classForm;
		bool		include_parts;
		int			rvr_opts;

		/*
		 * Since autovacuum workers supply OIDs when calling vacuum(), no
		 * autovacuum worker should reach this code.
		 */
		Assert(!IsAutoVacuumWorkerProcess());

		/*
		 * We transiently take AccessShareLock to protect the syscache lookup
		 * below, as well as find_all_inheritors's expectation that the caller
		 * holds some lock on the starting relation.
		 */
		rvr_opts = (options & VACOPT_SKIP_LOCKED) ? RVR_SKIP_LOCKED : 0;
		relid = RangeVarGetRelidExtended(vrel->relation,
										 AccessShareLock,
										 rvr_opts,
										 NULL, NULL);

		/*
		 * If the lock is unavailable, emit the same log statement that
		 * vacuum_rel() and analyze_rel() would.
		 */
		if (!OidIsValid(relid))
		{
			if (options & VACOPT_VACUUM)
				ereport(WARNING,
						(errcode(ERRCODE_LOCK_NOT_AVAILABLE),
						 errmsg("skipping vacuum of \"%s\" --- lock not available",
								vrel->relation->relname)));
			else
				ereport(WARNING,
						(errcode(ERRCODE_LOCK_NOT_AVAILABLE),
						 errmsg("skipping analyze of \"%s\" --- lock not available",
								vrel->relation->relname)));
			return vacrels;
		}

		/*
		 * To check whether the relation is a partitioned table and its
		 * ownership, fetch its syscache entry.
		 */
		tuple = SearchSysCache1(RELOID, ObjectIdGetDatum(relid));
		if (!HeapTupleIsValid(tuple))
			elog(ERROR, "cache lookup failed for relation %u", relid);
		classForm = (Form_pg_class) GETSTRUCT(tuple);

		/*
		 * Make a returnable VacuumRelation for this rel if user is a proper
		 * owner.
		 */
		if (vacuum_is_relation_owner(relid, classForm, options))
		{
			oldcontext = MemoryContextSwitchTo(vac_context);
			vacrels = lappend(vacrels, makeVacuumRelation(vrel->relation,
														  relid,
														  vrel->va_cols));
			MemoryContextSwitchTo(oldcontext);
		}


		include_parts = (classForm->relkind == RELKIND_PARTITIONED_TABLE);
		ReleaseSysCache(tuple);

		/*
		 * If it is, make relation list entries for its partitions.  Note that
		 * the list returned by find_all_inheritors() includes the passed-in
		 * OID, so we have to skip that.  There's no point in taking locks on
		 * the individual partitions yet, and doing so would just add
		 * unnecessary deadlock risk.  For this last reason we do not check
		 * yet the ownership of the partitions, which get added to the list to
		 * process.  Ownership will be checked later on anyway.
		 */
		if (include_parts)
		{
			List	   *part_oids = find_all_inheritors(relid, NoLock, NULL);
			ListCell   *part_lc;

			foreach(part_lc, part_oids)
			{
				Oid			part_oid = lfirst_oid(part_lc);

				if (part_oid == relid)
					continue;	/* ignore original table */

				/*
				 * We omit a RangeVar since it wouldn't be appropriate to
				 * complain about failure to open one of these relations
				 * later.
				 */
				oldcontext = MemoryContextSwitchTo(vac_context);
				vacrels = lappend(vacrels, makeVacuumRelation(NULL,
															  part_oid,
															  vrel->va_cols));
				MemoryContextSwitchTo(oldcontext);
			}
		}

		/*
		 * Release lock again.  This means that by the time we actually try to
		 * process the table, it might be gone or renamed.  In the former case
		 * we'll silently ignore it; in the latter case we'll process it
		 * anyway, but we must beware that the RangeVar doesn't necessarily
		 * identify it anymore.  This isn't ideal, perhaps, but there's little
		 * practical alternative, since we're typically going to commit this
		 * transaction and begin a new one between now and then.  Moreover,
		 * holding locks on multiple relations would create significant risk
		 * of deadlock.
		 */
		UnlockRelationOid(relid, AccessShareLock);
	}

	return vacrels;
}

/*
 * Construct a list of VacuumRelations for all vacuumable rels in
 * the current database.  The list is built in vac_context.
 */
static List *
get_all_vacuum_rels(int options)
{
	List	   *vacrels = NIL;
	Relation	pgclass;
	TableScanDesc scan;
	HeapTuple	tuple;

	pgclass = table_open(RelationRelationId, AccessShareLock);

	scan = table_beginscan_catalog(pgclass, 0, NULL);

	while ((tuple = heap_getnext(scan, ForwardScanDirection)) != NULL)
	{
		Form_pg_class classForm = (Form_pg_class) GETSTRUCT(tuple);
		MemoryContext oldcontext;
		Oid			relid = classForm->oid;

		/* check permissions of relation */
		if (!vacuum_is_relation_owner(relid, classForm, options))
			continue;

		/*
		 * We include partitioned tables here; depending on which operation is
		 * to be performed, caller will decide whether to process or ignore
		 * them.
		 */
		if (classForm->relkind != RELKIND_RELATION &&
			classForm->relkind != RELKIND_MATVIEW &&
			classForm->relkind != RELKIND_PARTITIONED_TABLE)
			continue;

		/*
		 * Build VacuumRelation(s) specifying the table OIDs to be processed.
		 * We omit a RangeVar since it wouldn't be appropriate to complain
		 * about failure to open one of these relations later.
		 */
		oldcontext = MemoryContextSwitchTo(vac_context);
		vacrels = lappend(vacrels, makeVacuumRelation(NULL,
													  relid,
													  NIL));
		MemoryContextSwitchTo(oldcontext);
	}

	table_endscan(scan);
	table_close(pgclass, AccessShareLock);

	return vacrels;
}

/*
 * vacuum_set_xid_limits() -- compute oldestXmin and freeze cutoff points
 *
 * Input parameters are the target relation, applicable freeze age settings.
 *
 * The output parameters are:
 * - oldestXmin is the Xid below which tuples deleted by any xact (that
 *   committed) should be considered DEAD, not just RECENTLY_DEAD.
 * - oldestMxact is the Mxid below which MultiXacts are definitely not
 *   seen as visible by any running transaction.
 * - freezeLimit is the Xid below which all Xids are definitely replaced by
 *   FrozenTransactionId during aggressive vacuums.
 * - multiXactCutoff is the value below which all MultiXactIds are definitely
 *   removed from Xmax during aggressive vacuums.
 *
 * Return value indicates if vacuumlazy.c caller should make its VACUUM
 * operation aggressive.  An aggressive VACUUM must advance relfrozenxid up to
 * FreezeLimit (at a minimum), and relminmxid up to multiXactCutoff (at a
 * minimum).
 *
 * oldestXmin and oldestMxact are the most recent values that can ever be
 * passed to vac_update_relstats() as frozenxid and minmulti arguments by our
 * vacuumlazy.c caller later on.  These values should be passed when it turns
 * out that VACUUM will leave no unfrozen XIDs/XMIDs behind in the table.
 */
bool
vacuum_set_xid_limits(Relation rel,
					  int freeze_min_age,
					  int freeze_table_age,
					  int multixact_freeze_min_age,
					  int multixact_freeze_table_age,
					  TransactionId *oldestXmin,
					  MultiXactId *oldestMxact,
					  TransactionId *freezeLimit,
					  MultiXactId *multiXactCutoff)
{
	int			freezemin;
	int			mxid_freezemin;
	int			effective_multixact_freeze_max_age;
	TransactionId limit;
	TransactionId safeLimit;
	MultiXactId mxactLimit;
	MultiXactId safeMxactLimit;
	int			freezetable;

	/*
	 * We can always ignore processes running lazy vacuum.  This is because we
	 * use these values only for deciding which tuples we must keep in the
	 * tables.  Since lazy vacuum doesn't write its XID anywhere (usually no
	 * XID assigned), it's safe to ignore it.  In theory it could be
	 * problematic to ignore lazy vacuums in a full vacuum, but keep in mind
	 * that only one vacuum process can be working on a particular table at
	 * any time, and that each vacuum is always an independent transaction.
	 */
	*oldestXmin = GetOldestNonRemovableTransactionId(rel);

	if (OldSnapshotThresholdActive())
	{
		TransactionId limit_xmin;
		TimestampTz limit_ts;

		if (TransactionIdLimitedForOldSnapshots(*oldestXmin, rel,
												&limit_xmin, &limit_ts))
		{
			/*
			 * TODO: We should only set the threshold if we are pruning on the
			 * basis of the increased limits.  Not as crucial here as it is
			 * for opportunistic pruning (which often happens at a much higher
			 * frequency), but would still be a significant improvement.
			 */
			SetOldSnapshotThresholdTimestamp(limit_ts, limit_xmin);
			*oldestXmin = limit_xmin;
		}
	}

	Assert(TransactionIdIsNormal(*oldestXmin));

	/*
	 * Determine the minimum freeze age to use: as specified by the caller, or
	 * vacuum_freeze_min_age, but in any case not more than half
	 * autovacuum_freeze_max_age, so that autovacuums to prevent XID
	 * wraparound won't occur too frequently.
	 */
	freezemin = freeze_min_age;
	if (freezemin < 0)
		freezemin = vacuum_freeze_min_age;
	freezemin = Min(freezemin, autovacuum_freeze_max_age / 2);
	Assert(freezemin >= 0);

	/*
	 * Compute the cutoff XID, being careful not to generate a "permanent" XID
	 */
	limit = *oldestXmin - freezemin;
	if (!TransactionIdIsNormal(limit))
		limit = FirstNormalTransactionId;

	/*
	 * If oldestXmin is very far back (in practice, more than
	 * autovacuum_freeze_max_age / 2 XIDs old), complain and force a minimum
	 * freeze age of zero.
	 */
	safeLimit = ReadNextTransactionId() - autovacuum_freeze_max_age;
	if (!TransactionIdIsNormal(safeLimit))
		safeLimit = FirstNormalTransactionId;

	if (TransactionIdPrecedes(limit, safeLimit))
	{
		ereport(WARNING,
				(errmsg("oldest xmin is far in the past"),
				 errhint("Close open transactions soon to avoid wraparound problems.\n"
						 "You might also need to commit or roll back old prepared transactions, or drop stale replication slots.")));
		limit = *oldestXmin;
	}

	*freezeLimit = limit;

	/*
	 * Compute the multixact age for which freezing is urgent.  This is
	 * normally autovacuum_multixact_freeze_max_age, but may be less if we are
	 * short of multixact member space.
	 */
	effective_multixact_freeze_max_age = MultiXactMemberFreezeThreshold();

	/*
	 * Determine the minimum multixact freeze age to use: as specified by
	 * caller, or vacuum_multixact_freeze_min_age, but in any case not more
	 * than half effective_multixact_freeze_max_age, so that autovacuums to
	 * prevent MultiXact wraparound won't occur too frequently.
	 */
	mxid_freezemin = multixact_freeze_min_age;
	if (mxid_freezemin < 0)
		mxid_freezemin = vacuum_multixact_freeze_min_age;
	mxid_freezemin = Min(mxid_freezemin,
						 effective_multixact_freeze_max_age / 2);
	Assert(mxid_freezemin >= 0);

	/* Remember for caller */
	*oldestMxact = GetOldestMultiXactId();

	/* compute the cutoff multi, being careful to generate a valid value */
	mxactLimit = *oldestMxact - mxid_freezemin;
	if (mxactLimit < FirstMultiXactId)
		mxactLimit = FirstMultiXactId;

	safeMxactLimit =
		ReadNextMultiXactId() - effective_multixact_freeze_max_age;
	if (safeMxactLimit < FirstMultiXactId)
		safeMxactLimit = FirstMultiXactId;

	if (MultiXactIdPrecedes(mxactLimit, safeMxactLimit))
	{
		ereport(WARNING,
				(errmsg("oldest multixact is far in the past"),
				 errhint("Close open transactions with multixacts soon to avoid wraparound problems.")));
		/* Use the safe limit, unless an older mxact is still running */
		if (MultiXactIdPrecedes(*oldestMxact, safeMxactLimit))
			mxactLimit = *oldestMxact;
		else
			mxactLimit = safeMxactLimit;
	}

	*multiXactCutoff = mxactLimit;

	/*
	 * Done setting output parameters; just need to figure out if caller needs
	 * to do an aggressive VACUUM or not.
	 *
	 * Determine the table freeze age to use: as specified by the caller, or
	 * vacuum_freeze_table_age, but in any case not more than
	 * autovacuum_freeze_max_age * 0.95, so that if you have e.g nightly
	 * VACUUM schedule, the nightly VACUUM gets a chance to freeze tuples
	 * before anti-wraparound autovacuum is launched.
	 */
	freezetable = freeze_table_age;
	if (freezetable < 0)
		freezetable = vacuum_freeze_table_age;
	freezetable = Min(freezetable, autovacuum_freeze_max_age * 0.95);
	Assert(freezetable >= 0);

	/*
	 * Compute XID limit causing an aggressive vacuum, being careful not to
	 * generate a "permanent" XID
	 */
	limit = ReadNextTransactionId() - freezetable;
	if (!TransactionIdIsNormal(limit))
		limit = FirstNormalTransactionId;
	if (TransactionIdPrecedesOrEquals(rel->rd_rel->relfrozenxid,
									  limit))
		return true;

	/*
	 * Similar to the above, determine the table freeze age to use for
	 * multixacts: as specified by the caller, or
	 * vacuum_multixact_freeze_table_age, but in any case not more than
	 * autovacuum_multixact_freeze_table_age * 0.95, so that if you have e.g.
	 * nightly VACUUM schedule, the nightly VACUUM gets a chance to freeze
	 * multixacts before anti-wraparound autovacuum is launched.
	 */
	freezetable = multixact_freeze_table_age;
	if (freezetable < 0)
		freezetable = vacuum_multixact_freeze_table_age;
	freezetable = Min(freezetable,
					  effective_multixact_freeze_max_age * 0.95);
	Assert(freezetable >= 0);

	/*
	 * Compute MultiXact limit causing an aggressive vacuum, being careful to
	 * generate a valid MultiXact value
	 */
	mxactLimit = ReadNextMultiXactId() - freezetable;
	if (mxactLimit < FirstMultiXactId)
		mxactLimit = FirstMultiXactId;
	if (MultiXactIdPrecedesOrEquals(rel->rd_rel->relminmxid,
									mxactLimit))
		return true;

	return false;
}

/*
 * vacuum_xid_failsafe_check() -- Used by VACUUM's wraparound failsafe
 * mechanism to determine if its table's relfrozenxid and relminmxid are now
 * dangerously far in the past.
 *
 * Input parameters are the target relation's relfrozenxid and relminmxid.
 *
 * When we return true, VACUUM caller triggers the failsafe.
 */
bool
vacuum_xid_failsafe_check(TransactionId relfrozenxid, MultiXactId relminmxid)
{
	TransactionId xid_skip_limit;
	MultiXactId multi_skip_limit;
	int			skip_index_vacuum;

	Assert(TransactionIdIsNormal(relfrozenxid));
	Assert(MultiXactIdIsValid(relminmxid));

	/*
	 * Determine the index skipping age to use. In any case no less than
	 * autovacuum_freeze_max_age * 1.05.
	 */
	skip_index_vacuum = Max(vacuum_failsafe_age, autovacuum_freeze_max_age * 1.05);

	xid_skip_limit = ReadNextTransactionId() - skip_index_vacuum;
	if (!TransactionIdIsNormal(xid_skip_limit))
		xid_skip_limit = FirstNormalTransactionId;

	if (TransactionIdPrecedes(relfrozenxid, xid_skip_limit))
	{
		/* The table's relfrozenxid is too old */
		return true;
	}

	/*
	 * Similar to above, determine the index skipping age to use for
	 * multixact. In any case no less than autovacuum_multixact_freeze_max_age *
	 * 1.05.
	 */
	skip_index_vacuum = Max(vacuum_multixact_failsafe_age,
							autovacuum_multixact_freeze_max_age * 1.05);

	multi_skip_limit = ReadNextMultiXactId() - skip_index_vacuum;
	if (multi_skip_limit < FirstMultiXactId)
		multi_skip_limit = FirstMultiXactId;

	if (MultiXactIdPrecedes(relminmxid, multi_skip_limit))
	{
		/* The table's relminmxid is too old */
		return true;
	}

	return false;
}

/*
 * vac_estimate_reltuples() -- estimate the new value for pg_class.reltuples
 *
 *		If we scanned the whole relation then we should just use the count of
 *		live tuples seen; but if we did not, we should not blindly extrapolate
 *		from that number, since VACUUM may have scanned a quite nonrandom
 *		subset of the table.  When we have only partial information, we take
 *		the old value of pg_class.reltuples/pg_class.relpages as a measurement
 *		of the tuple density in the unscanned pages.
 *
 *		Note: scanned_tuples should count only *live* tuples, since
 *		pg_class.reltuples is defined that way.
 */
double
vac_estimate_reltuples(Relation relation,
					   BlockNumber total_pages,
					   BlockNumber scanned_pages,
					   double scanned_tuples)
{
	BlockNumber old_rel_pages = relation->rd_rel->relpages;
	double		old_rel_tuples = relation->rd_rel->reltuples;
	double		old_density;
	double		unscanned_pages;
	double		total_tuples;

	/* If we did scan the whole table, just use the count as-is */
	if (scanned_pages >= total_pages)
		return scanned_tuples;

	/*
	 * When successive VACUUM commands scan the same few pages again and
	 * again, without anything from the table really changing, there is a risk
	 * that our beliefs about tuple density will gradually become distorted.
	 * This might be caused by vacuumlazy.c implementation details, such as
	 * its tendency to always scan the last heap page.  Handle that here.
	 *
	 * If the relation is _exactly_ the same size according to the existing
	 * pg_class entry, and only a few of its pages (less than 2%) were
	 * scanned, keep the existing value of reltuples.  Also keep the existing
	 * value when only a subset of rel's pages <= a single page were scanned.
	 *
	 * (Note: we might be returning -1 here.)
	 */
	if (old_rel_pages == total_pages &&
		scanned_pages < (double) total_pages * 0.02)
		return old_rel_tuples;
	if (scanned_pages <= 1)
		return old_rel_tuples;

	/*
	 * If old density is unknown, we can't do much except scale up
	 * scanned_tuples to match total_pages.
	 */
	if (old_rel_tuples < 0 || old_rel_pages == 0)
		return floor((scanned_tuples / scanned_pages) * total_pages + 0.5);

	/*
	 * Okay, we've covered the corner cases.  The normal calculation is to
	 * convert the old measurement to a density (tuples per page), then
	 * estimate the number of tuples in the unscanned pages using that figure,
	 * and finally add on the number of tuples in the scanned pages.
	 */
	old_density = old_rel_tuples / old_rel_pages;
	unscanned_pages = (double) total_pages - (double) scanned_pages;
	total_tuples = old_density * unscanned_pages + scanned_tuples;
	return floor(total_tuples + 0.5);
}


/*
 *	vac_update_relstats() -- update statistics for one relation
 *
 *		Update the whole-relation statistics that are kept in its pg_class
 *		row.  There are additional stats that will be updated if we are
 *		doing ANALYZE, but we always update these stats.  This routine works
 *		for both index and heap relation entries in pg_class.
 *
 *		We violate transaction semantics here by overwriting the rel's
 *		existing pg_class tuple with the new values.  This is reasonably
 *		safe as long as we're sure that the new values are correct whether or
 *		not this transaction commits.  The reason for doing this is that if
 *		we updated these tuples in the usual way, vacuuming pg_class itself
 *		wouldn't work very well --- by the time we got done with a vacuum
 *		cycle, most of the tuples in pg_class would've been obsoleted.  Of
 *		course, this only works for fixed-size not-null columns, but these are.
 *
 *		Another reason for doing it this way is that when we are in a lazy
 *		VACUUM and have PROC_IN_VACUUM set, we mustn't do any regular updates.
 *		Somebody vacuuming pg_class might think they could delete a tuple
 *		marked with xmin = our xid.
 *
 *		In addition to fundamentally nontransactional statistics such as
 *		relpages and relallvisible, we try to maintain certain lazily-updated
 *		DDL flags such as relhasindex, by clearing them if no longer correct.
 *		It's safe to do this in VACUUM, which can't run in parallel with
 *		CREATE INDEX/RULE/TRIGGER and can't be part of a transaction block.
 *		However, it's *not* safe to do it in an ANALYZE that's within an
 *		outer transaction, because for example the current transaction might
 *		have dropped the last index; then we'd think relhasindex should be
 *		cleared, but if the transaction later rolls back this would be wrong.
 *		So we refrain from updating the DDL flags if we're inside an outer
 *		transaction.  This is OK since postponing the flag maintenance is
 *		always allowable.
 *
 *		Note: num_tuples should count only *live* tuples, since
 *		pg_class.reltuples is defined that way.
 *
 *		This routine is shared by VACUUM and ANALYZE.
 */
void
vac_update_relstats(Relation relation,
					BlockNumber num_pages, double num_tuples,
					BlockNumber num_all_visible_pages,
					bool hasindex, TransactionId frozenxid,
					MultiXactId minmulti,
					bool *frozenxid_updated, bool *minmulti_updated,
					bool in_outer_xact)
{
	Oid			relid = RelationGetRelid(relation);
	Relation	rd;
	HeapTuple	ctup;
	Form_pg_class pgcform;
	bool		dirty,
				futurexid,
				futuremxid;
	TransactionId oldfrozenxid;
	MultiXactId oldminmulti;

	rd = table_open(RelationRelationId, RowExclusiveLock);

	if (IsYugaByteEnabled() && YBIsInitDbModeEnvVarSet())
	{
		/*
		 * YB: workaround for stale cache issue #13500 during initdb.
		 * Instead of fetching a tuple from sys cache,
		 * read the tuple from pg_class directly.
		 */
		HeapScanDesc pg_class_scan;
		ScanKeyData key[1];

		ScanKeyInit(&key[0],
					ObjectIdAttributeNumber,
					BTEqualStrategyNumber, F_OIDEQ,
					ObjectIdGetDatum(relid));

		pg_class_scan = heap_beginscan_catalog(rd, 1, key);
		ctup = heap_getnext(pg_class_scan, ForwardScanDirection);
		ctup = heap_copytuple(ctup);
		heap_endscan(pg_class_scan);
	}
	else
	{
		/* Fetch a copy of the tuple to scribble on */
		ctup = SearchSysCacheCopy1(RELOID, ObjectIdGetDatum(relid));
	}
	if (!HeapTupleIsValid(ctup))
		elog(ERROR, "pg_class entry for relid %u vanished during vacuuming",
			 relid);
	pgcform = (Form_pg_class) GETSTRUCT(ctup);

	/* Apply statistical updates, if any, to copied tuple */

	dirty = false;
	if (pgcform->relpages != (int32) num_pages)
	{
		pgcform->relpages = (int32) num_pages;
		dirty = true;
	}
	if (pgcform->reltuples != (float4) num_tuples)
	{
		pgcform->reltuples = (float4) num_tuples;
		dirty = true;
	}
	if (pgcform->relallvisible != (int32) num_all_visible_pages)
	{
		pgcform->relallvisible = (int32) num_all_visible_pages;
		dirty = true;
	}

	/* Apply DDL updates, but not inside an outer transaction (see above) */

	if (!in_outer_xact)
	{
		/*
		 * If we didn't find any indexes, reset relhasindex.
		 */
		if (pgcform->relhasindex && !hasindex)
		{
			pgcform->relhasindex = false;
			dirty = true;
		}

		/* We also clear relhasrules and relhastriggers if needed */
		if (pgcform->relhasrules && relation->rd_rules == NULL)
		{
			pgcform->relhasrules = false;
			dirty = true;
		}
		if (pgcform->relhastriggers && relation->trigdesc == NULL)
		{
			pgcform->relhastriggers = false;
			dirty = true;
		}
	}

	/*
	 * Update relfrozenxid, unless caller passed InvalidTransactionId
	 * indicating it has no new data.
	 *
	 * Ordinarily, we don't let relfrozenxid go backwards.  However, if the
	 * stored relfrozenxid is "in the future" then it seems best to assume
	 * it's corrupt, and overwrite with the oldest remaining XID in the table.
	 * This should match vac_update_datfrozenxid() concerning what we consider
	 * to be "in the future".
	 */
	oldfrozenxid = pgcform->relfrozenxid;
	futurexid = false;
	if (frozenxid_updated)
		*frozenxid_updated = false;
	if (TransactionIdIsNormal(frozenxid) && oldfrozenxid != frozenxid)
	{
		bool		update = false;

		if (TransactionIdPrecedes(oldfrozenxid, frozenxid))
			update = true;
		else if (TransactionIdPrecedes(ReadNextTransactionId(), oldfrozenxid))
			futurexid = update = true;

		if (update)
		{
			pgcform->relfrozenxid = frozenxid;
			dirty = true;
			if (frozenxid_updated)
				*frozenxid_updated = true;
		}
	}

	/* Similarly for relminmxid */
	oldminmulti = pgcform->relminmxid;
	futuremxid = false;
	if (minmulti_updated)
		*minmulti_updated = false;
	if (MultiXactIdIsValid(minmulti) && oldminmulti != minmulti)
	{
		bool		update = false;

		if (MultiXactIdPrecedes(oldminmulti, minmulti))
			update = true;
		else if (MultiXactIdPrecedes(ReadNextMultiXactId(), oldminmulti))
			futuremxid = update = true;

		if (update)
		{
			pgcform->relminmxid = minmulti;
			dirty = true;
			if (minmulti_updated)
				*minmulti_updated = true;
		}
	}

	/* If anything changed, write out the tuple. */
	if (dirty)
		heap_inplace_update(rd, ctup, false /* yb_shared_update */);

	table_close(rd, RowExclusiveLock);

	if (futurexid)
		ereport(WARNING,
				(errcode(ERRCODE_DATA_CORRUPTED),
				 errmsg_internal("overwrote invalid relfrozenxid value %u with new value %u for table \"%s\"",
								 oldfrozenxid, frozenxid,
								 RelationGetRelationName(relation))));
	if (futuremxid)
		ereport(WARNING,
				(errcode(ERRCODE_DATA_CORRUPTED),
				 errmsg_internal("overwrote invalid relminmxid value %u with new value %u for table \"%s\"",
								 oldminmulti, minmulti,
								 RelationGetRelationName(relation))));
}


/*
 *	vac_update_datfrozenxid() -- update pg_database.datfrozenxid for our DB
 *
 *		Update pg_database's datfrozenxid entry for our database to be the
 *		minimum of the pg_class.relfrozenxid values.
 *
 *		Similarly, update our datminmxid to be the minimum of the
 *		pg_class.relminmxid values.
 *
 *		If we are able to advance either pg_database value, also try to
 *		truncate pg_xact and pg_multixact.
 *
 *		We violate transaction semantics here by overwriting the database's
 *		existing pg_database tuple with the new values.  This is reasonably
 *		safe since the new values are correct whether or not this transaction
 *		commits.  As with vac_update_relstats, this avoids leaving dead tuples
 *		behind after a VACUUM.
 */
void
vac_update_datfrozenxid(void)
{
	HeapTuple	tuple;
	Form_pg_database dbform;
	Relation	relation;
	SysScanDesc scan;
	HeapTuple	classTup;
	TransactionId newFrozenXid;
	MultiXactId newMinMulti;
	TransactionId lastSaneFrozenXid;
	MultiXactId lastSaneMinMulti;
	bool		bogus = false;
	bool		dirty = false;
	ScanKeyData key[1];

	/*
	 * Restrict this task to one backend per database.  This avoids race
	 * conditions that would move datfrozenxid or datminmxid backward.  It
	 * avoids calling vac_truncate_clog() with a datfrozenxid preceding a
	 * datfrozenxid passed to an earlier vac_truncate_clog() call.
	 */
	LockDatabaseFrozenIds(ExclusiveLock);

	/*
	 * Initialize the "min" calculation with
	 * GetOldestNonRemovableTransactionId(), which is a reasonable
	 * approximation to the minimum relfrozenxid for not-yet-committed
	 * pg_class entries for new tables; see AddNewRelationTuple().  So we
	 * cannot produce a wrong minimum by starting with this.
	 */
	newFrozenXid = GetOldestNonRemovableTransactionId(NULL);

	/*
	 * Similarly, initialize the MultiXact "min" with the value that would be
	 * used on pg_class for new tables.  See AddNewRelationTuple().
	 */
	newMinMulti = GetOldestMultiXactId();

	/*
	 * Identify the latest relfrozenxid and relminmxid values that we could
	 * validly see during the scan.  These are conservative values, but it's
	 * not really worth trying to be more exact.
	 */
	lastSaneFrozenXid = ReadNextTransactionId();
	lastSaneMinMulti = ReadNextMultiXactId();

	/*
	 * We must seqscan pg_class to find the minimum Xid, because there is no
	 * index that can help us here.
	 */
	relation = table_open(RelationRelationId, AccessShareLock);

	scan = systable_beginscan(relation, InvalidOid, false,
							  NULL, 0, NULL);

	while ((classTup = systable_getnext(scan)) != NULL)
	{
		Form_pg_class classForm = (Form_pg_class) GETSTRUCT(classTup);

		/*
		 * Only consider relations able to hold unfrozen XIDs (anything else
		 * should have InvalidTransactionId in relfrozenxid anyway).
		 */
		if (classForm->relkind != RELKIND_RELATION &&
			classForm->relkind != RELKIND_MATVIEW &&
			classForm->relkind != RELKIND_TOASTVALUE)
		{
			Assert(!TransactionIdIsValid(classForm->relfrozenxid));
			Assert(!MultiXactIdIsValid(classForm->relminmxid));
			continue;
		}

		/*
		 * Some table AMs might not need per-relation xid / multixid horizons.
		 * It therefore seems reasonable to allow relfrozenxid and relminmxid
		 * to not be set (i.e. set to their respective Invalid*Id)
		 * independently. Thus validate and compute horizon for each only if
		 * set.
		 *
		 * If things are working properly, no relation should have a
		 * relfrozenxid or relminmxid that is "in the future".  However, such
		 * cases have been known to arise due to bugs in pg_upgrade.  If we
		 * see any entries that are "in the future", chicken out and don't do
		 * anything.  This ensures we won't truncate clog & multixact SLRUs
		 * before those relations have been scanned and cleaned up.
		 */

		if (TransactionIdIsValid(classForm->relfrozenxid))
		{
			Assert(TransactionIdIsNormal(classForm->relfrozenxid));

			/* check for values in the future */
			if (TransactionIdPrecedes(lastSaneFrozenXid, classForm->relfrozenxid))
			{
				bogus = true;
				break;
			}

			/* determine new horizon */
			if (TransactionIdPrecedes(classForm->relfrozenxid, newFrozenXid))
				newFrozenXid = classForm->relfrozenxid;
		}

		if (MultiXactIdIsValid(classForm->relminmxid))
		{
			/* check for values in the future */
			if (MultiXactIdPrecedes(lastSaneMinMulti, classForm->relminmxid))
			{
				bogus = true;
				break;
			}

			/* determine new horizon */
			if (MultiXactIdPrecedes(classForm->relminmxid, newMinMulti))
				newMinMulti = classForm->relminmxid;
		}
	}

	/* we're done with pg_class */
	systable_endscan(scan);
	table_close(relation, AccessShareLock);

	/* chicken out if bogus data found */
	if (bogus)
		return;

	Assert(TransactionIdIsNormal(newFrozenXid));
	Assert(MultiXactIdIsValid(newMinMulti));

	/* Now fetch the pg_database tuple we need to update. */
	relation = table_open(DatabaseRelationId, RowExclusiveLock);

	/*
	 * Get the pg_database tuple to scribble on.  Note that this does not
	 * directly rely on the syscache to avoid issues with flattened toast
	 * values for the in-place update.
	 */
	ScanKeyInit(&key[0],
				Anum_pg_database_oid,
				BTEqualStrategyNumber, F_OIDEQ,
				ObjectIdGetDatum(MyDatabaseId));

	scan = systable_beginscan(relation, DatabaseOidIndexId, true,
							  NULL, 1, key);
	tuple = systable_getnext(scan);
	tuple = heap_copytuple(tuple);
	systable_endscan(scan);

	if (!HeapTupleIsValid(tuple))
		elog(ERROR, "could not find tuple for database %u", MyDatabaseId);

	dbform = (Form_pg_database) GETSTRUCT(tuple);

	/*
	 * As in vac_update_relstats(), we ordinarily don't want to let
	 * datfrozenxid go backward; but if it's "in the future" then it must be
	 * corrupt and it seems best to overwrite it.
	 */
	if (dbform->datfrozenxid != newFrozenXid &&
		(TransactionIdPrecedes(dbform->datfrozenxid, newFrozenXid) ||
		 TransactionIdPrecedes(lastSaneFrozenXid, dbform->datfrozenxid)))
	{
		dbform->datfrozenxid = newFrozenXid;
		dirty = true;
	}
	else
		newFrozenXid = dbform->datfrozenxid;

	/* Ditto for datminmxid */
	if (dbform->datminmxid != newMinMulti &&
		(MultiXactIdPrecedes(dbform->datminmxid, newMinMulti) ||
		 MultiXactIdPrecedes(lastSaneMinMulti, dbform->datminmxid)))
	{
		dbform->datminmxid = newMinMulti;
		dirty = true;
	}
	else
		newMinMulti = dbform->datminmxid;

	if (dirty)
		heap_inplace_update(relation, tuple, false /* yb_shared_update */);

	heap_freetuple(tuple);
	table_close(relation, RowExclusiveLock);

	/*
	 * If we were able to advance datfrozenxid or datminmxid, see if we can
	 * truncate pg_xact and/or pg_multixact.  Also do it if the shared
	 * XID-wrap-limit info is stale, since this action will update that too.
	 */
	if (dirty || ForceTransactionIdLimitUpdate())
		vac_truncate_clog(newFrozenXid, newMinMulti,
						  lastSaneFrozenXid, lastSaneMinMulti);
}


/*
 *	vac_truncate_clog() -- attempt to truncate the commit log
 *
 *		Scan pg_database to determine the system-wide oldest datfrozenxid,
 *		and use it to truncate the transaction commit log (pg_xact).
 *		Also update the XID wrap limit info maintained by varsup.c.
 *		Likewise for datminmxid.
 *
 *		The passed frozenXID and minMulti are the updated values for my own
 *		pg_database entry. They're used to initialize the "min" calculations.
 *		The caller also passes the "last sane" XID and MXID, since it has
 *		those at hand already.
 *
 *		This routine is only invoked when we've managed to change our
 *		DB's datfrozenxid/datminmxid values, or we found that the shared
 *		XID-wrap-limit info is stale.
 */
static void
vac_truncate_clog(TransactionId frozenXID,
				  MultiXactId minMulti,
				  TransactionId lastSaneFrozenXid,
				  MultiXactId lastSaneMinMulti)
{
	TransactionId nextXID = ReadNextTransactionId();
	Relation	relation;
	TableScanDesc scan;
	HeapTuple	tuple;
	Oid			oldestxid_datoid;
	Oid			minmulti_datoid;
	bool		bogus = false;
	bool		frozenAlreadyWrapped = false;

	/* Restrict task to one backend per cluster; see SimpleLruTruncate(). */
	LWLockAcquire(WrapLimitsVacuumLock, LW_EXCLUSIVE);

	/* init oldest datoids to sync with my frozenXID/minMulti values */
	oldestxid_datoid = MyDatabaseId;
	minmulti_datoid = MyDatabaseId;

	/*
	 * Scan pg_database to compute the minimum datfrozenxid/datminmxid
	 *
	 * Since vac_update_datfrozenxid updates datfrozenxid/datminmxid in-place,
	 * the values could change while we look at them.  Fetch each one just
	 * once to ensure sane behavior of the comparison logic.  (Here, as in
	 * many other places, we assume that fetching or updating an XID in shared
	 * storage is atomic.)
	 *
	 * Note: we need not worry about a race condition with new entries being
	 * inserted by CREATE DATABASE.  Any such entry will have a copy of some
	 * existing DB's datfrozenxid, and that source DB cannot be ours because
	 * of the interlock against copying a DB containing an active backend.
	 * Hence the new entry will not reduce the minimum.  Also, if two VACUUMs
	 * concurrently modify the datfrozenxid's of different databases, the
	 * worst possible outcome is that pg_xact is not truncated as aggressively
	 * as it could be.
	 */
	relation = table_open(DatabaseRelationId, AccessShareLock);

	scan = table_beginscan_catalog(relation, 0, NULL);

	while ((tuple = heap_getnext(scan, ForwardScanDirection)) != NULL)
	{
		volatile FormData_pg_database *dbform = (Form_pg_database) GETSTRUCT(tuple);
		TransactionId datfrozenxid = dbform->datfrozenxid;
		TransactionId datminmxid = dbform->datminmxid;

		Assert(TransactionIdIsNormal(datfrozenxid));
		Assert(MultiXactIdIsValid(datminmxid));

		/*
		 * If things are working properly, no database should have a
		 * datfrozenxid or datminmxid that is "in the future".  However, such
		 * cases have been known to arise due to bugs in pg_upgrade.  If we
		 * see any entries that are "in the future", chicken out and don't do
		 * anything.  This ensures we won't truncate clog before those
		 * databases have been scanned and cleaned up.  (We will issue the
		 * "already wrapped" warning if appropriate, though.)
		 */
		if (TransactionIdPrecedes(lastSaneFrozenXid, datfrozenxid) ||
			MultiXactIdPrecedes(lastSaneMinMulti, datminmxid))
			bogus = true;

		if (TransactionIdPrecedes(nextXID, datfrozenxid))
			frozenAlreadyWrapped = true;
		else if (TransactionIdPrecedes(datfrozenxid, frozenXID))
		{
			frozenXID = datfrozenxid;
			oldestxid_datoid = dbform->oid;
		}

		if (MultiXactIdPrecedes(datminmxid, minMulti))
		{
			minMulti = datminmxid;
			minmulti_datoid = dbform->oid;
		}
	}

	table_endscan(scan);

	table_close(relation, AccessShareLock);

	/*
	 * Do not truncate CLOG if we seem to have suffered wraparound already;
	 * the computed minimum XID might be bogus.  This case should now be
	 * impossible due to the defenses in GetNewTransactionId, but we keep the
	 * test anyway.
	 */
	if (frozenAlreadyWrapped)
	{
		ereport(WARNING,
				(errmsg("some databases have not been vacuumed in over 2 billion transactions"),
				 errdetail("You might have already suffered transaction-wraparound data loss.")));
		return;
	}

	/* chicken out if data is bogus in any other way */
	if (bogus)
		return;

	/*
	 * Advance the oldest value for commit timestamps before truncating, so
	 * that if a user requests a timestamp for a transaction we're truncating
	 * away right after this point, they get NULL instead of an ugly "file not
	 * found" error from slru.c.  This doesn't matter for xact/multixact
	 * because they are not subject to arbitrary lookups from users.
	 */
	AdvanceOldestCommitTsXid(frozenXID);

	/*
	 * Truncate CLOG, multixact and CommitTs to the oldest computed value.
	 */
	TruncateCLOG(frozenXID, oldestxid_datoid);
	TruncateCommitTs(frozenXID);
	TruncateMultiXact(minMulti, minmulti_datoid);

	/*
	 * Update the wrap limit for GetNewTransactionId and creation of new
	 * MultiXactIds.  Note: these functions will also signal the postmaster
	 * for an(other) autovac cycle if needed.   XXX should we avoid possibly
	 * signaling twice?
	 */
	SetTransactionIdLimit(frozenXID, oldestxid_datoid);
	SetMultiXactIdLimit(minMulti, minmulti_datoid, false);

	LWLockRelease(WrapLimitsVacuumLock);
}


/*
 *	vacuum_rel() -- vacuum one heap relation
 *
 *		relid identifies the relation to vacuum.  If relation is supplied,
 *		use the name therein for reporting any failure to open/lock the rel;
 *		do not use it once we've successfully opened the rel, since it might
 *		be stale.
 *
 *		Returns true if it's okay to proceed with a requested ANALYZE
 *		operation on this table.
 *
 *		Doing one heap at a time incurs extra overhead, since we need to
 *		check that the heap exists again just before we vacuum it.  The
 *		reason that we do this is so that vacuuming can be spread across
 *		many small transactions.  Otherwise, two-phase locking would require
 *		us to lock the entire database during one pass of the vacuum cleaner.
 *
 *		At entry and exit, we are not inside a transaction.
 */
static bool
vacuum_rel(Oid relid, RangeVar *relation, VacuumParams *params)
{
	LOCKMODE	lmode;
	Relation	rel;
	LockRelId	lockrelid;
	Oid			toast_relid;
	Oid			save_userid;
	int			save_sec_context;
	int			save_nestlevel;

	Assert(params != NULL);

	/* Begin a transaction for vacuuming this relation */
	StartTransactionCommand();

	if (!(params->options & VACOPT_FULL))
	{
		/*
		 * In lazy vacuum, we can set the PROC_IN_VACUUM flag, which lets
		 * other concurrent VACUUMs know that they can ignore this one while
		 * determining their OldestXmin.  (The reason we don't set it during a
		 * full VACUUM is exactly that we may have to run user-defined
		 * functions for functional indexes, and we want to make sure that if
		 * they use the snapshot set above, any tuples it requires can't get
		 * removed from other tables.  An index function that depends on the
		 * contents of other tables is arguably broken, but we won't break it
		 * here by violating transaction semantics.)
		 *
		 * We also set the VACUUM_FOR_WRAPAROUND flag, which is passed down by
		 * autovacuum; it's used to avoid canceling a vacuum that was invoked
		 * in an emergency.
		 *
		 * Note: these flags remain set until CommitTransaction or
		 * AbortTransaction.  We don't want to clear them until we reset
		 * MyProc->xid/xmin, otherwise GetOldestNonRemovableTransactionId()
		 * might appear to go backwards, which is probably Not Good.  (We also
		 * set PROC_IN_VACUUM *before* taking our own snapshot, so that our
		 * xmin doesn't become visible ahead of setting the flag.)
		 */
		LWLockAcquire(ProcArrayLock, LW_EXCLUSIVE);
		MyProc->statusFlags |= PROC_IN_VACUUM;
		if (params->is_wraparound)
			MyProc->statusFlags |= PROC_VACUUM_FOR_WRAPAROUND;
		ProcGlobal->statusFlags[MyProc->pgxactoff] = MyProc->statusFlags;
		LWLockRelease(ProcArrayLock);
	}

	/*
	 * Need to acquire a snapshot to prevent pg_subtrans from being truncated,
	 * cutoff xids in local memory wrapping around, and to have updated xmin
	 * horizons.
	 */
	PushActiveSnapshot(GetTransactionSnapshot());

	/*
	 * Check for user-requested abort.  Note we want this to be inside a
	 * transaction, so xact.c doesn't issue useless WARNING.
	 */
	CHECK_FOR_INTERRUPTS();

	/*
	 * Determine the type of lock we want --- hard exclusive lock for a FULL
	 * vacuum, but just ShareUpdateExclusiveLock for concurrent vacuum. Either
	 * way, we can be sure that no other backend is vacuuming the same table.
	 */
	lmode = (params->options & VACOPT_FULL) ?
		AccessExclusiveLock : ShareUpdateExclusiveLock;

	/* open the relation and get the appropriate lock on it */
	rel = vacuum_open_relation(relid, relation, params->options,
							   params->log_min_duration >= 0, lmode);

	/* leave if relation could not be opened or locked */
	if (!rel)
	{
		PopActiveSnapshot();
		CommitTransactionCommand();
		return false;
	}

	/*
	 * Check if relation needs to be skipped based on ownership.  This check
	 * happens also when building the relation list to vacuum for a manual
	 * operation, and needs to be done additionally here as VACUUM could
	 * happen across multiple transactions where relation ownership could have
	 * changed in-between.  Make sure to only generate logs for VACUUM in this
	 * case.
	 */
	if (!vacuum_is_relation_owner(RelationGetRelid(rel),
								  rel->rd_rel,
								  params->options & VACOPT_VACUUM))
	{
		relation_close(rel, lmode);
		PopActiveSnapshot();
		CommitTransactionCommand();
		return false;
	}

	/*
	 * Check that it's of a vacuumable relkind.
	 */
	if (rel->rd_rel->relkind != RELKIND_RELATION &&
		rel->rd_rel->relkind != RELKIND_MATVIEW &&
		rel->rd_rel->relkind != RELKIND_TOASTVALUE &&
		rel->rd_rel->relkind != RELKIND_PARTITIONED_TABLE)
	{
		ereport(WARNING,
				(errmsg("skipping \"%s\" --- cannot vacuum non-tables or special system tables",
						RelationGetRelationName(rel))));
		relation_close(rel, lmode);
		PopActiveSnapshot();
		CommitTransactionCommand();
		return false;
	}

	/*
	 * Silently ignore tables that are temp tables of other backends ---
	 * trying to vacuum these will lead to great unhappiness, since their
	 * contents are probably not up-to-date on disk.  (We don't throw a
	 * warning here; it would just lead to chatter during a database-wide
	 * VACUUM.)
	 */
	if (RELATION_IS_OTHER_TEMP(rel))
	{
		relation_close(rel, lmode);
		PopActiveSnapshot();
		CommitTransactionCommand();
		return false;
	}

	/*
	 * Silently ignore partitioned tables as there is no work to be done.  The
	 * useful work is on their child partitions, which have been queued up for
	 * us separately.
	 */
	if (rel->rd_rel->relkind == RELKIND_PARTITIONED_TABLE)
	{
		relation_close(rel, lmode);
		PopActiveSnapshot();
		CommitTransactionCommand();
		/* It's OK to proceed with ANALYZE on this table */
		return true;
	}

	/*
	 * Get a session-level lock too. This will protect our access to the
	 * relation across multiple transactions, so that we can vacuum the
	 * relation's TOAST table (if any) secure in the knowledge that no one is
	 * deleting the parent relation.
	 *
	 * NOTE: this cannot block, even if someone else is waiting for access,
	 * because the lock manager knows that both lock requests are from the
	 * same process.
	 */
	lockrelid = rel->rd_lockInfo.lockRelId;
	LockRelationIdForSession(&lockrelid, lmode);

	/*
	 * Set index_cleanup option based on index_cleanup reloption if it wasn't
	 * specified in VACUUM command, or when running in an autovacuum worker
	 */
	if (params->index_cleanup == VACOPTVALUE_UNSPECIFIED)
	{
		StdRdOptIndexCleanup vacuum_index_cleanup;

		if (rel->rd_options == NULL)
			vacuum_index_cleanup = STDRD_OPTION_VACUUM_INDEX_CLEANUP_AUTO;
		else
			vacuum_index_cleanup =
				((StdRdOptions *) rel->rd_options)->vacuum_index_cleanup;

		if (vacuum_index_cleanup == STDRD_OPTION_VACUUM_INDEX_CLEANUP_AUTO)
			params->index_cleanup = VACOPTVALUE_AUTO;
		else if (vacuum_index_cleanup == STDRD_OPTION_VACUUM_INDEX_CLEANUP_ON)
			params->index_cleanup = VACOPTVALUE_ENABLED;
		else
		{
			Assert(vacuum_index_cleanup ==
				   STDRD_OPTION_VACUUM_INDEX_CLEANUP_OFF);
			params->index_cleanup = VACOPTVALUE_DISABLED;
		}
	}

	/*
	 * Set truncate option based on truncate reloption if it wasn't specified
	 * in VACUUM command, or when running in an autovacuum worker
	 */
	if (params->truncate == VACOPTVALUE_UNSPECIFIED)
	{
		if (rel->rd_options == NULL ||
			((StdRdOptions *) rel->rd_options)->vacuum_truncate)
			params->truncate = VACOPTVALUE_ENABLED;
		else
			params->truncate = VACOPTVALUE_DISABLED;
	}

	/*
	 * Remember the relation's TOAST relation for later, if the caller asked
	 * us to process it.  In VACUUM FULL, though, the toast table is
	 * automatically rebuilt by cluster_rel so we shouldn't recurse to it.
	 */
	if ((params->options & VACOPT_PROCESS_TOAST) != 0 &&
		(params->options & VACOPT_FULL) == 0)
		toast_relid = rel->rd_rel->reltoastrelid;
	else
		toast_relid = InvalidOid;

	/*
	 * Switch to the table owner's userid, so that any index functions are run
	 * as that user.  Also lock down security-restricted operations and
	 * arrange to make GUC variable changes local to this command. (This is
	 * unnecessary, but harmless, for lazy VACUUM.)
	 */
	GetUserIdAndSecContext(&save_userid, &save_sec_context);
	SetUserIdAndSecContext(rel->rd_rel->relowner,
						   save_sec_context | SECURITY_RESTRICTED_OPERATION);
	save_nestlevel = NewGUCNestLevel();

	/*
	 * Do the actual work --- either FULL or "lazy" vacuum
	 */
	if (params->options & VACOPT_FULL)
	{
		ClusterParams cluster_params = {0};

		/* close relation before vacuuming, but hold lock until commit */
		relation_close(rel, NoLock);
		rel = NULL;

		if ((params->options & VACOPT_VERBOSE) != 0)
			cluster_params.options |= CLUOPT_VERBOSE;

		/* VACUUM FULL is now a variant of CLUSTER; see cluster.c */
		cluster_rel(relid, InvalidOid, &cluster_params);
	}
	else
		table_relation_vacuum(rel, params, vac_strategy);

	/* Roll back any GUC changes executed by index functions */
	AtEOXact_GUC(false, save_nestlevel);

	/* Restore userid and security context */
	SetUserIdAndSecContext(save_userid, save_sec_context);

	/* all done with this class, but hold lock until commit */
	if (rel)
		relation_close(rel, NoLock);

	/*
	 * Complete the transaction and free all temporary memory used.
	 */
	PopActiveSnapshot();
	CommitTransactionCommand();

	/*
	 * If the relation has a secondary toast rel, vacuum that too while we
	 * still hold the session lock on the main table.  Note however that
	 * "analyze" will not get done on the toast table.  This is good, because
	 * the toaster always uses hardcoded index access and statistics are
	 * totally unimportant for toast relations.
	 */
	if (toast_relid != InvalidOid)
		vacuum_rel(toast_relid, NULL, params);

	/*
	 * Now release the session-level lock on the main table.
	 */
	UnlockRelationIdForSession(&lockrelid, lmode);

	/* Report that we really did it. */
	return true;
}


/*
 * Open all the vacuumable indexes of the given relation, obtaining the
 * specified kind of lock on each.  Return an array of Relation pointers for
 * the indexes into *Irel, and the number of indexes into *nindexes.
 *
 * We consider an index vacuumable if it is marked insertable (indisready).
 * If it isn't, probably a CREATE INDEX CONCURRENTLY command failed early in
 * execution, and what we have is too corrupt to be processable.  We will
 * vacuum even if the index isn't indisvalid; this is important because in a
 * unique index, uniqueness checks will be performed anyway and had better not
 * hit dangling index pointers.
 */
void
vac_open_indexes(Relation relation, LOCKMODE lockmode,
				 int *nindexes, Relation **Irel)
{
	List	   *indexoidlist;
	ListCell   *indexoidscan;
	int			i;

	Assert(lockmode != NoLock);

	indexoidlist = RelationGetIndexList(relation);

	/* allocate enough memory for all indexes */
	i = list_length(indexoidlist);

	if (i > 0)
		*Irel = (Relation *) palloc(i * sizeof(Relation));
	else
		*Irel = NULL;

	/* collect just the ready indexes */
	i = 0;
	foreach(indexoidscan, indexoidlist)
	{
		Oid			indexoid = lfirst_oid(indexoidscan);
		Relation	indrel;

		indrel = index_open(indexoid, lockmode);
		if (indrel->rd_index->indisready)
			(*Irel)[i++] = indrel;
		else
			index_close(indrel, lockmode);
	}

	*nindexes = i;

	list_free(indexoidlist);
}

/*
 * Release the resources acquired by vac_open_indexes.  Optionally release
 * the locks (say NoLock to keep 'em).
 */
void
vac_close_indexes(int nindexes, Relation *Irel, LOCKMODE lockmode)
{
	if (Irel == NULL)
		return;

	while (nindexes--)
	{
		Relation	ind = Irel[nindexes];

		index_close(ind, lockmode);
	}
	pfree(Irel);
}

/*
 * vacuum_delay_point --- check for interrupts and cost-based delay.
 *
 * This should be called in each major loop of VACUUM processing,
 * typically once per page processed.
 */
void
vacuum_delay_point(void)
{
	double		msec = 0;

	/* Always check for interrupts */
	CHECK_FOR_INTERRUPTS();

	if (!VacuumCostActive || InterruptPending)
		return;

	/*
	 * For parallel vacuum, the delay is computed based on the shared cost
	 * balance.  See compute_parallel_delay.
	 */
	if (VacuumSharedCostBalance != NULL)
		msec = compute_parallel_delay();
	else if (VacuumCostBalance >= VacuumCostLimit)
		msec = VacuumCostDelay * VacuumCostBalance / VacuumCostLimit;

	/* Nap if appropriate */
	if (msec > 0)
	{
		if (msec > VacuumCostDelay * 4)
			msec = VacuumCostDelay * 4;

		(void) WaitLatch(MyLatch,
						 WL_LATCH_SET | WL_TIMEOUT | WL_EXIT_ON_PM_DEATH,
						 msec,
						 WAIT_EVENT_VACUUM_DELAY);
		ResetLatch(MyLatch);

		VacuumCostBalance = 0;

		/* update balance values for workers */
		AutoVacuumUpdateDelay();

		/* Might have gotten an interrupt while sleeping */
		CHECK_FOR_INTERRUPTS();
	}
}

/*
 * Computes the vacuum delay for parallel workers.
 *
 * The basic idea of a cost-based delay for parallel vacuum is to allow each
 * worker to sleep in proportion to the share of work it's done.  We achieve this
 * by allowing all parallel vacuum workers including the leader process to
 * have a shared view of cost related parameters (mainly VacuumCostBalance).
 * We allow each worker to update it as and when it has incurred any cost and
 * then based on that decide whether it needs to sleep.  We compute the time
 * to sleep for a worker based on the cost it has incurred
 * (VacuumCostBalanceLocal) and then reduce the VacuumSharedCostBalance by
 * that amount.  This avoids putting to sleep those workers which have done less
 * I/O than other workers and therefore ensure that workers
 * which are doing more I/O got throttled more.
 *
 * We allow a worker to sleep only if it has performed I/O above a certain
 * threshold, which is calculated based on the number of active workers
 * (VacuumActiveNWorkers), and the overall cost balance is more than
 * VacuumCostLimit set by the system.  Testing reveals that we achieve
 * the required throttling if we force a worker that has done more than 50%
 * of its share of work to sleep.
 */
static double
compute_parallel_delay(void)
{
	double		msec = 0;
	uint32		shared_balance;
	int			nworkers;

	/* Parallel vacuum must be active */
	Assert(VacuumSharedCostBalance);

	nworkers = pg_atomic_read_u32(VacuumActiveNWorkers);

	/* At least count itself */
	Assert(nworkers >= 1);

	/* Update the shared cost balance value atomically */
	shared_balance = pg_atomic_add_fetch_u32(VacuumSharedCostBalance, VacuumCostBalance);

	/* Compute the total local balance for the current worker */
	VacuumCostBalanceLocal += VacuumCostBalance;

	if ((shared_balance >= VacuumCostLimit) &&
		(VacuumCostBalanceLocal > 0.5 * ((double) VacuumCostLimit / nworkers)))
	{
		/* Compute sleep time based on the local cost balance */
		msec = VacuumCostDelay * VacuumCostBalanceLocal / VacuumCostLimit;
		pg_atomic_sub_fetch_u32(VacuumSharedCostBalance, VacuumCostBalanceLocal);
		VacuumCostBalanceLocal = 0;
	}

	/*
	 * Reset the local balance as we accumulated it into the shared value.
	 */
	VacuumCostBalance = 0;

	return msec;
}

/*
 * A wrapper function of defGetBoolean().
 *
 * This function returns VACOPTVALUE_ENABLED and VACOPTVALUE_DISABLED instead
 * of true and false.
 */
static VacOptValue
get_vacoptval_from_boolean(DefElem *def)
{
	return defGetBoolean(def) ? VACOPTVALUE_ENABLED : VACOPTVALUE_DISABLED;
}

/*
 *	vac_bulkdel_one_index() -- bulk-deletion for index relation.
 *
 * Returns bulk delete stats derived from input stats
 */
IndexBulkDeleteResult *
vac_bulkdel_one_index(IndexVacuumInfo *ivinfo, IndexBulkDeleteResult *istat,
					  VacDeadItems *dead_items)
{
	/* Do bulk deletion */
	istat = index_bulk_delete(ivinfo, istat, vac_tid_reaped,
							  (void *) dead_items);

	ereport(ivinfo->message_level,
			(errmsg("scanned index \"%s\" to remove %d row versions",
					RelationGetRelationName(ivinfo->index),
					dead_items->num_items)));

	return istat;
}

/*
 *	vac_cleanup_one_index() -- do post-vacuum cleanup for index relation.
 *
 * Returns bulk delete stats derived from input stats
 */
IndexBulkDeleteResult *
vac_cleanup_one_index(IndexVacuumInfo *ivinfo, IndexBulkDeleteResult *istat)
{
	istat = index_vacuum_cleanup(ivinfo, istat);

	if (istat)
		ereport(ivinfo->message_level,
				(errmsg("index \"%s\" now contains %.0f row versions in %u pages",
						RelationGetRelationName(ivinfo->index),
						istat->num_index_tuples,
						istat->num_pages),
				 errdetail("%.0f index row versions were removed.\n"
						   "%u index pages were newly deleted.\n"
						   "%u index pages are currently deleted, of which %u are currently reusable.",
						   istat->tuples_removed,
						   istat->pages_newly_deleted,
						   istat->pages_deleted, istat->pages_free)));

	return istat;
}

/*
 * Returns the total required space for VACUUM's dead_items array given a
 * max_items value.
 */
Size
vac_max_items_to_alloc_size(int max_items)
{
	Assert(max_items <= MAXDEADITEMS(MaxAllocSize));

	return offsetof(VacDeadItems, items) + sizeof(ItemPointerData) * max_items;
}

/*
 *	vac_tid_reaped() -- is a particular tid deletable?
 *
 *		This has the right signature to be an IndexBulkDeleteCallback.
 *
 *		Assumes dead_items array is sorted (in ascending TID order).
 */
static bool
vac_tid_reaped(ItemPointer itemptr, void *state)
{
	VacDeadItems *dead_items = (VacDeadItems *) state;
	int64		litem,
				ritem,
				item;
	ItemPointer res;

	litem = itemptr_encode(&dead_items->items[0]);
	ritem = itemptr_encode(&dead_items->items[dead_items->num_items - 1]);
	item = itemptr_encode(itemptr);

	/*
	 * Doing a simple bound check before bsearch() is useful to avoid the
	 * extra cost of bsearch(), especially if dead items on the heap are
	 * concentrated in a certain range.  Since this function is called for
	 * every index tuple, it pays to be really fast.
	 */
	if (item < litem || item > ritem)
		return false;

	res = (ItemPointer) bsearch((void *) itemptr,
								(void *) dead_items->items,
								dead_items->num_items,
								sizeof(ItemPointerData),
								vac_cmp_itemptr);

	return (res != NULL);
}

/*
 * Comparator routines for use with qsort() and bsearch().
 */
static int
vac_cmp_itemptr(const void *left, const void *right)
{
	BlockNumber lblk,
				rblk;
	OffsetNumber loff,
				roff;

	lblk = ItemPointerGetBlockNumber((ItemPointer) left);
	rblk = ItemPointerGetBlockNumber((ItemPointer) right);

	if (lblk < rblk)
		return -1;
	if (lblk > rblk)
		return 1;

	loff = ItemPointerGetOffsetNumber((ItemPointer) left);
	roff = ItemPointerGetOffsetNumber((ItemPointer) right);

	if (loff < roff)
		return -1;
	if (loff > roff)
		return 1;

	return 0;
}<|MERGE_RESOLUTION|>--- conflicted
+++ resolved
@@ -59,12 +59,8 @@
 #include "utils/snapmgr.h"
 #include "utils/syscache.h"
 
-<<<<<<< HEAD
-/* Yugabyte includes */
-=======
 /* YB includes. */
 #include "access/sysattr.h"
->>>>>>> 0a031878
 #include "pg_yb_utils.h"
 
 /*
@@ -1366,15 +1362,15 @@
 		 * Instead of fetching a tuple from sys cache,
 		 * read the tuple from pg_class directly.
 		 */
-		HeapScanDesc pg_class_scan;
+		TableScanDesc pg_class_scan;
 		ScanKeyData key[1];
 
 		ScanKeyInit(&key[0],
-					ObjectIdAttributeNumber,
+					Anum_pg_class_oid,
 					BTEqualStrategyNumber, F_OIDEQ,
 					ObjectIdGetDatum(relid));
 
-		pg_class_scan = heap_beginscan_catalog(rd, 1, key);
+		pg_class_scan = table_beginscan_catalog(rd, 1, key);
 		ctup = heap_getnext(pg_class_scan, ForwardScanDirection);
 		ctup = heap_copytuple(ctup);
 		heap_endscan(pg_class_scan);
