/*-------------------------------------------------------------------------
 *
 * nodeIndexscan.c
 *	  Routines to support indexed scans of relations
 *
 * Portions Copyright (c) 1996-2022, PostgreSQL Global Development Group
 * Portions Copyright (c) 1994, Regents of the University of California
 *
 *
 * IDENTIFICATION
 *	  src/backend/executor/nodeIndexscan.c
 *
 *-------------------------------------------------------------------------
 */
/*
 * INTERFACE ROUTINES
 *		ExecIndexScan			scans a relation using an index
 *		IndexNext				retrieve next tuple using index
 *		IndexNextWithReorder	same, but recheck ORDER BY expressions
 *		ExecInitIndexScan		creates and initializes state info.
 *		ExecReScanIndexScan		rescans the indexed relation.
 *		ExecEndIndexScan		releases all storage.
 *		ExecIndexMarkPos		marks scan position.
 *		ExecIndexRestrPos		restores scan position.
 *		ExecIndexScanEstimate	estimates DSM space needed for parallel index scan
 *		ExecIndexScanInitializeDSM initialize DSM for parallel indexscan
 *		ExecIndexScanReInitializeDSM reinitialize DSM for fresh scan
 *		ExecIndexScanInitializeWorker attach to DSM info in parallel worker
 */
#include "postgres.h"

#include "access/nbtree.h"
#include "access/relscan.h"
#include "access/tableam.h"
#include "catalog/pg_am.h"
#include "catalog/pg_opfamily.h"
#include "catalog/pg_proc.h"
#include "catalog/pg_type.h"
#include "executor/execdebug.h"
#include "executor/nodeIndexscan.h"
#include "lib/pairingheap.h"
#include "miscadmin.h"
#include "nodes/nodeFuncs.h"
#include "utils/array.h"
#include "utils/datum.h"
#include "utils/lsyscache.h"
#include "utils/memutils.h"
#include "utils/rel.h"

/* Yugabyte includes */
#include "access/sysattr.h"
#include "access/xact.h"
#include "access/yb_scan.h"
#include "optimizer/clauses.h"

/*
 * When an ordering operator is used, tuples fetched from the index that
 * need to be reordered are queued in a pairing heap, as ReorderTuples.
 */
typedef struct
{
	pairingheap_node ph_node;
	HeapTuple	htup;
	Datum	   *orderbyvals;
	bool	   *orderbynulls;
} ReorderTuple;

static TupleTableSlot *IndexNext(IndexScanState *node);
static TupleTableSlot *IndexNextWithReorder(IndexScanState *node);
static void EvalOrderByExpressions(IndexScanState *node, ExprContext *econtext);
static bool IndexRecheck(IndexScanState *node, TupleTableSlot *slot);
static int	cmp_orderbyvals(const Datum *adist, const bool *anulls,
							const Datum *bdist, const bool *bnulls,
							IndexScanState *node);
static int	reorderqueue_cmp(const pairingheap_node *a,
							 const pairingheap_node *b, void *arg);
static void reorderqueue_push(IndexScanState *node, TupleTableSlot *slot,
							  Datum *orderbyvals, bool *orderbynulls);
static HeapTuple reorderqueue_pop(IndexScanState *node);
static void yb_init_index_scandesc(IndexScanState *node);
static void yb_agg_pushdown_init_scan_slot(IndexScanState *node);


/* ----------------------------------------------------------------
 *		IndexNext
 *
 *		Retrieve a tuple from the IndexScan node's currentRelation
 *		using the index specified in the IndexScanState information.
 * ----------------------------------------------------------------
 */
static TupleTableSlot *
IndexNext(IndexScanState *node)
{
	EState	   *estate;
	ExprContext *econtext;
	ScanDirection direction;
	IndexScanDesc scandesc;
	TupleTableSlot *slot;

	/*
	 * extract necessary information from index scan node
	 */
	estate = node->ss.ps.state;
	direction = estate->es_direction;
	/* flip direction if this is an overall backward scan */
	if (ScanDirectionIsBackward(((IndexScan *) node->ss.ps.plan)->indexorderdir))
	{
		if (ScanDirectionIsForward(direction))
			direction = BackwardScanDirection;
		else if (ScanDirectionIsBackward(direction))
			direction = ForwardScanDirection;
	}
	/* YB relation scans are optimized for the "Don't care about order" direction. */
	if (IsYBRelation(node->ss.ss_currentRelation) &&
		ScanDirectionIsNoMovement(((IndexScan *) node->ss.ps.plan)->indexorderdir))
	{
		direction = NoMovementScanDirection;
	}
	scandesc = node->iss_ScanDesc;
	econtext = node->ss.ps.ps_ExprContext;
	slot = node->ss.ss_ScanTupleSlot;

	if (scandesc == NULL)
	{
		if (IsYugaByteEnabled() && node->yb_iss_aggrefs)
		{
			yb_agg_pushdown_init_scan_slot(node);
			/* Refresh the local pointer. */
			slot = node->ss.ss_ScanTupleSlot;
		}

		/*
		 * We reach here if the index scan is not parallel, or if we're
		 * serially executing an index scan that was planned to be parallel.
		 */
		scandesc = index_beginscan(node->ss.ss_currentRelation,
								   node->iss_RelationDesc,
								   estate->es_snapshot,
								   node->iss_NumScanKeys,
								   node->iss_NumOrderByKeys);

		node->iss_ScanDesc = scandesc;
		yb_init_index_scandesc(node);

		/*
		 * If no run-time keys to calculate or they are ready, go ahead and
		 * pass the scankeys to the index AM.
		 */
		if (node->iss_NumRuntimeKeys == 0 || node->iss_RuntimeKeysReady)
			index_rescan(scandesc,
						 node->iss_ScanKeys, node->iss_NumScanKeys,
						 node->iss_OrderByKeys, node->iss_NumOrderByKeys);
	}

	/*
	 * Set up any locking that happens at the time of the scan.
	 */
	if (IsYugaByteEnabled()) {
		IndexScan  *plan;
		scandesc->yb_exec_params = &estate->yb_exec_params;
		scandesc->yb_exec_params->rowmark = -1;

		// Add row marks.
		plan = castNode(IndexScan, node->ss.ps.plan);
		if (IsolationIsSerializable() || plan->yb_lock_mechanism == YB_LOCK_CLAUSE_ON_PK)
		{
			/*
			 * In case of SERIALIZABLE isolation level we have to take prefix range locks to disallow
			 * INSERTion of new rows that satisfy the query predicate. So, we set the rowmark on all
			 * read requests sent to tserver instead of locking each tuple one by one in LockRows node.
			 *
			 * For other isolation levels it's sometimes possible to take locks during the index scan
			 * as well.
			 */
			for (int i = 0;
				 estate->es_rowmarks && i < estate->es_range_table_size; i++)
			{
				ExecRowMark *erm = estate->es_rowmarks[i];
				/*
				 * YB_TODO: This block of code is broken on master (GH #20704).
				 * With PG commit f9eb7c14b08d2cc5eda62ffaf37a356c05e89b93,
				 * estate->es_rowmarks is an array with
				 * potentially NULL elements (previously, it was a list). As a
				 * temporary fix till #20704 is addressed, ignore any NULL
				 * element in es_rowmarks.
				 */
				if (!erm)
					continue;
				// Do not propogate non-row-locking row marks.
				if (erm->markType != ROW_MARK_REFERENCE && erm->markType != ROW_MARK_COPY) {
					scandesc->yb_exec_params->rowmark = erm->markType;
					scandesc->yb_exec_params->pg_wait_policy = erm->waitPolicy;
					YBSetRowLockPolicy(&scandesc->yb_exec_params->docdb_wait_policy,
									   erm->waitPolicy);
				}
			}
		}

		/*
		 * Set reference to slot in scan desc so that YB amgettuple can use it
		 * during aggregate pushdown.
		 */
		if (scandesc->yb_aggrefs)
			scandesc->yb_agg_slot = slot;
	}

	/*
	 * ok, now that we have what we need, fetch the next tuple.
	 */
	MemoryContext oldcontext;

	/*
	 * To handle dead tuple for temp table, we shouldn't store its index
	 * in per-tuple memory context.
	 */
	if (IsYBRelation(node->ss.ss_currentRelation))
		oldcontext = MemoryContextSwitchTo(
			node->ss.ps.ps_ExprContext->ecxt_per_tuple_memory);

	while (index_getnext_slot(scandesc, direction, slot))
	{
		CHECK_FOR_INTERRUPTS();

		/*
		 * Index aggregate pushdown currently cannot support recheck,
		 * and this should have been prevented by earlier logic.
		 */
		if (IsYugaByteEnabled() && scandesc->yb_aggrefs)
			Assert(!scandesc->xs_recheck);

		/*
		 * If the index was lossy, we have to recheck the index quals using
		 * the fetched tuple.
		 */
		if (scandesc->xs_recheck)
		{
			econtext->ecxt_scantuple = slot;
			if (!ExecQual(node->indexqualorig, econtext))
			{
				ResetExprContext(econtext);
				/* Fails recheck, so drop it and loop back for another */
				InstrCountFiltered2(node, 1);
				continue;
			}
		}
		if (IsYBRelation(node->ss.ss_currentRelation))
			MemoryContextSwitchTo(oldcontext);
		return slot;
	}

	/*
	 * if we get here it means the index scan failed so we are at the end of
	 * the scan..
	 */
	node->iss_ReachedEnd = true;
	if (IsYBRelation(node->ss.ss_currentRelation))
		MemoryContextSwitchTo(oldcontext);
	return ExecClearTuple(slot);
}

/* ----------------------------------------------------------------
 *		IndexNextWithReorder
 *
 *		Like IndexNext, but this version can also re-check ORDER BY
 *		expressions, and reorder the tuples as necessary.
 * ----------------------------------------------------------------
 */
static TupleTableSlot *
IndexNextWithReorder(IndexScanState *node)
{
	EState	   *estate;
	ExprContext *econtext;
	IndexScanDesc scandesc;
	TupleTableSlot *slot;
	ReorderTuple *topmost = NULL;
	bool		was_exact;
	Datum	   *lastfetched_vals;
	bool	   *lastfetched_nulls;
	int			cmp;

	estate = node->ss.ps.state;

	/*
	 * Only forward scan is supported with reordering.  Note: we can get away
	 * with just Asserting here because the system will not try to run the
	 * plan backwards if ExecSupportsBackwardScan() says it won't work.
	 * Currently, that is guaranteed because no index AMs support both
	 * amcanorderbyop and amcanbackward; if any ever do,
	 * ExecSupportsBackwardScan() will need to consider indexorderbys
	 * explicitly.
	 */
	Assert(!ScanDirectionIsBackward(((IndexScan *) node->ss.ps.plan)->indexorderdir));
	Assert(ScanDirectionIsForward(estate->es_direction));

	scandesc = node->iss_ScanDesc;
	econtext = node->ss.ps.ps_ExprContext;
	slot = node->ss.ss_ScanTupleSlot;

	if (scandesc == NULL)
	{
		/*
		 * We reach here if the index scan is not parallel, or if we're
		 * serially executing an index scan that was planned to be parallel.
		 */
		scandesc = index_beginscan(node->ss.ss_currentRelation,
								   node->iss_RelationDesc,
								   estate->es_snapshot,
								   node->iss_NumScanKeys,
								   node->iss_NumOrderByKeys);

		node->iss_ScanDesc = scandesc;
		yb_init_index_scandesc(node);

		/*
		 * If no run-time keys to calculate or they are ready, go ahead and
		 * pass the scankeys to the index AM.
		 */
		if (node->iss_NumRuntimeKeys == 0 || node->iss_RuntimeKeysReady)
			index_rescan(scandesc,
						 node->iss_ScanKeys, node->iss_NumScanKeys,
						 node->iss_OrderByKeys, node->iss_NumOrderByKeys);
	}

	for (;;)
	{
		CHECK_FOR_INTERRUPTS();

		/*
		 * Check the reorder queue first.  If the topmost tuple in the queue
		 * has an ORDER BY value smaller than (or equal to) the value last
		 * returned by the index, we can return it now.
		 */
		if (!pairingheap_is_empty(node->iss_ReorderQueue))
		{
			topmost = (ReorderTuple *) pairingheap_first(node->iss_ReorderQueue);

			if (node->iss_ReachedEnd ||
				cmp_orderbyvals(topmost->orderbyvals,
								topmost->orderbynulls,
								scandesc->xs_orderbyvals,
								scandesc->xs_orderbynulls,
								node) <= 0)
			{
				HeapTuple	tuple;

				tuple = reorderqueue_pop(node);

				/* Pass 'true', as the tuple in the queue is a palloc'd copy */
				ExecForceStoreHeapTuple(tuple, slot, true);
				return slot;
			}
		}
		else if (node->iss_ReachedEnd)
		{
			/* Queue is empty, and no more tuples from index.  We're done. */
			return ExecClearTuple(slot);
		}

		/*
		 * Fetch next tuple from the index.
		 */
next_indextuple:
		if (!index_getnext_slot(scandesc, ForwardScanDirection, slot))
		{
			/*
			 * No more tuples from the index.  But we still need to drain any
			 * remaining tuples from the queue before we're done.
			 */
			node->iss_ReachedEnd = true;
			continue;
		}

		/*
		 * If the index was lossy, we have to recheck the index quals and
		 * ORDER BY expressions using the fetched tuple.
		 */
		if (scandesc->xs_recheck)
		{
			econtext->ecxt_scantuple = slot;
			if (!ExecQualAndReset(node->indexqualorig, econtext))
			{
				/* Fails recheck, so drop it and loop back for another */
				InstrCountFiltered2(node, 1);
				/* allow this loop to be cancellable */
				CHECK_FOR_INTERRUPTS();
				goto next_indextuple;
			}
		}

		if (scandesc->xs_recheckorderby)
		{
			econtext->ecxt_scantuple = slot;
			ResetExprContext(econtext);
			EvalOrderByExpressions(node, econtext);

			/*
			 * Was the ORDER BY value returned by the index accurate?  The
			 * recheck flag means that the index can return inaccurate values,
			 * but then again, the value returned for any particular tuple
			 * could also be exactly correct.  Compare the value returned by
			 * the index with the recalculated value.  (If the value returned
			 * by the index happened to be exact right, we can often avoid
			 * pushing the tuple to the queue, just to pop it back out again.)
			 */
			cmp = cmp_orderbyvals(node->iss_OrderByValues,
								  node->iss_OrderByNulls,
								  scandesc->xs_orderbyvals,
								  scandesc->xs_orderbynulls,
								  node);
			if (cmp < 0)
				elog(ERROR, "index returned tuples in wrong order");
			else if (cmp == 0)
				was_exact = true;
			else
				was_exact = false;
			lastfetched_vals = node->iss_OrderByValues;
			lastfetched_nulls = node->iss_OrderByNulls;
		}
		else
		{
			was_exact = true;
			lastfetched_vals = scandesc->xs_orderbyvals;
			lastfetched_nulls = scandesc->xs_orderbynulls;
		}

		/*
		 * Can we return this tuple immediately, or does it need to be pushed
		 * to the reorder queue?  If the ORDER BY expression values returned
		 * by the index were inaccurate, we can't return it yet, because the
		 * next tuple from the index might need to come before this one. Also,
		 * we can't return it yet if there are any smaller tuples in the queue
		 * already.
		 */
		if (!was_exact || (topmost && cmp_orderbyvals(lastfetched_vals,
													  lastfetched_nulls,
													  topmost->orderbyvals,
													  topmost->orderbynulls,
													  node) > 0))
		{
			/* Put this tuple to the queue */
			reorderqueue_push(node, slot, lastfetched_vals, lastfetched_nulls);
			continue;
		}
		else
		{
			/* Can return this tuple immediately. */
			return slot;
		}
	}

	/*
	 * if we get here it means the index scan failed so we are at the end of
	 * the scan..
	 */
	return ExecClearTuple(slot);
}

/*
 * Calculate the expressions in the ORDER BY clause, based on the heap tuple.
 */
static void
EvalOrderByExpressions(IndexScanState *node, ExprContext *econtext)
{
	int			i;
	ListCell   *l;
	MemoryContext oldContext;

	oldContext = MemoryContextSwitchTo(econtext->ecxt_per_tuple_memory);

	i = 0;
	foreach(l, node->indexorderbyorig)
	{
		ExprState  *orderby = (ExprState *) lfirst(l);

		node->iss_OrderByValues[i] = ExecEvalExpr(orderby,
												  econtext,
												  &node->iss_OrderByNulls[i]);
		i++;
	}

	MemoryContextSwitchTo(oldContext);
}

/*
 * IndexRecheck -- access method routine to recheck a tuple in EvalPlanQual
 */
static bool
IndexRecheck(IndexScanState *node, TupleTableSlot *slot)
{
	ExprContext *econtext;

	/*
	 * extract necessary information from index scan node
	 */
	econtext = node->ss.ps.ps_ExprContext;

	/* Does the tuple meet the indexqual condition? */
	econtext->ecxt_scantuple = slot;
	return ExecQualAndReset(node->indexqualorig, econtext);
}


/*
 * Compare ORDER BY expression values.
 */
static int
cmp_orderbyvals(const Datum *adist, const bool *anulls,
				const Datum *bdist, const bool *bnulls,
				IndexScanState *node)
{
	int			i;
	int			result;

	for (i = 0; i < node->iss_NumOrderByKeys; i++)
	{
		SortSupport ssup = &node->iss_SortSupport[i];

		/*
		 * Handle nulls.  We only need to support NULLS LAST ordering, because
		 * match_pathkeys_to_index() doesn't consider indexorderby
		 * implementation otherwise.
		 */
		if (anulls[i] && !bnulls[i])
			return 1;
		else if (!anulls[i] && bnulls[i])
			return -1;
		else if (anulls[i] && bnulls[i])
			return 0;

		result = ssup->comparator(adist[i], bdist[i], ssup);
		if (result != 0)
			return result;
	}

	return 0;
}

/*
 * Pairing heap provides getting topmost (greatest) element while KNN provides
 * ascending sort.  That's why we invert the sort order.
 */
static int
reorderqueue_cmp(const pairingheap_node *a, const pairingheap_node *b,
				 void *arg)
{
	ReorderTuple *rta = (ReorderTuple *) a;
	ReorderTuple *rtb = (ReorderTuple *) b;
	IndexScanState *node = (IndexScanState *) arg;

	/* exchange argument order to invert the sort order */
	return cmp_orderbyvals(rtb->orderbyvals, rtb->orderbynulls,
						   rta->orderbyvals, rta->orderbynulls,
						   node);
}

/*
 * Helper function to push a tuple to the reorder queue.
 */
static void
reorderqueue_push(IndexScanState *node, TupleTableSlot *slot,
				  Datum *orderbyvals, bool *orderbynulls)
{
	IndexScanDesc scandesc = node->iss_ScanDesc;
	EState	   *estate = node->ss.ps.state;
	MemoryContext oldContext = MemoryContextSwitchTo(estate->es_query_cxt);
	ReorderTuple *rt;
	int			i;

	rt = (ReorderTuple *) palloc(sizeof(ReorderTuple));
	rt->htup = ExecCopySlotHeapTuple(slot);
	rt->orderbyvals =
		(Datum *) palloc(sizeof(Datum) * scandesc->numberOfOrderBys);
	rt->orderbynulls =
		(bool *) palloc(sizeof(bool) * scandesc->numberOfOrderBys);
	for (i = 0; i < node->iss_NumOrderByKeys; i++)
	{
		if (!orderbynulls[i])
			rt->orderbyvals[i] = datumCopy(orderbyvals[i],
										   node->iss_OrderByTypByVals[i],
										   node->iss_OrderByTypLens[i]);
		else
			rt->orderbyvals[i] = (Datum) 0;
		rt->orderbynulls[i] = orderbynulls[i];
	}
	pairingheap_add(node->iss_ReorderQueue, &rt->ph_node);

	MemoryContextSwitchTo(oldContext);
}

/*
 * Helper function to pop the next tuple from the reorder queue.
 */
static HeapTuple
reorderqueue_pop(IndexScanState *node)
{
	HeapTuple	result;
	ReorderTuple *topmost;
	int			i;

	topmost = (ReorderTuple *) pairingheap_remove_first(node->iss_ReorderQueue);

	result = topmost->htup;
	for (i = 0; i < node->iss_NumOrderByKeys; i++)
	{
		if (!node->iss_OrderByTypByVals[i] && !topmost->orderbynulls[i])
			pfree(DatumGetPointer(topmost->orderbyvals[i]));
	}
	pfree(topmost->orderbyvals);
	pfree(topmost->orderbynulls);
	pfree(topmost);

	return result;
}


/* ----------------------------------------------------------------
 *		ExecIndexScan(node)
 * ----------------------------------------------------------------
 */
static TupleTableSlot *
ExecIndexScan(PlanState *pstate)
{
	IndexScanState *node = castNode(IndexScanState, pstate);

	/*
	 * If we have runtime keys and they've not already been set up, do it now.
	 */
	if (node->iss_NumRuntimeKeys != 0 && !node->iss_RuntimeKeysReady)
		ExecReScan((PlanState *) node);

	if (node->iss_NumOrderByKeys > 0)
		return ExecScan(&node->ss,
						(ExecScanAccessMtd) IndexNextWithReorder,
						(ExecScanRecheckMtd) IndexRecheck);
	else
		return ExecScan(&node->ss,
						(ExecScanAccessMtd) IndexNext,
						(ExecScanRecheckMtd) IndexRecheck);
}

/* ----------------------------------------------------------------
 *		ExecReScanIndexScan(node)
 *
 *		Recalculates the values of any scan keys whose value depends on
 *		information known at runtime, then rescans the indexed relation.
 *
 *		Updating the scan key was formerly done separately in
 *		ExecUpdateIndexScanKeys. Integrating it into ReScan makes
 *		rescans of indices and relations/general streams more uniform.
 * ----------------------------------------------------------------
 */
void
ExecReScanIndexScan(IndexScanState *node)
{
	/*
	 * If we are doing runtime key calculations (ie, any of the index key
	 * values weren't simple Consts), compute the new key values.  But first,
	 * reset the context so we don't leak memory as each outer tuple is
	 * scanned.  Note this assumes that we will recalculate *all* runtime keys
	 * on each call.
	 */
	if (node->iss_NumRuntimeKeys != 0)
	{
		ExprContext *econtext = node->iss_RuntimeContext;

		ResetExprContext(econtext);
		ExecIndexEvalRuntimeKeys(econtext,
								 node->iss_RuntimeKeys,
								 node->iss_NumRuntimeKeys);
	}
	node->iss_RuntimeKeysReady = true;

	/* flush the reorder queue */
	if (node->iss_ReorderQueue)
	{
		HeapTuple	tuple;

		while (!pairingheap_is_empty(node->iss_ReorderQueue))
		{
			tuple = reorderqueue_pop(node);
			heap_freetuple(tuple);
		}
	}

	/* reset index scan */
	if (node->iss_ScanDesc)
	{
		yb_init_index_scandesc(node);
		index_rescan(node->iss_ScanDesc,
					 node->iss_ScanKeys, node->iss_NumScanKeys,
					 node->iss_OrderByKeys, node->iss_NumOrderByKeys);
	}
	node->iss_ReachedEnd = false;

	ExecScanReScan(&node->ss);
}


/*
 * ExecIndexEvalRuntimeKeys
 *		Evaluate any runtime key values, and update the scankeys.
 */
void
ExecIndexEvalRuntimeKeys(ExprContext *econtext,
						 IndexRuntimeKeyInfo *runtimeKeys, int numRuntimeKeys)
{
	int			j;
	MemoryContext oldContext;

	/* We want to keep the key values in per-tuple memory */
	oldContext = MemoryContextSwitchTo(econtext->ecxt_per_tuple_memory);

	for (j = 0; j < numRuntimeKeys; j++)
	{
		ScanKey		scan_key = runtimeKeys[j].scan_key;
		ExprState  *key_expr = runtimeKeys[j].key_expr;
		Datum		scanvalue;
		bool		isNull;

		/*
		 * For each run-time key, extract the run-time expression and evaluate
		 * it with respect to the current context.  We then stick the result
		 * into the proper scan key.
		 *
		 * Note: the result of the eval could be a pass-by-ref value that's
		 * stored in some outer scan's tuple, not in
		 * econtext->ecxt_per_tuple_memory.  We assume that the outer tuple
		 * will stay put throughout our scan.  If this is wrong, we could copy
		 * the result into our context explicitly, but I think that's not
		 * necessary.
		 *
		 * It's also entirely possible that the result of the eval is a
		 * toasted value.  In this case we should forcibly detoast it, to
		 * avoid repeat detoastings each time the value is examined by an
		 * index support function.
		 */
		scanvalue = ExecEvalExpr(key_expr,
								 econtext,
								 &isNull);
		if (isNull)
		{
			scan_key->sk_argument = scanvalue;
			scan_key->sk_flags |= SK_ISNULL;
		}
		else
		{
			if (runtimeKeys[j].key_toastable)
				scanvalue = PointerGetDatum(PG_DETOAST_DATUM(scanvalue));
			scan_key->sk_argument = scanvalue;
			scan_key->sk_flags &= ~SK_ISNULL;
		}
	}

	MemoryContextSwitchTo(oldContext);
}

/*
 * ExecIndexEvalArrayKeys
 *		Evaluate any array key values, and set up to iterate through arrays.
 *
 * Returns true if there are array elements to consider; false means there
 * is at least one null or empty array, so no match is possible.  On true
 * result, the scankeys are initialized with the first elements of the arrays.
 */
bool
ExecIndexEvalArrayKeys(ExprContext *econtext,
					   IndexArrayKeyInfo *arrayKeys, int numArrayKeys)
{
	bool		result = true;
	int			j;
	MemoryContext oldContext;

	/* We want to keep the arrays in per-tuple memory */
	oldContext = MemoryContextSwitchTo(econtext->ecxt_per_tuple_memory);

	for (j = 0; j < numArrayKeys; j++)
	{
		ScanKey		scan_key = arrayKeys[j].scan_key;
		ExprState  *array_expr = arrayKeys[j].array_expr;
		Datum		arraydatum;
		bool		isNull;
		ArrayType  *arrayval;
		int16		elmlen;
		bool		elmbyval;
		char		elmalign;
		int			num_elems;
		Datum	   *elem_values;
		bool	   *elem_nulls;

		/*
		 * Compute and deconstruct the array expression. (Notes in
		 * ExecIndexEvalRuntimeKeys() apply here too.)
		 */
		arraydatum = ExecEvalExpr(array_expr,
								  econtext,
								  &isNull);
		if (isNull)
		{
			result = false;
			break;				/* no point in evaluating more */
		}
		arrayval = DatumGetArrayTypeP(arraydatum);
		/* We could cache this data, but not clear it's worth it */
		get_typlenbyvalalign(ARR_ELEMTYPE(arrayval),
							 &elmlen, &elmbyval, &elmalign);
		deconstruct_array(arrayval,
						  ARR_ELEMTYPE(arrayval),
						  elmlen, elmbyval, elmalign,
						  &elem_values, &elem_nulls, &num_elems);
		if (num_elems <= 0)
		{
			result = false;
			break;				/* no point in evaluating more */
		}

		/*
		 * Note: we expect the previous array data, if any, to be
		 * automatically freed by resetting the per-tuple context; hence no
		 * pfree's here.
		 */
		arrayKeys[j].elem_values = elem_values;
		arrayKeys[j].elem_nulls = elem_nulls;
		arrayKeys[j].num_elems = num_elems;
		scan_key->sk_argument = elem_values[0];
		if (elem_nulls[0])
			scan_key->sk_flags |= SK_ISNULL;
		else
			scan_key->sk_flags &= ~SK_ISNULL;
		arrayKeys[j].next_elem = 1;
	}

	MemoryContextSwitchTo(oldContext);

	return result;
}

/*
 * ExecIndexAdvanceArrayKeys
 *		Advance to the next set of array key values, if any.
 *
 * Returns true if there is another set of values to consider, false if not.
 * On true result, the scankeys are initialized with the next set of values.
 */
bool
ExecIndexAdvanceArrayKeys(IndexArrayKeyInfo *arrayKeys, int numArrayKeys)
{
	bool		found = false;
	int			j;

	/*
	 * Note we advance the rightmost array key most quickly, since it will
	 * correspond to the lowest-order index column among the available
	 * qualifications.  This is hypothesized to result in better locality of
	 * access in the index.
	 */
	for (j = numArrayKeys - 1; j >= 0; j--)
	{
		ScanKey		scan_key = arrayKeys[j].scan_key;
		int			next_elem = arrayKeys[j].next_elem;
		int			num_elems = arrayKeys[j].num_elems;
		Datum	   *elem_values = arrayKeys[j].elem_values;
		bool	   *elem_nulls = arrayKeys[j].elem_nulls;

		if (next_elem >= num_elems)
		{
			next_elem = 0;
			found = false;		/* need to advance next array key */
		}
		else
			found = true;
		scan_key->sk_argument = elem_values[next_elem];
		if (elem_nulls[next_elem])
			scan_key->sk_flags |= SK_ISNULL;
		else
			scan_key->sk_flags &= ~SK_ISNULL;
		arrayKeys[j].next_elem = next_elem + 1;
		if (found)
			break;
	}

	return found;
}


/* ----------------------------------------------------------------
 *		ExecEndIndexScan
 * ----------------------------------------------------------------
 */
void
ExecEndIndexScan(IndexScanState *node)
{
	Relation	indexRelationDesc;
	IndexScanDesc indexScanDesc;

	/*
	 * extract information from the node
	 */
	indexRelationDesc = node->iss_RelationDesc;
	indexScanDesc = node->iss_ScanDesc;

	/*
	 * Free the exprcontext(s) ... now dead code, see ExecFreeExprContext
	 */
#ifdef NOT_USED
	ExecFreeExprContext(&node->ss.ps);
	if (node->iss_RuntimeContext)
		FreeExprContext(node->iss_RuntimeContext, true);
#endif

	/*
	 * clear out tuple table slots
	 */
	if (node->ss.ps.ps_ResultTupleSlot)
		ExecClearTuple(node->ss.ps.ps_ResultTupleSlot);
	ExecClearTuple(node->ss.ss_ScanTupleSlot);

	/*
	 * close the index relation (no-op if we didn't open it)
	 */
	if (indexScanDesc)
		index_endscan(indexScanDesc);
	if (indexRelationDesc)
		index_close(indexRelationDesc, NoLock);
}

/* ----------------------------------------------------------------
 *		ExecIndexMarkPos
 *
 * Note: we assume that no caller attempts to set a mark before having read
 * at least one tuple.  Otherwise, iss_ScanDesc might still be NULL.
 * ----------------------------------------------------------------
 */
void
ExecIndexMarkPos(IndexScanState *node)
{
	EState	   *estate = node->ss.ps.state;
	EPQState   *epqstate = estate->es_epq_active;

	if (epqstate != NULL)
	{
		/*
		 * We are inside an EvalPlanQual recheck.  If a test tuple exists for
		 * this relation, then we shouldn't access the index at all.  We would
		 * instead need to save, and later restore, the state of the
		 * relsubs_done flag, so that re-fetching the test tuple is possible.
		 * However, given the assumption that no caller sets a mark at the
		 * start of the scan, we can only get here with relsubs_done[i]
		 * already set, and so no state need be saved.
		 */
		Index		scanrelid = ((Scan *) node->ss.ps.plan)->scanrelid;

		Assert(scanrelid > 0);
		if (epqstate->relsubs_slot[scanrelid - 1] != NULL ||
			epqstate->relsubs_rowmark[scanrelid - 1] != NULL)
		{
			/* Verify the claim above */
			if (!epqstate->relsubs_done[scanrelid - 1])
				elog(ERROR, "unexpected ExecIndexMarkPos call in EPQ recheck");
			return;
		}
	}

	index_markpos(node->iss_ScanDesc);
}

/* ----------------------------------------------------------------
 *		ExecIndexRestrPos
 * ----------------------------------------------------------------
 */
void
ExecIndexRestrPos(IndexScanState *node)
{
	EState	   *estate = node->ss.ps.state;
	EPQState   *epqstate = estate->es_epq_active;

	if (estate->es_epq_active != NULL)
	{
		/* See comments in ExecIndexMarkPos */
		Index		scanrelid = ((Scan *) node->ss.ps.plan)->scanrelid;

		Assert(scanrelid > 0);
		if (epqstate->relsubs_slot[scanrelid - 1] != NULL ||
			epqstate->relsubs_rowmark[scanrelid - 1] != NULL)
		{
			/* Verify the claim above */
			if (!epqstate->relsubs_done[scanrelid - 1])
				elog(ERROR, "unexpected ExecIndexRestrPos call in EPQ recheck");
			return;
		}
	}

	index_restrpos(node->iss_ScanDesc);
}

/* ----------------------------------------------------------------
 *		ExecInitIndexScan
 *
 *		Initializes the index scan's state information, creates
 *		scan keys, and opens the base and index relations.
 *
 *		Note: index scans have 2 sets of state information because
 *			  we have to keep track of the base relation and the
 *			  index relation.
 * ----------------------------------------------------------------
 */
IndexScanState *
ExecInitIndexScan(IndexScan *node, EState *estate, int eflags)
{
	IndexScanState *indexstate;
	Relation	currentRelation;
	LOCKMODE	lockmode;

	/*
	 * create state structure
	 */
	indexstate = makeNode(IndexScanState);
	indexstate->ss.ps.plan = (Plan *) node;
	indexstate->ss.ps.state = estate;
	indexstate->ss.ps.ExecProcNode = ExecIndexScan;

	/*
	 * Miscellaneous initialization
	 *
	 * create expression context for node
	 */
	ExecAssignExprContext(estate, &indexstate->ss.ps);

	/*
	 * open the scan relation
	 */
	currentRelation = ExecOpenScanRelation(estate, node->scan.scanrelid, eflags);

	indexstate->ss.ss_currentRelation = currentRelation;
	indexstate->ss.ss_currentScanDesc = NULL;	/* no heap scan here */

	/*
	 * get the scan type from the relation descriptor.
	 */
	ExecInitScanTupleSlot(estate, &indexstate->ss,
						  RelationGetDescr(currentRelation),
						  table_slot_callbacks(currentRelation));

	/*
	 * Initialize result type and projection.
	 */
	ExecInitResultTypeTL(&indexstate->ss.ps);
	ExecAssignScanProjectionInfo(&indexstate->ss);

	/*
	 * initialize child expressions
	 *
	 * Note: we don't initialize all of the indexqual expression, only the
	 * sub-parts corresponding to runtime keys (see below).  Likewise for
	 * indexorderby, if any.  But the indexqualorig expression is always
	 * initialized even though it will only be used in some uncommon cases ---
	 * would be nice to improve that.  (Problem is that any SubPlans present
	 * in the expression must be found now...)
	 */
	indexstate->ss.ps.qual =
		ExecInitQual(node->scan.plan.qual, (PlanState *) indexstate);
	indexstate->indexqualorig =
		ExecInitQual(node->indexqualorig, (PlanState *) indexstate);
	indexstate->indexorderbyorig =
		ExecInitExprList(node->indexorderbyorig, (PlanState *) indexstate);

	/*
	 * If we are just doing EXPLAIN (ie, aren't going to run the plan), stop
	 * here.  This allows an index-advisor plugin to EXPLAIN a plan containing
	 * references to nonexistent indexes.
	 *
	 * YB note: For aggregate pushdown, we need recheck knowledge to determine
	 * whether aggregates can be pushed down or not.  At the time of writing,
	 * - aggregate pushdown only supports YB relations
	 * - there cannot be a mix of non-YB tables and YB indexes, and vice versa
	 * Use those assumptions to avoid the perf hit on EXPLAIN non-YB relations.
	 */
	if (eflags & EXEC_FLAG_EXPLAIN_ONLY)
		if (!(IsYBRelation(currentRelation) &&
			  (eflags & EXEC_FLAG_YB_AGG_PARENT)))
			return indexstate;

	/* Open the index relation. */
	lockmode = exec_rt_fetch(node->scan.scanrelid, estate)->rellockmode;
	indexstate->iss_RelationDesc = index_open(node->indexid, lockmode);

	/*
	 * Initialize index-specific scan state
	 */
	indexstate->iss_RuntimeKeysReady = false;
	indexstate->iss_RuntimeKeys = NULL;
	indexstate->iss_NumRuntimeKeys = 0;

	/*
	 * build the index scan keys from the index qualification
	 */
	ExecIndexBuildScanKeys((PlanState *) indexstate,
						   indexstate->iss_RelationDesc,
						   node->indexqual,
						   false,
						   &indexstate->iss_ScanKeys,
						   &indexstate->iss_NumScanKeys,
						   &indexstate->iss_RuntimeKeys,
						   &indexstate->iss_NumRuntimeKeys,
						   NULL,	/* no ArrayKeys */
						   NULL);

	/*
	 * For aggregate pushdown purposes, using the scan keys, determine ahead of
	 * beginning the scan whether indexqual recheck might happen, and pass that
	 * information up to the aggregate node.  Only attempt this for YB
	 * relations since pushdown is not supported otherwise.
	 */
	if (IsYBRelation(indexstate->iss_RelationDesc) &&
		(eflags & EXEC_FLAG_YB_AGG_PARENT))
	{
		indexstate->yb_iss_might_recheck =
			yb_index_might_recheck(currentRelation,
								   indexstate->iss_RelationDesc,
								   false /* xs_want_itup */,
								   indexstate->iss_ScanKeys,
								   indexstate->iss_NumScanKeys);

		/* Got the info for aggregate pushdown.  EXPLAIN can return now. */
		if  (eflags & EXEC_FLAG_EXPLAIN_ONLY)
			return indexstate;
	}

	/*
	 * any ORDER BY exprs have to be turned into scankeys in the same way
	 */
	ExecIndexBuildScanKeys((PlanState *) indexstate,
						   indexstate->iss_RelationDesc,
						   node->indexorderby,
						   true,
						   &indexstate->iss_OrderByKeys,
						   &indexstate->iss_NumOrderByKeys,
						   &indexstate->iss_RuntimeKeys,
						   &indexstate->iss_NumRuntimeKeys,
						   NULL,	/* no ArrayKeys */
						   NULL);

	/* Initialize sort support, if we need to re-check ORDER BY exprs */
	if (indexstate->iss_NumOrderByKeys > 0)
	{
		int			numOrderByKeys = indexstate->iss_NumOrderByKeys;
		int			i;
		ListCell   *lco;
		ListCell   *lcx;

		/*
		 * Prepare sort support, and look up the data type for each ORDER BY
		 * expression.
		 */
		Assert(numOrderByKeys == list_length(node->indexorderbyops));
		Assert(numOrderByKeys == list_length(node->indexorderbyorig));
		indexstate->iss_SortSupport = (SortSupportData *)
			palloc0(numOrderByKeys * sizeof(SortSupportData));
		indexstate->iss_OrderByTypByVals = (bool *)
			palloc(numOrderByKeys * sizeof(bool));
		indexstate->iss_OrderByTypLens = (int16 *)
			palloc(numOrderByKeys * sizeof(int16));
		i = 0;
		forboth(lco, node->indexorderbyops, lcx, node->indexorderbyorig)
		{
			Oid			orderbyop = lfirst_oid(lco);
			Node	   *orderbyexpr = (Node *) lfirst(lcx);
			Oid			orderbyType = exprType(orderbyexpr);
			Oid			orderbyColl = exprCollation(orderbyexpr);
			SortSupport orderbysort = &indexstate->iss_SortSupport[i];

			/* Initialize sort support */
			orderbysort->ssup_cxt = GetCurrentMemoryContext();
			orderbysort->ssup_collation = orderbyColl;
			/* See cmp_orderbyvals() comments on NULLS LAST */
			orderbysort->ssup_nulls_first = false;
			/* ssup_attno is unused here and elsewhere */
			orderbysort->ssup_attno = 0;
			/* No abbreviation */
			orderbysort->abbreviate = false;
			PrepareSortSupportFromOrderingOp(orderbyop, orderbysort);

			get_typlenbyval(orderbyType,
							&indexstate->iss_OrderByTypLens[i],
							&indexstate->iss_OrderByTypByVals[i]);
			i++;
		}

		/* allocate arrays to hold the re-calculated distances */
		indexstate->iss_OrderByValues = (Datum *)
			palloc(numOrderByKeys * sizeof(Datum));
		indexstate->iss_OrderByNulls = (bool *)
			palloc(numOrderByKeys * sizeof(bool));

		/* and initialize the reorder queue */
		indexstate->iss_ReorderQueue = pairingheap_allocate(reorderqueue_cmp,
															indexstate);
	}

	/*
	 * If we have runtime keys, we need an ExprContext to evaluate them. The
	 * node's standard context won't do because we want to reset that context
	 * for every tuple.  So, build another context just like the other one...
	 * -tgl 7/11/00
	 */
	if (indexstate->iss_NumRuntimeKeys != 0)
	{
		ExprContext *stdecontext = indexstate->ss.ps.ps_ExprContext;

		ExecAssignExprContext(estate, &indexstate->ss.ps);
		indexstate->iss_RuntimeContext = indexstate->ss.ps.ps_ExprContext;
		indexstate->ss.ps.ps_ExprContext = stdecontext;
	}
	else
	{
		indexstate->iss_RuntimeContext = NULL;
	}

	/*
	 * all done.
	 */
	return indexstate;
}


/*
 * ExecIndexBuildScanKeys
 *		Build the index scan keys from the index qualification expressions
 *
 * The index quals are passed to the index AM in the form of a ScanKey array.
 * This routine sets up the ScanKeys, fills in all constant fields of the
 * ScanKeys, and prepares information about the keys that have non-constant
 * comparison values.  We divide index qual expressions into five types:
 *
 * 1. Simple operator with constant comparison value ("indexkey op constant").
 * For these, we just fill in a ScanKey containing the constant value.
 *
 * 2. Simple operator with non-constant value ("indexkey op expression").
 * For these, we create a ScanKey with everything filled in except the
 * expression value, and set up an IndexRuntimeKeyInfo struct to drive
 * evaluation of the expression at the right times.
 *
 * 3. RowCompareExpr ("(indexkey, indexkey, ...) op (expr, expr, ...)").
 * For these, we create a header ScanKey plus a subsidiary ScanKey array,
 * as specified in access/skey.h.  The elements of the row comparison
 * can have either constant or non-constant comparison values.
 * YB: there is also a row array comparison case (see access/skey.h):
 * ("ROW(indexkey, indexkey, ...) op ANY Array(rowexpr, rowexpr, rowexpr...)").
 * Each rowexpr is expected to have the same set of types in it as the indexkeys
 * do in the lhs row.
 * These are found in the case of batched nested loop joins on multiple keys for
 * now.
 * For now, these cases are generated for batched nested loop joins in
 * yb_zip_batched_exprs() in restrictinfo.c during indexscan
 * plan node generation.
 *
 * 4. ScalarArrayOpExpr ("indexkey op ANY (array-expression)").  If the index
 * supports amsearcharray, we handle these the same as simple operators,
 * setting the SK_SEARCHARRAY flag to tell the AM to handle them.  Otherwise,
 * we create a ScanKey with everything filled in except the comparison value,
 * and set up an IndexArrayKeyInfo struct to drive processing of the qual.
 * (Note that if we use an IndexArrayKeyInfo struct, the array expression is
 * always treated as requiring runtime evaluation, even if it's a constant.)
 *
 * 5. NullTest ("indexkey IS NULL/IS NOT NULL").  We just fill in the
 * ScanKey properly.
 *
 * This code is also used to prepare ORDER BY expressions for amcanorderbyop
 * indexes.  The behavior is exactly the same, except that we have to look up
 * the operator differently.  Note that only cases 1 and 2 are currently
 * possible for ORDER BY.
 *
 * Input params are:
 *
 * planstate: executor state node we are working for
 * index: the index we are building scan keys for
 * quals: indexquals (or indexorderbys) expressions
 * isorderby: true if processing ORDER BY exprs, false if processing quals
 * *runtimeKeys: ptr to pre-existing IndexRuntimeKeyInfos, or NULL if none
 * *numRuntimeKeys: number of pre-existing runtime keys
 *
 * Output params are:
 *
 * *scanKeys: receives ptr to array of ScanKeys
 * *numScanKeys: receives number of scankeys
 * *runtimeKeys: receives ptr to array of IndexRuntimeKeyInfos, or NULL if none
 * *numRuntimeKeys: receives number of runtime keys
 * *arrayKeys: receives ptr to array of IndexArrayKeyInfos, or NULL if none
 * *numArrayKeys: receives number of array keys
 *
 * Caller may pass NULL for arrayKeys and numArrayKeys to indicate that
 * IndexArrayKeyInfos are not supported.
 */
void
ExecIndexBuildScanKeys(PlanState *planstate, Relation index,
					   List *quals, bool isorderby,
					   ScanKey *scanKeys, int *numScanKeys,
					   IndexRuntimeKeyInfo **runtimeKeys, int *numRuntimeKeys,
					   IndexArrayKeyInfo **arrayKeys, int *numArrayKeys)
{
	ListCell   *qual_cell;
	ScanKey		scan_keys;
	IndexRuntimeKeyInfo *runtime_keys;
	IndexArrayKeyInfo *array_keys;
	int			n_scan_keys;
	int			n_runtime_keys;
	int			max_runtime_keys;
	int			n_array_keys;
	int			j;

	/* Allocate array for ScanKey structs: one per qual */
	n_scan_keys = list_length(quals);
	scan_keys = (ScanKey) palloc(n_scan_keys * sizeof(ScanKeyData));

	/*
	 * runtime_keys array is dynamically resized as needed.  We handle it this
	 * way so that the same runtime keys array can be shared between
	 * indexquals and indexorderbys, which will be processed in separate calls
	 * of this function.  Caller must be sure to pass in NULL/0 for first
	 * call.
	 */
	runtime_keys = *runtimeKeys;
	n_runtime_keys = max_runtime_keys = *numRuntimeKeys;

	/* Allocate array_keys as large as it could possibly need to be */
	array_keys = (IndexArrayKeyInfo *)
		palloc0(n_scan_keys * sizeof(IndexArrayKeyInfo));
	n_array_keys = 0;

	/*
	 * for each opclause in the given qual, convert the opclause into a single
	 * scan key
	 */
	j = 0;
	foreach(qual_cell, quals)
	{
		Expr	   *clause = (Expr *) lfirst(qual_cell);
		ScanKey		this_scan_key = &scan_keys[j++];
		Oid			opno;		/* operator's OID */
		RegProcedure opfuncid;	/* operator proc id used in scan */
		Oid			opfamily;	/* opfamily of index column */
		int			op_strategy;	/* operator's strategy number */
		Oid			op_lefttype;	/* operator's declared input types */
		Oid			op_righttype;
		Expr	   *leftop;		/* expr on lhs of operator */
		Expr	   *rightop;	/* expr on rhs ... */
		AttrNumber	varattno;	/* att number used in scan */
		int			indnkeyatts;

		indnkeyatts = IndexRelationGetNumberOfKeyAttributes(index);
		if (IsA(clause, OpExpr))
		{
			/* indexkey op const or indexkey op expression */
			int			flags = 0;
			Datum		scanvalue;

			opno = ((OpExpr *) clause)->opno;
			opfuncid = ((OpExpr *) clause)->opfuncid;

			/*
			 * leftop should be the index key Var, possibly relabeled
			 */
			leftop = (Expr *) get_leftop(clause);

			if (leftop && IsA(leftop, RelabelType))
				leftop = ((RelabelType *) leftop)->arg;

			Assert(leftop != NULL);

			if (IsA(leftop, FuncExpr)
				&& ((FuncExpr *) leftop)->funcid == YB_HASH_CODE_OID)
			{
				flags |= YB_SK_IS_HASHED;
			}

			if (!(IsA(leftop, Var) &&
				  ((Var *) leftop)->varno == INDEX_VAR)
				  && ((flags & YB_SK_IS_HASHED) == 0))
				elog(ERROR, "indexqual doesn't have key on left side");


			if ((flags & YB_SK_IS_HASHED) != 0)
			{
				varattno = InvalidAttrNumber;
				opfamily = INTEGER_LSM_FAM_OID;
			} else {
				varattno = ((Var *) leftop)->varattno;
				if (varattno < 1 || varattno > indnkeyatts)
					elog(ERROR, "bogus index qualification");

				/*
				 * We have to look up the operator's strategy number.  This
				 * provides a cross-check that the operator does match the index.
				 */
				opfamily = index->rd_opfamily[varattno - 1];
			}

			get_op_opfamily_properties(opno, opfamily, isorderby,
									   &op_strategy,
									   &op_lefttype,
									   &op_righttype);

			if (isorderby)
				flags |= SK_ORDER_BY;

			/*
			 * rightop is the constant or variable comparison value
			 */
			rightop = (Expr *) get_rightop(clause);

			if (rightop && IsA(rightop, RelabelType))
				rightop = ((RelabelType *) rightop)->arg;

			Assert(rightop != NULL);

			if (IsA(rightop, Const))
			{
				/* OK, simple constant comparison value */
				scanvalue = ((Const *) rightop)->constvalue;
				if (((Const *) rightop)->constisnull)
					flags |= SK_ISNULL;
			}
			else
			{
				/* Need to treat this one as a runtime key */
				if (n_runtime_keys >= max_runtime_keys)
				{
					if (max_runtime_keys == 0)
					{
						max_runtime_keys = 8;
						runtime_keys = (IndexRuntimeKeyInfo *)
							palloc(max_runtime_keys * sizeof(IndexRuntimeKeyInfo));
					}
					else
					{
						max_runtime_keys *= 2;
						runtime_keys = (IndexRuntimeKeyInfo *)
							repalloc(runtime_keys, max_runtime_keys * sizeof(IndexRuntimeKeyInfo));
					}
				}
				runtime_keys[n_runtime_keys].scan_key = this_scan_key;
				runtime_keys[n_runtime_keys].key_expr =
					ExecInitExpr(rightop, planstate);
				runtime_keys[n_runtime_keys].key_toastable =
					TypeIsToastable(op_righttype);
				n_runtime_keys++;
				scanvalue = (Datum) 0;
			}

			/*
			 * initialize the scan key's fields appropriately
			 */
			ScanKeyEntryInitialize(this_scan_key,
								   flags,
								   varattno,	/* attribute number to scan */
								   op_strategy, /* op's strategy */
								   op_righttype,	/* strategy subtype */
								   ((OpExpr *) clause)->inputcollid,	/* collation */
								   opfuncid,	/* reg proc to use */
								   scanvalue);	/* constant */
		}
		else if (IsA(clause, RowCompareExpr) &&
				 castNode(RowCompareExpr, clause)->rctype != ROWCOMPARE_EQ)
		{
			/* (indexkey, indexkey, ...) op (expression, expression, ...) */
			RowCompareExpr *rc = (RowCompareExpr *) clause;
			ScanKey		first_sub_key;
			int			n_sub_key;
			ListCell   *largs_cell;
			ListCell   *rargs_cell;
			ListCell   *opnos_cell;
			ListCell   *collids_cell;

			Assert(!isorderby);

			first_sub_key = (ScanKey)
				palloc(list_length(rc->opnos) * sizeof(ScanKeyData));
			n_sub_key = 0;

			/* Scan RowCompare columns and generate subsidiary ScanKey items */
			forfour(largs_cell, rc->largs, rargs_cell, castNode(List, rc->rargs),
					opnos_cell, rc->opnos, collids_cell, rc->inputcollids)
			{
				ScanKey		this_sub_key = &first_sub_key[n_sub_key];
				int			flags = SK_ROW_MEMBER;
				Datum		scanvalue;
				Oid			inputcollation;

				leftop = (Expr *) lfirst(largs_cell);
				rightop = (Expr *) lfirst(rargs_cell);
				opno = lfirst_oid(opnos_cell);
				inputcollation = lfirst_oid(collids_cell);

				/*
				 * leftop should be the index key Var, possibly relabeled
				 */
				if (leftop && IsA(leftop, RelabelType))
					leftop = ((RelabelType *) leftop)->arg;

				Assert(leftop != NULL);

				if (!(IsA(leftop, Var) &&
					  ((Var *) leftop)->varno == INDEX_VAR))
					elog(ERROR, "indexqual doesn't have key on left side");

				varattno = ((Var *) leftop)->varattno;

				/*
				 * We have to look up the operator's associated btree support
				 * function
				 */
				if ((index->rd_rel->relam != BTREE_AM_OID && index->rd_rel->relam != LSM_AM_OID) ||
					varattno < 1 || varattno > indnkeyatts)
					elog(ERROR, "bogus RowCompare index qualification");
				opfamily = index->rd_opfamily[varattno - 1];

				get_op_opfamily_properties(opno, opfamily, isorderby,
										   &op_strategy,
										   &op_lefttype,
										   &op_righttype);

				if (op_strategy != rc->rctype)
					elog(ERROR, "RowCompare index qualification contains wrong operator");

				opfuncid = get_opfamily_proc(opfamily,
											 op_lefttype,
											 op_righttype,
											 BTORDER_PROC);
				if (!RegProcedureIsValid(opfuncid))
					elog(ERROR, "missing support function %d(%u,%u) in opfamily %u",
						 BTORDER_PROC, op_lefttype, op_righttype, opfamily);

				/*
				 * rightop is the constant or variable comparison value
				 */
				if (rightop && IsA(rightop, RelabelType))
					rightop = ((RelabelType *) rightop)->arg;

				Assert(rightop != NULL);

				if (IsA(rightop, Const))
				{
					/* OK, simple constant comparison value */
					scanvalue = ((Const *) rightop)->constvalue;
					if (((Const *) rightop)->constisnull)
						flags |= SK_ISNULL;
				}
				else
				{
					/* Need to treat this one as a runtime key */
					if (n_runtime_keys >= max_runtime_keys)
					{
						if (max_runtime_keys == 0)
						{
							max_runtime_keys = 8;
							runtime_keys = (IndexRuntimeKeyInfo *)
								palloc(max_runtime_keys * sizeof(IndexRuntimeKeyInfo));
						}
						else
						{
							max_runtime_keys *= 2;
							runtime_keys = (IndexRuntimeKeyInfo *)
								repalloc(runtime_keys, max_runtime_keys * sizeof(IndexRuntimeKeyInfo));
						}
					}
					runtime_keys[n_runtime_keys].scan_key = this_sub_key;
					runtime_keys[n_runtime_keys].key_expr =
						ExecInitExpr(rightop, planstate);
					runtime_keys[n_runtime_keys].key_toastable =
						TypeIsToastable(op_righttype);
					n_runtime_keys++;
					scanvalue = (Datum) 0;
				}

				/*
				 * initialize the subsidiary scan key's fields appropriately
				 */
				ScanKeyEntryInitialize(this_sub_key,
									   flags,
									   varattno,	/* attribute number */
									   op_strategy, /* op's strategy */
									   op_righttype,	/* strategy subtype */
									   inputcollation,	/* collation */
									   opfuncid,	/* reg proc to use */
									   scanvalue);	/* constant */
				n_sub_key++;
			}

			/* Mark the last subsidiary scankey correctly */
			first_sub_key[n_sub_key - 1].sk_flags |= SK_ROW_END;

			/*
			 * We don't use ScanKeyEntryInitialize for the header because it
			 * isn't going to contain a valid sk_func pointer.
			 */
			MemSet(this_scan_key, 0, sizeof(ScanKeyData));
			this_scan_key->sk_flags = SK_ROW_HEADER;
			this_scan_key->sk_attno = first_sub_key->sk_attno;
			this_scan_key->sk_strategy = rc->rctype;
			/* sk_subtype, sk_collation, sk_func not used in a header */
			this_scan_key->sk_argument = PointerGetDatum(first_sub_key);
		}
		else if (IsA(clause, ScalarArrayOpExpr))
		{
			Assert(!IsYugaByteEnabled() ||
				   IsA(yb_get_saop_left_op(clause), Var));
			/* indexkey op ANY (array-expression) */
			ScalarArrayOpExpr *saop = (ScalarArrayOpExpr *) clause;
			int			flags = 0;
			Datum		scanvalue;

			Assert(!isorderby);

			Assert(saop->useOr);
			opno = saop->opno;
			opfuncid = saop->opfuncid;

			/*
			 * leftop should be the index key Var, possibly relabeled
			 */
			leftop = (Expr *) linitial(saop->args);

			if (leftop && IsA(leftop, RelabelType))
				leftop = ((RelabelType *) leftop)->arg;

			Assert(leftop != NULL);

			if (!(IsA(leftop, Var) &&
				  ((Var *) leftop)->varno == INDEX_VAR))
				elog(ERROR, "indexqual doesn't have key on left side");

			varattno = ((Var *) leftop)->varattno;
			if (varattno < 1 || varattno > indnkeyatts)
				elog(ERROR, "bogus index qualification");

			/*
			 * We have to look up the operator's strategy number.  This
			 * provides a cross-check that the operator does match the index.
			 */
			opfamily = index->rd_opfamily[varattno - 1];

			get_op_opfamily_properties(opno, opfamily, isorderby,
									   &op_strategy,
									   &op_lefttype,
									   &op_righttype);

			/*
			 * rightop is the constant or variable array value
			 */
			rightop = (Expr *) lsecond(saop->args);

			if (rightop && IsA(rightop, RelabelType))
				rightop = ((RelabelType *) rightop)->arg;

			Assert(rightop != NULL);

			if (index->rd_indam->amsearcharray)
			{
				/* Index AM will handle this like a simple operator */
				flags |= SK_SEARCHARRAY;
				if (IsA(rightop, Const))
				{
					/* OK, simple constant comparison value */
					scanvalue = ((Const *) rightop)->constvalue;
					if (((Const *) rightop)->constisnull)
						flags |= SK_ISNULL;
				}
				else
				{
					/* Need to treat this one as a runtime key */
					if (n_runtime_keys >= max_runtime_keys)
					{
						if (max_runtime_keys == 0)
						{
							max_runtime_keys = 8;
							runtime_keys = (IndexRuntimeKeyInfo *)
								palloc(max_runtime_keys * sizeof(IndexRuntimeKeyInfo));
						}
						else
						{
							max_runtime_keys *= 2;
							runtime_keys = (IndexRuntimeKeyInfo *)
								repalloc(runtime_keys, max_runtime_keys * sizeof(IndexRuntimeKeyInfo));
						}
					}
					runtime_keys[n_runtime_keys].scan_key = this_scan_key;
					runtime_keys[n_runtime_keys].key_expr =
						ExecInitExpr(rightop, planstate);

					/*
					 * Careful here: the runtime expression is not of
					 * op_righttype, but rather is an array of same; so
					 * TypeIsToastable() isn't helpful.  However, we can
					 * assume that all array types are toastable.
					 */
					runtime_keys[n_runtime_keys].key_toastable = true;
					n_runtime_keys++;
					scanvalue = (Datum) 0;
				}
			}
			else
			{
				/* Executor has to expand the array value */
				array_keys[n_array_keys].scan_key = this_scan_key;
				array_keys[n_array_keys].array_expr =
					ExecInitExpr(rightop, planstate);
				/* the remaining fields were zeroed by palloc0 */
				n_array_keys++;
				scanvalue = (Datum) 0;
			}

			/*
			 * initialize the scan key's fields appropriately
			 */
			ScanKeyEntryInitialize(this_scan_key,
								   flags,
								   varattno,	/* attribute number to scan */
								   op_strategy, /* op's strategy */
								   op_righttype,	/* strategy subtype */
								   saop->inputcollid,	/* collation */
								   opfuncid,	/* reg proc to use */
								   scanvalue);	/* constant */
		}
		else if (IsA(clause, RowCompareExpr))
		{
			Assert(IsYugaByteEnabled());
			/*
			 * (indexkey, indexkey, ...) op ANY [(expression, expression, ...),
			 *									 (expression, expression, ...),
			 *									 ...]
			 */
			RowCompareExpr *rcexpr = (RowCompareExpr *) clause;
			int			flags = SK_ROW_MEMBER;
			Datum		scanvalue;

			/* used when lhs is a RowExpr */
			ScanKey		first_sub_key;
			ScanKey		this_key;
			int			n_sub_key = 0;
			int			total_keys;

			Assert(!isorderby);

			total_keys = list_length(castNode(List, rcexpr->largs));
			first_sub_key = (ScanKey)
				palloc0(total_keys * sizeof(ScanKeyData));

			while (n_sub_key < total_keys)
			{
				/*
				 * leftop should be the index key Var, possibly relabeled
				 */
				/*
				 * TODO(tanuj): if it really is possibly a RelabelType, this
				 * needs relabel handling
				 */
				varattno = ((Var *) list_nth(rcexpr->largs, n_sub_key))->varattno;
				this_key = &first_sub_key[n_sub_key];
				op_strategy = BTEqualStrategyNumber;
				op_righttype = InvalidOid;
				opno = list_nth_oid(rcexpr->opnos, n_sub_key);
				Oid inputcollid = list_nth_oid(rcexpr->inputcollids, n_sub_key);

				if (varattno < 1 || varattno > indnkeyatts)
					elog(ERROR, "bogus index qualification");

				opfamily = index->rd_opfamily[varattno - 1];

				get_op_opfamily_properties(opno, opfamily, isorderby,
										   &op_strategy,
										   &op_lefttype,
										   &op_righttype);

				if (op_strategy != rcexpr->rctype)
					elog(ERROR, "RowCompare index qualification contains wrong operator");

				opfuncid = get_opfamily_proc(opfamily,
											 op_lefttype,
											 op_righttype,
											 BTORDER_PROC);

				/*
				 * rightop is the constant or variable array value
				 */
				rightop = (Expr *) rcexpr->rargs;

				if (rightop && IsA(rightop, RelabelType))
					rightop = ((RelabelType *) rightop)->arg;

				Assert(rightop != NULL);

<<<<<<< HEAD
				if (index->rd_indam->amsearcharray)
=======
				/*
				 * YB: we expect amsearcharray to be implemented and rightop to
				 * always be ArrayExpr.
				 * TODO(jason): clean up the below code to remove unreachable
				 * branches.  It is preserved for now because it is a copy of
				 * the above ScalarArrayOpExpr case.
				 */
				Assert(index->rd_amroutine->amsearcharray);
				Assert(IsA(rightop, ArrayExpr));
				if (index->rd_amroutine->amsearcharray)
>>>>>>> f6aaa64d
				{
					/* Index AM will handle this like a simple operator */
					flags |= SK_SEARCHARRAY;
					if (IsA(rightop, Const))
					{
						/* OK, simple constant comparison value */
						scanvalue = ((Const *) rightop)->constvalue;
						if (((Const *) rightop)->constisnull)
							flags |= SK_ISNULL;
					}
					else
					{
						/* Need to treat this one as a runtime key */
						if (n_sub_key == 0)
						{
							if (n_runtime_keys >= max_runtime_keys)
							{
								if (max_runtime_keys == 0)
								{
									max_runtime_keys = 8;
									runtime_keys = (IndexRuntimeKeyInfo *)
										palloc(max_runtime_keys *
											   sizeof(IndexRuntimeKeyInfo));
								}
								else
								{
									max_runtime_keys *= 2;
									runtime_keys = (IndexRuntimeKeyInfo *)
										repalloc(runtime_keys,
												 max_runtime_keys *
												 sizeof(IndexRuntimeKeyInfo));
								}
							}
							runtime_keys[n_runtime_keys].scan_key = this_key;
							runtime_keys[n_runtime_keys].key_expr =
								ExecInitExpr(rightop, planstate);

							/*
							 * Careful here: the runtime expression is not of
							 * op_righttype, but rather is an array of same; so
							 * TypeIsToastable() isn't helpful.  However, we can
							 * assume that all array types are toastable.
							 */
							runtime_keys[n_runtime_keys].key_toastable = true;
							n_runtime_keys++;
							scanvalue = (Datum) 0;
						}
					}
				}
				else
				{
					/* Executor has to expand the array value */
					array_keys[n_array_keys].scan_key = this_key;
					array_keys[n_array_keys].array_expr =
						ExecInitExpr(rightop, planstate);
					/* the remaining fields were zeroed by palloc0 */
					n_array_keys++;
					scanvalue = (Datum) 0;
				}

				/*
				 * initialize the scan key's fields appropriately
				 */
				ScanKeyEntryInitialize(this_key,
									   flags,
									   varattno,  /* attribute number to scan */
									   op_strategy, /* op's strategy */
									   op_righttype,	/* strategy subtype */
									   inputcollid,	/* collation */
									   opfuncid,	/* reg proc to use */
									   scanvalue);	/* constant */
				n_sub_key++;
			}

			/* Mark the last subsidiary scankey correctly */
			first_sub_key[n_sub_key - 1].sk_flags |= SK_ROW_END;

			/*
			* We don't use ScanKeyEntryInitialize for the header because it
			* isn't going to contain a valid sk_func pointer.
			*/
			MemSet(this_scan_key, 0, sizeof(ScanKeyData));
			this_scan_key->sk_flags = SK_ROW_HEADER | SK_SEARCHARRAY;
			this_scan_key->sk_attno = first_sub_key->sk_attno;
			/*
			 * YB: we only support = operator for now, and it shouldn't be
			 * possible to get here with something else.
			 */
			Assert(rcexpr->rctype == BTEqualStrategyNumber);
			this_scan_key->sk_strategy = rcexpr->rctype;
			/* sk_subtype, sk_collation, sk_func not used in a header */
			this_scan_key->sk_argument = PointerGetDatum(first_sub_key);
			/*
			 * TODO(jason): sk_subtype = RECORDOID should not be necessary and
			 * is currently tied to a hack in yb_scan.c.
			 */
			this_scan_key->sk_subtype = RECORDOID;
		}
		else if (IsA(clause, NullTest))
		{
			/* indexkey IS NULL or indexkey IS NOT NULL */
			NullTest   *ntest = (NullTest *) clause;
			int			flags;

			Assert(!isorderby);

			/*
			 * argument should be the index key Var, possibly relabeled
			 */
			leftop = ntest->arg;

			if (leftop && IsA(leftop, RelabelType))
				leftop = ((RelabelType *) leftop)->arg;

			Assert(leftop != NULL);

			if (!(IsA(leftop, Var) &&
				  ((Var *) leftop)->varno == INDEX_VAR))
				elog(ERROR, "NullTest indexqual has wrong key");

			varattno = ((Var *) leftop)->varattno;

			/*
			 * initialize the scan key's fields appropriately
			 */
			switch (ntest->nulltesttype)
			{
				case IS_NULL:
					flags = SK_ISNULL | SK_SEARCHNULL;
					break;
				case IS_NOT_NULL:
					flags = SK_ISNULL | SK_SEARCHNOTNULL;
					break;
				default:
					elog(ERROR, "unrecognized nulltesttype: %d",
						 (int) ntest->nulltesttype);
					flags = 0;	/* keep compiler quiet */
					break;
			}

			ScanKeyEntryInitialize(this_scan_key,
								   flags,
								   varattno,	/* attribute number to scan */
								   InvalidStrategy, /* no strategy */
								   InvalidOid,	/* no strategy subtype */
								   InvalidOid,	/* no collation */
								   InvalidOid,	/* no reg proc for this */
								   (Datum) 0);	/* constant */
		}
		else
			elog(ERROR, "unsupported indexqual type: %d",
				 (int) nodeTag(clause));
	}

	Assert(n_runtime_keys <= max_runtime_keys);

	/* Get rid of any unused arrays */
	if (n_array_keys == 0)
	{
		pfree(array_keys);
		array_keys = NULL;
	}

	/*
	 * Return info to our caller.
	 */
	*scanKeys = scan_keys;
	*numScanKeys = n_scan_keys;
	*runtimeKeys = runtime_keys;
	*numRuntimeKeys = n_runtime_keys;
	if (arrayKeys)
	{
		*arrayKeys = array_keys;
		*numArrayKeys = n_array_keys;
	}
	else if (n_array_keys != 0)
		elog(ERROR, "ScalarArrayOpExpr index qual found where not allowed");
}

/*
 * yb_init_index_scandesc
 *
 *		Initialize Yugabyte specific fields of the IndexScanDesc.
 */
static void
yb_init_index_scandesc(IndexScanState *node)
{
	if (IsYugaByteEnabled())
	{
		IndexScanDesc scandesc = node->iss_ScanDesc;
		EState *estate = node->ss.ps.state;
		IndexScan *plan = (IndexScan *) node->ss.ps.plan;
		scandesc->yb_exec_params = &estate->yb_exec_params;
		scandesc->yb_scan_plan = (Scan *) plan;
		scandesc->yb_rel_pushdown =
			YbInstantiatePushdownParams(&plan->yb_rel_pushdown, estate);
		scandesc->yb_idx_pushdown =
			YbInstantiatePushdownParams(&plan->yb_idx_pushdown, estate);
		scandesc->yb_aggrefs = node->yb_iss_aggrefs;
		scandesc->yb_distinct_prefixlen = plan->yb_distinct_prefixlen;
		scandesc->fetch_ybctids_only = false;
	}
}

/* ----------------------------------------------------------------
 *						Parallel Scan Support
 * ----------------------------------------------------------------
 */

/* ----------------------------------------------------------------
 *		ExecIndexScanEstimate
 *
 *		Compute the amount of space we'll need in the parallel
 *		query DSM, and inform pcxt->estimator about our needs.
 * ----------------------------------------------------------------
 */
void
ExecIndexScanEstimate(IndexScanState *node,
					  ParallelContext *pcxt)
{
	EState	   *estate = node->ss.ps.state;

	node->iss_PscanLen = index_parallelscan_estimate(node->iss_RelationDesc,
													 estate->es_snapshot);
	shm_toc_estimate_chunk(&pcxt->estimator, node->iss_PscanLen);
	shm_toc_estimate_keys(&pcxt->estimator, 1);
}

/* ----------------------------------------------------------------
 *		ExecIndexScanInitializeDSM
 *
 *		Set up a parallel index scan descriptor.
 * ----------------------------------------------------------------
 */
void
ExecIndexScanInitializeDSM(IndexScanState *node,
						   ParallelContext *pcxt)
{
	EState	   *estate = node->ss.ps.state;
	ParallelIndexScanDesc piscan;

	piscan = shm_toc_allocate(pcxt->toc, node->iss_PscanLen);
	index_parallelscan_initialize(node->ss.ss_currentRelation,
								  node->iss_RelationDesc,
								  estate->es_snapshot,
								  piscan);
	shm_toc_insert(pcxt->toc, node->ss.ps.plan->plan_node_id, piscan);
	node->iss_ScanDesc =
		index_beginscan_parallel(node->ss.ss_currentRelation,
								 node->iss_RelationDesc,
								 node->iss_NumScanKeys,
								 node->iss_NumOrderByKeys,
								 piscan);
	yb_init_index_scandesc(node);

	if (node->yb_iss_aggrefs)
		yb_agg_pushdown_init_scan_slot(node);

	/*
	 * If no run-time keys to calculate or they are ready, go ahead and pass
	 * the scankeys to the index AM.
	 */
	if (node->iss_NumRuntimeKeys == 0 || node->iss_RuntimeKeysReady)
		index_rescan(node->iss_ScanDesc,
					 node->iss_ScanKeys, node->iss_NumScanKeys,
					 node->iss_OrderByKeys, node->iss_NumOrderByKeys);
}

/* ----------------------------------------------------------------
 *		ExecIndexScanReInitializeDSM
 *
 *		Reset shared state before beginning a fresh scan.
 * ----------------------------------------------------------------
 */
void
ExecIndexScanReInitializeDSM(IndexScanState *node,
							 ParallelContext *pcxt)
{
	index_parallelrescan(node->iss_ScanDesc);
}

/* ----------------------------------------------------------------
 *		ExecIndexScanInitializeWorker
 *
 *		Copy relevant information from TOC into planstate.
 * ----------------------------------------------------------------
 */
void
ExecIndexScanInitializeWorker(IndexScanState *node,
							  ParallelWorkerContext *pwcxt)
{
	ParallelIndexScanDesc piscan;

	piscan = shm_toc_lookup(pwcxt->toc, node->ss.ps.plan->plan_node_id, false);
	node->iss_ScanDesc =
		index_beginscan_parallel(node->ss.ss_currentRelation,
								 node->iss_RelationDesc,
								 node->iss_NumScanKeys,
								 node->iss_NumOrderByKeys,
								 piscan);
	yb_init_index_scandesc(node);

	if (node->yb_iss_aggrefs)
		yb_agg_pushdown_init_scan_slot(node);

	/*
	 * If no run-time keys to calculate or they are ready, go ahead and pass
	 * the scankeys to the index AM.
	 */
	if (node->iss_NumRuntimeKeys == 0 || node->iss_RuntimeKeysReady)
		index_rescan(node->iss_ScanDesc,
					 node->iss_ScanKeys, node->iss_NumScanKeys,
					 node->iss_OrderByKeys, node->iss_NumOrderByKeys);
}

static void
yb_agg_pushdown_init_scan_slot(IndexScanState *node)
{
	Assert(node->yb_iss_aggrefs);
	/*
	 * For aggregate pushdown, we only read aggregate results from
	 * DocDB and pass that up to the aggregate node (agg pushdown
	 * wouldn't be enabled if we needed to read other expressions). Set
	 * up a dummy scan slot to hold as many attributes as there are
	 * pushed aggregates.
	 */
	TupleDesc tupdesc =
		CreateTemplateTupleDesc(list_length(node->yb_iss_aggrefs));
	ExecInitScanTupleSlot(node->ss.ps.state, &node->ss, tupdesc, &TTSOpsVirtual);
}<|MERGE_RESOLUTION|>--- conflicted
+++ resolved
@@ -1788,9 +1788,6 @@
 
 				Assert(rightop != NULL);
 
-<<<<<<< HEAD
-				if (index->rd_indam->amsearcharray)
-=======
 				/*
 				 * YB: we expect amsearcharray to be implemented and rightop to
 				 * always be ArrayExpr.
@@ -1798,10 +1795,9 @@
 				 * branches.  It is preserved for now because it is a copy of
 				 * the above ScalarArrayOpExpr case.
 				 */
-				Assert(index->rd_amroutine->amsearcharray);
+				Assert(index->rd_indam->amsearcharray);
 				Assert(IsA(rightop, ArrayExpr));
-				if (index->rd_amroutine->amsearcharray)
->>>>>>> f6aaa64d
+				if (index->rd_indam->amsearcharray)
 				{
 					/* Index AM will handle this like a simple operator */
 					flags |= SK_SEARCHARRAY;
