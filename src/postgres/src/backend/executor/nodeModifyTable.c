--- conflicted
+++ resolved
@@ -1172,12 +1172,7 @@
 				 * locked and released in this call.
 				 * TODO(Mikhail) Verify the YugaByte transaction support works properly for on-conflict.
 				 */
-<<<<<<< HEAD
-
-				YBCTupleTableInsert(resultRelInfo, slot, blockInsertStmt, estate);
-=======
-				newId = YBCHeapInsert(slot, blockInsertStmt, estate);
->>>>>>> f9aad775
+				YBCHeapInsert(resultRelInfo, slot, blockInsertStmt, estate);
 
 				/* insert index entries for tuple */
 				recheckIndexes = ExecInsertIndexTuples(resultRelInfo, slot, estate, true, true,
@@ -1241,11 +1236,7 @@
 			if (IsYBRelation(resultRelationDesc))
 			{
 				MemoryContext oldContext = MemoryContextSwitchTo(GetPerTupleMemoryContext(estate));
-<<<<<<< HEAD
-				YBCTupleTableInsert(resultRelInfo, slot, blockInsertStmt, estate);
-=======
-				newId = YBCHeapInsert(slot, blockInsertStmt, estate);
->>>>>>> f9aad775
+				YBCHeapInsert(resultRelInfo, slot, blockInsertStmt, estate);
 
 				/* insert index entries for tuple */
 				if (YBCRelInfoHasSecondaryIndices(resultRelInfo))
@@ -2535,32 +2526,8 @@
 		actualUpdatedCols = extraGeneratedCols;
 	}
 
-<<<<<<< HEAD
 	Bitmapset *primary_key_bms = YBGetTablePrimaryKeyBms(resultRelationDesc);
 	bool	   is_pk_updated = bms_overlap(primary_key_bms, actualUpdatedCols);
-=======
-		ModifyTable *plan = (ModifyTable *) mtstate->ps.plan;
-		if (is_pk_updated)
-		{
-			slot->tts_tuple->t_ybctid = YBCGetYBTupleIdFromSlot(planSlot);
-			YBCExecuteUpdateReplace(resultRelationDesc, slot, estate);
-			row_found = true;
-		}
-		else
-		{
-			row_found = YBCExecuteUpdate(resultRelationDesc,
-										 planSlot,
-										 oldtuple,
-										 tuple,
-										 estate,
-										 plan,
-										 mtstate->yb_fetch_target_tuple,
-										 estate->yb_es_is_single_row_modify_txn
-										 		? YB_SINGLE_SHARD_TRANSACTION : YB_TRANSACTIONAL,
-										 actualUpdatedCols,
-										 canSetTag);
-		}
->>>>>>> f9aad775
 
 	/*
 	 * TODO(alex): It probably makes more sense to pass a
