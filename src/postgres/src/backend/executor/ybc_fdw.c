--- conflicted
+++ resolved
@@ -89,7 +89,7 @@
 
 	ybc_plan = (YbFdwPlanState *) palloc0(sizeof(YbFdwPlanState));
 
-	if (baserel->tuples == 0)
+	if (baserel->tuples < 0)
 		baserel->tuples = YBC_DEFAULT_NUM_ROWS;
 
 	/* Set the estimate for the total number of rows (tuples) in this table. */
@@ -99,12 +99,6 @@
 	}
 	else
 	{
-<<<<<<< HEAD
-		if (baserel->tuples < 0)
-			baserel->tuples = YBC_DEFAULT_NUM_ROWS;
-
-=======
->>>>>>> 32546339
 		/*
 		* Initialize the estimate for the number of rows returned by this query.
 		* This does not yet take into account the restriction clauses, but it will
