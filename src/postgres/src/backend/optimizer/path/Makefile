--- conflicted
+++ resolved
@@ -12,8 +12,8 @@
 top_builddir = ../../../..
 include $(top_builddir)/src/Makefile.global
 
-<<<<<<< HEAD
 OBJS = \
+	yb_uniqkeys.o \
 	allpaths.o \
 	clausesel.o \
 	costsize.o \
@@ -23,9 +23,5 @@
 	joinrels.o \
 	pathkeys.o \
 	tidpath.o
-=======
-OBJS = allpaths.o clausesel.o costsize.o equivclass.o indxpath.o \
-       joinpath.o joinrels.o pathkeys.o tidpath.o yb_uniqkeys.o
->>>>>>> fc3e8796
 
 include $(top_srcdir)/src/backend/common.mk