--- conflicted
+++ resolved
@@ -3381,11 +3381,11 @@
 	if (var_on_left)
 	{
 		var_args = clause->largs;
-		non_var_args = clause->rargs;
+		non_var_args = castNode(List, clause->rargs);
 	}
 	else
 	{
-		var_args = clause->rargs;
+		var_args = castNode(List, clause->rargs);
 		non_var_args = clause->largs;
 	}
 
@@ -3533,7 +3533,7 @@
 											 matching_cols);
 			rc->largs = list_truncate(copyObject(var_args),
 									  matching_cols);
-			rc->rargs = list_truncate(copyObject(non_var_args),
+			rc->rargs = (Node *) list_truncate(copyObject(non_var_args),
 									  matching_cols);
 			iclause->indexquals = list_make1(make_simple_restrictinfo(root,
 																	  (Expr *) rc));
@@ -4395,989 +4395,12 @@
 bool
 is_pseudo_constant_for_index(PlannerInfo *root, Node *expr, IndexOptInfo *index)
 {
-<<<<<<< HEAD
 	/* pull_varnos is cheaper than volatility check, so do that first */
 	if (bms_is_member(index->rel->relid, pull_varnos(root, expr)))
 		return false;			/* no good, contains Var of table */
 	if (contain_volatile_functions(expr))
 		return false;			/* no good, volatile comparison value */
 	return true;
-=======
-	bool		isIndexable = false;
-	Node	   *rightop;
-	Oid			expr_op;
-	Oid			expr_coll;
-	Const	   *patt;
-	Const	   *prefix = NULL;
-	Pattern_Prefix_Status pstatus = Pattern_Prefix_None;
-
-	/*
-	 * Currently, all known special operators require the indexkey on the
-	 * left, but this test could be pushed into the switch statement if some
-	 * are added that do not...
-	 */
-	if (!indexkey_on_left)
-		return false;
-
-	/* we know these will succeed */
-	rightop = get_rightop(clause);
-	expr_op = ((OpExpr *) clause)->opno;
-	expr_coll = ((OpExpr *) clause)->inputcollid;
-
-	/* again, required for all current special ops: */
-	if (!IsA(rightop, Const) ||
-		((Const *) rightop)->constisnull)
-		return false;
-	patt = (Const *) rightop;
-
-	switch (expr_op)
-	{
-		case OID_TEXT_LIKE_OP:
-		case OID_BPCHAR_LIKE_OP:
-		case OID_NAME_LIKE_OP:
-			/* the right-hand const is type text for all of these */
-			pstatus = pattern_fixed_prefix(patt, Pattern_Type_Like, expr_coll,
-										   &prefix, NULL);
-			isIndexable = (pstatus != Pattern_Prefix_None);
-			break;
-
-		case OID_BYTEA_LIKE_OP:
-			pstatus = pattern_fixed_prefix(patt, Pattern_Type_Like, expr_coll,
-										   &prefix, NULL);
-			isIndexable = (pstatus != Pattern_Prefix_None);
-			break;
-
-		case OID_TEXT_ICLIKE_OP:
-		case OID_BPCHAR_ICLIKE_OP:
-		case OID_NAME_ICLIKE_OP:
-			/* the right-hand const is type text for all of these */
-			pstatus = pattern_fixed_prefix(patt, Pattern_Type_Like_IC, expr_coll,
-										   &prefix, NULL);
-			isIndexable = (pstatus != Pattern_Prefix_None);
-			break;
-
-		case OID_TEXT_REGEXEQ_OP:
-		case OID_BPCHAR_REGEXEQ_OP:
-		case OID_NAME_REGEXEQ_OP:
-			/* the right-hand const is type text for all of these */
-			pstatus = pattern_fixed_prefix(patt, Pattern_Type_Regex, expr_coll,
-										   &prefix, NULL);
-			isIndexable = (pstatus != Pattern_Prefix_None);
-			break;
-
-		case OID_TEXT_ICREGEXEQ_OP:
-		case OID_BPCHAR_ICREGEXEQ_OP:
-		case OID_NAME_ICREGEXEQ_OP:
-			/* the right-hand const is type text for all of these */
-			pstatus = pattern_fixed_prefix(patt, Pattern_Type_Regex_IC, expr_coll,
-										   &prefix, NULL);
-			isIndexable = (pstatus != Pattern_Prefix_None);
-			break;
-
-		case OID_INET_SUB_OP:
-		case OID_INET_SUBEQ_OP:
-			isIndexable = true;
-			break;
-	}
-
-	if (prefix)
-	{
-		pfree(DatumGetPointer(prefix->constvalue));
-		pfree(prefix);
-	}
-
-	/* done if the expression doesn't look indexable */
-	if (!isIndexable)
-		return false;
-
-	/*
-	 * Must also check that index's opfamily supports the operators we will
-	 * want to apply.  (A hash index, for example, will not support ">=".)
-	 * Currently, only btree, lsm and spgist support the operators we need.
-	 *
-	 * Note: actually, in the Pattern_Prefix_Exact case, we only need "=" so a
-	 * hash index would work.  Currently it doesn't seem worth checking for
-	 * that, however.
-	 *
-	 * We insist on the opfamily being the specific one we expect, else we'd
-	 * do the wrong thing if someone were to make a reverse-sort opfamily with
-	 * the same operators.
-	 *
-	 * The non-pattern opclasses will not sort the way we need in most non-C
-	 * locales.  We can use such an index anyway for an exact match (simple
-	 * equality), but not for prefix-match cases.  Note that here we are
-	 * looking at the index's collation, not the expression's collation --
-	 * this test is *not* dependent on the LIKE/regex operator's collation.
-	 */
-	switch (expr_op)
-	{
-		case OID_TEXT_LIKE_OP:
-		case OID_TEXT_ICLIKE_OP:
-		case OID_TEXT_REGEXEQ_OP:
-		case OID_TEXT_ICREGEXEQ_OP:
-			isIndexable =
-				(opfamily == TEXT_PATTERN_BTREE_FAM_OID) ||
-				(opfamily == TEXT_PATTERN_LSM_FAM_OID) ||
-				(opfamily == TEXT_SPGIST_FAM_OID) ||
-				((opfamily == TEXT_BTREE_FAM_OID ||
-				  opfamily == TEXT_LSM_FAM_OID) &&
-				 (pstatus == Pattern_Prefix_Exact ||
-				  lc_collate_is_c(idxcollation)));
-			break;
-
-		case OID_BPCHAR_LIKE_OP:
-		case OID_BPCHAR_ICLIKE_OP:
-		case OID_BPCHAR_REGEXEQ_OP:
-		case OID_BPCHAR_ICREGEXEQ_OP:
-			isIndexable =
-				(opfamily == BPCHAR_PATTERN_BTREE_FAM_OID) ||
-				(opfamily == BPCHAR_PATTERN_LSM_FAM_OID) ||
-				((opfamily == BPCHAR_BTREE_FAM_OID ||
-				  opfamily == BPCHAR_LSM_FAM_OID) &&
-				 (pstatus == Pattern_Prefix_Exact ||
-				  lc_collate_is_c(idxcollation)));
-			break;
-
-		case OID_NAME_LIKE_OP:
-		case OID_NAME_ICLIKE_OP:
-		case OID_NAME_REGEXEQ_OP:
-		case OID_NAME_ICREGEXEQ_OP:
-			/* name uses locale-insensitive sorting */
-			isIndexable = (opfamily == NAME_BTREE_FAM_OID || opfamily == NAME_LSM_FAM_OID);
-			break;
-
-		case OID_BYTEA_LIKE_OP:
-			isIndexable = (opfamily == BYTEA_BTREE_FAM_OID || opfamily == BYTEA_LSM_FAM_OID);
-			break;
-
-		case OID_INET_SUB_OP:
-		case OID_INET_SUBEQ_OP:
-			isIndexable = (opfamily == NETWORK_BTREE_FAM_OID || opfamily == NETWORK_LSM_FAM_OID);
-			break;
-	}
-
-	return isIndexable;
-}
-
-/*
- * expand_indexqual_conditions
- *	  Given a list of RestrictInfo nodes, produce a list of directly usable
- *	  index qual clauses.
- *
- * Standard qual clauses (those in the index's opfamily) are passed through
- * unchanged.  Boolean clauses and "special" index operators are expanded
- * into clauses that the indexscan machinery will know what to do with.
- * RowCompare clauses are simplified if necessary to create a clause that is
- * fully checkable by the index.
- *
- * In addition to the expressions themselves, there are auxiliary lists
- * of the index column numbers that the clauses are meant to be used with;
- * we generate an updated column number list for the result.  (This is not
- * the identical list because one input clause sometimes produces more than
- * one output clause.)
- *
- * The input clauses are sorted by column number, and so the output is too.
- * (This is depended on in various places in both planner and executor.)
- */
-void
-expand_indexqual_conditions(IndexOptInfo *index,
-							List *indexclauses, List *indexclausecols,
-							List **indexquals_p, List **indexqualcols_p)
-{
-	List	   *indexquals = NIL;
-	List	   *indexqualcols = NIL;
-	ListCell   *lcc,
-			   *lci;
-
-	forboth(lcc, indexclauses, lci, indexclausecols)
-	{
-		RestrictInfo *rinfo = (RestrictInfo *) lfirst(lcc);
-		int			indexcol = lfirst_int(lci);
-		Expr	   *clause = rinfo->clause;
-		Oid			curFamily;
-		Oid			curCollation;
-
-		Assert(indexcol < index->nkeycolumns);
-
-		curFamily = index->opfamily[indexcol];
-		curCollation = index->indexcollations[indexcol];
-
-		/* First check for boolean cases */
-		if (IsBooleanOpfamily(curFamily))
-		{
-			Expr	   *boolqual;
-
-			boolqual = expand_boolean_index_clause((Node *) clause,
-												   indexcol,
-												   index);
-			if (boolqual)
-			{
-				indexquals = lappend(indexquals,
-									 make_simple_restrictinfo(boolqual));
-				indexqualcols = lappend_int(indexqualcols, indexcol);
-				continue;
-			}
-		}
-
-		/*
-		 * Else it must be an opclause (usual case), ScalarArrayOp,
-		 * RowCompare, or NullTest
-		 */
-		if (is_opclause(clause))
-		{
-			indexquals = list_concat(indexquals,
-									 expand_indexqual_opclause(rinfo,
-															   curFamily,
-															   curCollation));
-			/* expand_indexqual_opclause can produce multiple clauses */
-			while (list_length(indexqualcols) < list_length(indexquals))
-				indexqualcols = lappend_int(indexqualcols, indexcol);
-		}
-		else if (IsA(clause, ScalarArrayOpExpr))
-		{
-			/* no extra work at this time */
-			indexquals = lappend(indexquals, rinfo);
-			indexqualcols = lappend_int(indexqualcols, indexcol);
-		}
-		else if (IsA(clause, RowCompareExpr))
-		{
-			indexquals = lappend(indexquals,
-								 expand_indexqual_rowcompare(rinfo,
-															 index,
-															 indexcol));
-			indexqualcols = lappend_int(indexqualcols, indexcol);
-		}
-		else if (IsA(clause, NullTest))
-		{
-			Assert(index->amsearchnulls);
-			indexquals = lappend(indexquals, rinfo);
-			indexqualcols = lappend_int(indexqualcols, indexcol);
-		}
-		else
-			elog(ERROR, "unsupported indexqual type: %d",
-				 (int) nodeTag(clause));
-	}
-
-	*indexquals_p = indexquals;
-	*indexqualcols_p = indexqualcols;
-}
-
-/*
- * expand_boolean_index_clause
- *	  Convert a clause recognized by match_boolean_index_clause into
- *	  a boolean equality operator clause.
- *
- * Returns NULL if the clause isn't a boolean index qual.
- */
-static Expr *
-expand_boolean_index_clause(Node *clause,
-							int indexcol,
-							IndexOptInfo *index)
-{
-	/* Direct match? */
-	if (match_index_to_operand(clause, indexcol, index))
-	{
-		/* convert to indexkey = TRUE */
-		return make_opclause(BooleanEqualOperator, BOOLOID, false,
-							 (Expr *) clause,
-							 (Expr *) makeBoolConst(true, false),
-							 InvalidOid, InvalidOid);
-	}
-	/* NOT clause? */
-	if (not_clause(clause))
-	{
-		Node	   *arg = (Node *) get_notclausearg((Expr *) clause);
-
-		/* It must have matched the indexkey */
-		Assert(match_index_to_operand(arg, indexcol, index));
-		/* convert to indexkey = FALSE */
-		return make_opclause(BooleanEqualOperator, BOOLOID, false,
-							 (Expr *) arg,
-							 (Expr *) makeBoolConst(false, false),
-							 InvalidOid, InvalidOid);
-	}
-	if (clause && IsA(clause, BooleanTest))
-	{
-		BooleanTest *btest = (BooleanTest *) clause;
-		Node	   *arg = (Node *) btest->arg;
-
-		/* It must have matched the indexkey */
-		Assert(match_index_to_operand(arg, indexcol, index));
-		if (btest->booltesttype == IS_TRUE)
-		{
-			/* convert to indexkey = TRUE */
-			return make_opclause(BooleanEqualOperator, BOOLOID, false,
-								 (Expr *) arg,
-								 (Expr *) makeBoolConst(true, false),
-								 InvalidOid, InvalidOid);
-		}
-		if (btest->booltesttype == IS_FALSE)
-		{
-			/* convert to indexkey = FALSE */
-			return make_opclause(BooleanEqualOperator, BOOLOID, false,
-								 (Expr *) arg,
-								 (Expr *) makeBoolConst(false, false),
-								 InvalidOid, InvalidOid);
-		}
-		/* Oops */
-		Assert(false);
-	}
-
-	return NULL;
-}
-
-/*
- * expand_indexqual_opclause --- expand a single indexqual condition
- *		that is an operator clause
- *
- * The input is a single RestrictInfo, the output a list of RestrictInfos.
- *
- * In the base case this is just list_make1(), but we have to be prepared to
- * expand special cases that were accepted by match_special_index_operator().
- */
-static List *
-expand_indexqual_opclause(RestrictInfo *rinfo, Oid opfamily, Oid idxcollation)
-{
-	Expr	   *clause = rinfo->clause;
-
-	/* we know these will succeed */
-	Node	   *leftop = get_leftop(clause);
-	Node	   *rightop = get_rightop(clause);
-	Oid			expr_op = ((OpExpr *) clause)->opno;
-	Oid			expr_coll = ((OpExpr *) clause)->inputcollid;
-	Const	   *patt = (Const *) rightop;
-	Const	   *prefix = NULL;
-	Pattern_Prefix_Status pstatus;
-
-	/*
-	 * LIKE and regex operators are not members of any btree index opfamily,
-	 * but they can be members of opfamilies for more exotic index types such
-	 * as GIN.  Therefore, we should only do expansion if the operator is
-	 * actually not in the opfamily.  But checking that requires a syscache
-	 * lookup, so it's best to first see if the operator is one we are
-	 * interested in.
-	 */
-	switch (expr_op)
-	{
-		case OID_TEXT_LIKE_OP:
-		case OID_BPCHAR_LIKE_OP:
-		case OID_NAME_LIKE_OP:
-		case OID_BYTEA_LIKE_OP:
-			if (!op_in_opfamily(expr_op, opfamily))
-			{
-				pstatus = pattern_fixed_prefix(patt, Pattern_Type_Like, expr_coll,
-											   &prefix, NULL);
-				return prefix_quals(leftop, opfamily, idxcollation, prefix, pstatus);
-			}
-			break;
-
-		case OID_TEXT_ICLIKE_OP:
-		case OID_BPCHAR_ICLIKE_OP:
-		case OID_NAME_ICLIKE_OP:
-			if (!op_in_opfamily(expr_op, opfamily))
-			{
-				/* the right-hand const is type text for all of these */
-				pstatus = pattern_fixed_prefix(patt, Pattern_Type_Like_IC, expr_coll,
-											   &prefix, NULL);
-				return prefix_quals(leftop, opfamily, idxcollation, prefix, pstatus);
-			}
-			break;
-
-		case OID_TEXT_REGEXEQ_OP:
-		case OID_BPCHAR_REGEXEQ_OP:
-		case OID_NAME_REGEXEQ_OP:
-			if (!op_in_opfamily(expr_op, opfamily))
-			{
-				/* the right-hand const is type text for all of these */
-				pstatus = pattern_fixed_prefix(patt, Pattern_Type_Regex, expr_coll,
-											   &prefix, NULL);
-				return prefix_quals(leftop, opfamily, idxcollation, prefix, pstatus);
-			}
-			break;
-
-		case OID_TEXT_ICREGEXEQ_OP:
-		case OID_BPCHAR_ICREGEXEQ_OP:
-		case OID_NAME_ICREGEXEQ_OP:
-			if (!op_in_opfamily(expr_op, opfamily))
-			{
-				/* the right-hand const is type text for all of these */
-				pstatus = pattern_fixed_prefix(patt, Pattern_Type_Regex_IC, expr_coll,
-											   &prefix, NULL);
-				return prefix_quals(leftop, opfamily, idxcollation, prefix, pstatus);
-			}
-			break;
-
-		case OID_INET_SUB_OP:
-		case OID_INET_SUBEQ_OP:
-			if (!op_in_opfamily(expr_op, opfamily))
-			{
-				return network_prefix_quals(leftop, expr_op, opfamily,
-											patt->constvalue);
-			}
-			break;
-	}
-
-	/* Default case: just make a list of the unmodified indexqual */
-	return list_make1(rinfo);
-}
-
-/*
- * expand_indexqual_rowcompare --- expand a single indexqual condition
- *		that is a RowCompareExpr
- *
- * This is a thin wrapper around adjust_rowcompare_for_index; we export the
- * latter so that createplan.c can use it to re-discover which columns of the
- * index are used by a row comparison indexqual.
- */
-static RestrictInfo *
-expand_indexqual_rowcompare(RestrictInfo *rinfo,
-							IndexOptInfo *index,
-							int indexcol)
-{
-	RowCompareExpr *clause = (RowCompareExpr *) rinfo->clause;
-	Expr	   *newclause;
-	List	   *indexcolnos;
-	bool		var_on_left;
-
-	newclause = adjust_rowcompare_for_index(clause,
-											index,
-											indexcol,
-											&indexcolnos,
-											&var_on_left);
-
-	/*
-	 * If we didn't have to change the RowCompareExpr, return the original
-	 * RestrictInfo.
-	 */
-	if (newclause == (Expr *) clause)
-		return rinfo;
-
-	/* Else we need a new RestrictInfo */
-	return make_simple_restrictinfo(newclause);
-}
-
-/*
- * adjust_rowcompare_for_index --- expand a single indexqual condition
- *		that is a RowCompareExpr
- *
- * It's already known that the first column of the row comparison matches
- * the specified column of the index.  We can use additional columns of the
- * row comparison as index qualifications, so long as they match the index
- * in the "same direction", ie, the indexkeys are all on the same side of the
- * clause and the operators are all the same-type members of the opfamilies.
- * If all the columns of the RowCompareExpr match in this way, we just use it
- * as-is.  Otherwise, we build a shortened RowCompareExpr (if more than one
- * column matches) or a simple OpExpr (if the first-column match is all
- * there is).  In these cases the modified clause is always "<=" or ">="
- * even when the original was "<" or ">" --- this is necessary to match all
- * the rows that could match the original.  (We are essentially building a
- * lossy version of the row comparison when we do this.)
- *
- * *indexcolnos receives an integer list of the index column numbers (zero
- * based) used in the resulting expression.  The reason we need to return
- * that is that if the index is selected for use, createplan.c will need to
- * call this again to extract that list.  (This is a bit grotty, but row
- * comparison indexquals aren't used enough to justify finding someplace to
- * keep the information in the Path representation.)  Since createplan.c
- * also needs to know which side of the RowCompareExpr is the index side,
- * we also return *var_on_left_p rather than re-deducing that there.
- */
-Expr *
-adjust_rowcompare_for_index(RowCompareExpr *clause,
-							IndexOptInfo *index,
-							int indexcol,
-							List **indexcolnos,
-							bool *var_on_left_p)
-{
-	bool		var_on_left;
-	int			op_strategy;
-	Oid			op_lefttype;
-	Oid			op_righttype;
-	int			matching_cols;
-	Oid			expr_op;
-	List	   *opfamilies;
-	List	   *lefttypes;
-	List	   *righttypes;
-	List	   *new_ops;
-	ListCell   *largs_cell;
-	ListCell   *rargs_cell;
-	ListCell   *opnos_cell;
-	ListCell   *collids_cell;
-
-	/* We have to figure out (again) how the first col matches */
-	var_on_left = match_index_to_operand((Node *) linitial(clause->largs),
-										 indexcol, index);
-	Assert(var_on_left ||
-		   match_index_to_operand(
-				(Node *) linitial(castNode(List, clause->rargs)),
-				indexcol, index));
-	*var_on_left_p = var_on_left;
-
-	expr_op = linitial_oid(clause->opnos);
-	if (!var_on_left)
-		expr_op = get_commutator(expr_op);
-	get_op_opfamily_properties(expr_op, index->opfamily[indexcol], false,
-							   &op_strategy,
-							   &op_lefttype,
-							   &op_righttype);
-
-	/* Initialize returned list of which index columns are used */
-	*indexcolnos = list_make1_int(indexcol);
-
-	/* Build lists of the opfamilies and operator datatypes in case needed */
-	opfamilies = list_make1_oid(index->opfamily[indexcol]);
-	lefttypes = list_make1_oid(op_lefttype);
-	righttypes = list_make1_oid(op_righttype);
-
-	/*
-	 * See how many of the remaining columns match some index column in the
-	 * same way.  As in match_clause_to_indexcol(), the "other" side of any
-	 * potential index condition is OK as long as it doesn't use Vars from the
-	 * indexed relation.
-	 */
-	matching_cols = 1;
-	bool yb_is_row_array_cmp = clause->rctype == ROWCOMPARE_EQ;
-	largs_cell = lnext(list_head(clause->largs));
-	rargs_cell = yb_is_row_array_cmp ? NULL :
-		lnext(list_head(castNode(List, clause->rargs)));
-	opnos_cell = lnext(list_head(clause->opnos));
-	collids_cell = lnext(list_head(clause->inputcollids));
-
-	while (largs_cell != NULL)
-	{
-		Node	   *varop;
-		Node	   *constop;
-		int			i;
-
-		expr_op = lfirst_oid(opnos_cell);
-		if (var_on_left)
-		{
-			varop = (Node *) lfirst(largs_cell);
-			constop = (Node *) yb_is_row_array_cmp ? clause->rargs :
-				lfirst(rargs_cell);
-		}
-		else
-		{
-			Assert(!yb_is_row_array_cmp);
-			varop = (Node *) lfirst(rargs_cell);
-			constop = (Node *) lfirst(largs_cell);
-			/* indexkey is on right, so commute the operator */
-			expr_op = get_commutator(expr_op);
-			if (expr_op == InvalidOid)
-				break;			/* operator is not usable */
-		}
-		if (!yb_is_row_array_cmp &&
-			bms_is_member(index->rel->relid, pull_varnos(constop)))
-			break;				/* no good, Var on wrong side */
-		if (!yb_is_row_array_cmp && contain_volatile_functions(constop))
-			break;				/* no good, volatile comparison value */
-
-		/*
-		 * The Var side can match any key column of the index.
-		 */
-		for (i = 0; i < index->nkeycolumns; i++)
-		{
-			if (match_index_to_operand(varop, i, index) &&
-				get_op_opfamily_strategy(expr_op,
-										 index->opfamily[i]) == op_strategy &&
-				IndexCollMatchesExprColl(index->indexcollations[i],
-										 lfirst_oid(collids_cell)))
-
-				break;
-		}
-		if (i >= index->nkeycolumns)
-			break;				/* no match found */
-
-		/* Add column number to returned list */
-		*indexcolnos = lappend_int(*indexcolnos, i);
-
-		/* Add opfamily and datatypes to lists */
-		get_op_opfamily_properties(expr_op, index->opfamily[i], false,
-								   &op_strategy,
-								   &op_lefttype,
-								   &op_righttype);
-		opfamilies = lappend_oid(opfamilies, index->opfamily[i]);
-		lefttypes = lappend_oid(lefttypes, op_lefttype);
-		righttypes = lappend_oid(righttypes, op_righttype);
-
-		/* This column matches, keep scanning */
-		matching_cols++;
-		largs_cell = lnext(largs_cell);
-		if (!yb_is_row_array_cmp)
-			rargs_cell = lnext(rargs_cell);
-		opnos_cell = lnext(opnos_cell);
-		collids_cell = lnext(collids_cell);
-	}
-
-	/* Return clause as-is if it's all usable as index quals */
-	if (matching_cols == list_length(clause->opnos))
-		return (Expr *) clause;
-
-	/*
-	 * We have to generate a subset rowcompare (possibly just one OpExpr). The
-	 * painful part of this is changing < to <= or > to >=, so deal with that
-	 * first.
-	 */
-	if (op_strategy == BTLessEqualStrategyNumber ||
-		op_strategy == BTGreaterEqualStrategyNumber)
-	{
-		/* easy, just use the same operators */
-		new_ops = list_truncate(list_copy(clause->opnos), matching_cols);
-	}
-	else
-	{
-		ListCell   *opfamilies_cell;
-		ListCell   *lefttypes_cell;
-		ListCell   *righttypes_cell;
-
-		if (op_strategy == BTLessStrategyNumber)
-			op_strategy = BTLessEqualStrategyNumber;
-		else if (op_strategy == BTGreaterStrategyNumber)
-			op_strategy = BTGreaterEqualStrategyNumber;
-		else
-			elog(ERROR, "unexpected strategy number %d", op_strategy);
-		new_ops = NIL;
-		lefttypes_cell = list_head(lefttypes);
-		righttypes_cell = list_head(righttypes);
-		foreach(opfamilies_cell, opfamilies)
-		{
-			Oid			opfam = lfirst_oid(opfamilies_cell);
-			Oid			lefttype = lfirst_oid(lefttypes_cell);
-			Oid			righttype = lfirst_oid(righttypes_cell);
-
-			expr_op = get_opfamily_member(opfam, lefttype, righttype,
-										  op_strategy);
-			if (!OidIsValid(expr_op))	/* should not happen */
-				elog(ERROR, "missing operator %d(%u,%u) in opfamily %u",
-					 op_strategy, lefttype, righttype, opfam);
-			if (!var_on_left)
-			{
-				expr_op = get_commutator(expr_op);
-				if (!OidIsValid(expr_op))	/* should not happen */
-					elog(ERROR, "could not find commutator of operator %d(%u,%u) of opfamily %u",
-						 op_strategy, lefttype, righttype, opfam);
-			}
-			new_ops = lappend_oid(new_ops, expr_op);
-			lefttypes_cell = lnext(lefttypes_cell);
-			righttypes_cell = lnext(righttypes_cell);
-		}
-	}
-
-	/* If we have more than one matching col, create a subset rowcompare */
-	if (matching_cols > 1)
-	{
-		RowCompareExpr *rc = makeNode(RowCompareExpr);
-
-		if (var_on_left)
-			rc->rctype = (RowCompareType) op_strategy;
-		else
-			rc->rctype = (op_strategy == BTLessEqualStrategyNumber) ?
-				ROWCOMPARE_GE : ROWCOMPARE_LE;
-		rc->opnos = new_ops;
-		rc->opfamilies = list_truncate(list_copy(clause->opfamilies),
-									   matching_cols);
-		rc->inputcollids = list_truncate(list_copy(clause->inputcollids),
-										 matching_cols);
-		rc->largs = list_truncate(copyObject(castNode(List,clause->largs)),
-								  matching_cols);
-		rc->rargs = (Node *)
-			list_truncate(copyObject(castNode(List, clause->rargs)),
-									 matching_cols);
-		return (Expr *) rc;
-	}
-	else
-	{
-		return make_opclause(linitial_oid(new_ops), BOOLOID, false,
-							 copyObject(linitial(clause->largs)),
-							 copyObject(
-								linitial(castNode(List, clause->rargs))),
-							 InvalidOid,
-							 linitial_oid(clause->inputcollids));
-	}
-}
-
-/*
- * Given a fixed prefix that all the "leftop" values must have,
- * generate suitable indexqual condition(s).  opfamily is the index
- * operator family; we use it to deduce the appropriate comparison
- * operators and operand datatypes.  collation is the input collation to use.
- */
-static List *
-prefix_quals(Node *leftop, Oid opfamily, Oid collation,
-			 Const *prefix_const, Pattern_Prefix_Status pstatus)
-{
-	List	   *result;
-	Oid			datatype;
-	Oid			oproid;
-	Expr	   *expr;
-	FmgrInfo	ltproc;
-	Const	   *greaterstr;
-
-	Assert(pstatus != Pattern_Prefix_None);
-
-	switch (opfamily)
-	{
-		case TEXT_BTREE_FAM_OID:
-		case TEXT_LSM_FAM_OID:
-		case TEXT_PATTERN_BTREE_FAM_OID:
-		case TEXT_PATTERN_LSM_FAM_OID:
-		case TEXT_SPGIST_FAM_OID:
-			datatype = TEXTOID;
-			break;
-
-		case BPCHAR_BTREE_FAM_OID:
-		case BPCHAR_LSM_FAM_OID:
-		case BPCHAR_PATTERN_BTREE_FAM_OID:
-		case BPCHAR_PATTERN_LSM_FAM_OID:
-			datatype = BPCHAROID;
-			break;
-
-		case NAME_BTREE_FAM_OID:
-		case NAME_LSM_FAM_OID:
-			datatype = NAMEOID;
-			break;
-
-		case BYTEA_BTREE_FAM_OID:
-		case BYTEA_LSM_FAM_OID:
-			datatype = BYTEAOID;
-			break;
-
-		default:
-			/* shouldn't get here */
-			elog(ERROR, "unexpected opfamily: %u", opfamily);
-			return NIL;
-	}
-
-	/*
-	 * If necessary, coerce the prefix constant to the right type. The given
-	 * prefix constant is either text or bytea type.
-	 */
-	if (prefix_const->consttype != datatype)
-	{
-		char	   *prefix;
-
-		switch (prefix_const->consttype)
-		{
-			case TEXTOID:
-				prefix = TextDatumGetCString(prefix_const->constvalue);
-				break;
-			case BYTEAOID:
-				prefix = DatumGetCString(DirectFunctionCall1(byteaout,
-															 prefix_const->constvalue));
-				break;
-			default:
-				elog(ERROR, "unexpected const type: %u",
-					 prefix_const->consttype);
-				return NIL;
-		}
-		prefix_const = string_to_const(prefix, datatype);
-		pfree(prefix);
-	}
-
-	/*
-	 * If we found an exact-match pattern, generate an "=" indexqual.
-	 */
-	if (pstatus == Pattern_Prefix_Exact)
-	{
-		oproid = get_opfamily_member(opfamily, datatype, datatype,
-									 BTEqualStrategyNumber);
-		if (oproid == InvalidOid)
-			elog(ERROR, "no = operator for opfamily %u", opfamily);
-		expr = make_opclause(oproid, BOOLOID, false,
-							 (Expr *) leftop, (Expr *) prefix_const,
-							 InvalidOid, collation);
-		result = list_make1(make_simple_restrictinfo(expr));
-		return result;
-	}
-
-	/*
-	 * Otherwise, we have a nonempty required prefix of the values.
-	 *
-	 * We can always say "x >= prefix".
-	 */
-	oproid = get_opfamily_member(opfamily, datatype, datatype,
-								 BTGreaterEqualStrategyNumber);
-	if (oproid == InvalidOid)
-		elog(ERROR, "no >= operator for opfamily %u", opfamily);
-	expr = make_opclause(oproid, BOOLOID, false,
-						 (Expr *) leftop, (Expr *) prefix_const,
-						 InvalidOid, collation);
-	result = list_make1(make_simple_restrictinfo(expr));
-
-	/*-------
-	 * If we can create a string larger than the prefix, we can say
-	 * "x < greaterstr".  NB: we rely on make_greater_string() to generate
-	 * a guaranteed-greater string, not just a probably-greater string.
-	 * In general this is only guaranteed in C locale, so we'd better be
-	 * using a C-locale index collation.
-	 *-------
-	 */
-	oproid = get_opfamily_member(opfamily, datatype, datatype,
-								 BTLessStrategyNumber);
-	if (oproid == InvalidOid)
-		elog(ERROR, "no < operator for opfamily %u", opfamily);
-	fmgr_info(get_opcode(oproid), &ltproc);
-	greaterstr = make_greater_string(prefix_const, &ltproc, collation);
-	if (greaterstr)
-	{
-		expr = make_opclause(oproid, BOOLOID, false,
-							 (Expr *) leftop, (Expr *) greaterstr,
-							 InvalidOid, collation);
-		result = lappend(result, make_simple_restrictinfo(expr));
-	}
-
-	return result;
-}
-
-/*
- * Given a leftop and a rightop, and an inet-family sup/sub operator,
- * generate suitable indexqual condition(s).  expr_op is the original
- * operator, and opfamily is the index opfamily.
- */
-static List *
-network_prefix_quals(Node *leftop, Oid expr_op, Oid opfamily, Datum rightop)
-{
-	bool		is_eq;
-	Oid			datatype;
-	Oid			opr1oid;
-	Oid			opr2oid;
-	Datum		opr1right;
-	Datum		opr2right;
-	List	   *result;
-	Expr	   *expr;
-
-	switch (expr_op)
-	{
-		case OID_INET_SUB_OP:
-			datatype = INETOID;
-			is_eq = false;
-			break;
-		case OID_INET_SUBEQ_OP:
-			datatype = INETOID;
-			is_eq = true;
-			break;
-		default:
-			elog(ERROR, "unexpected operator: %u", expr_op);
-			return NIL;
-	}
-
-	/*
-	 * create clause "key >= network_scan_first( rightop )", or ">" if the
-	 * operator disallows equality.
-	 */
-	if (is_eq)
-	{
-		opr1oid = get_opfamily_member(opfamily, datatype, datatype,
-									  BTGreaterEqualStrategyNumber);
-		if (opr1oid == InvalidOid)
-			elog(ERROR, "no >= operator for opfamily %u", opfamily);
-	}
-	else
-	{
-		opr1oid = get_opfamily_member(opfamily, datatype, datatype,
-									  BTGreaterStrategyNumber);
-		if (opr1oid == InvalidOid)
-			elog(ERROR, "no > operator for opfamily %u", opfamily);
-	}
-
-	opr1right = network_scan_first(rightop);
-
-	expr = make_opclause(opr1oid, BOOLOID, false,
-						 (Expr *) leftop,
-						 (Expr *) makeConst(datatype, -1,
-											InvalidOid, /* not collatable */
-											-1, opr1right,
-											false, false),
-						 InvalidOid, InvalidOid);
-	result = list_make1(make_simple_restrictinfo(expr));
-
-	/* create clause "key <= network_scan_last( rightop )" */
-
-	opr2oid = get_opfamily_member(opfamily, datatype, datatype,
-								  BTLessEqualStrategyNumber);
-	if (opr2oid == InvalidOid)
-		elog(ERROR, "no <= operator for opfamily %u", opfamily);
-
-	opr2right = network_scan_last(rightop);
-
-	expr = make_opclause(opr2oid, BOOLOID, false,
-						 (Expr *) leftop,
-						 (Expr *) makeConst(datatype, -1,
-											InvalidOid, /* not collatable */
-											-1, opr2right,
-											false, false),
-						 InvalidOid, InvalidOid);
-	result = lappend(result, make_simple_restrictinfo(expr));
-
-	return result;
-}
-
-/*
- * Handy subroutines for match_special_index_operator() and friends.
- */
-
-/*
- * Generate a Datum of the appropriate type from a C string.
- * Note that all of the supported types are pass-by-ref, so the
- * returned value should be pfree'd if no longer needed.
- */
-static Datum
-string_to_datum(const char *str, Oid datatype)
-{
-	/*
-	 * We cheat a little by assuming that CStringGetTextDatum() will do for
-	 * bpchar and varchar constants too...
-	 */
-	if (datatype == NAMEOID)
-		return DirectFunctionCall1(namein, CStringGetDatum(str));
-	else if (datatype == BYTEAOID)
-		return DirectFunctionCall1(byteain, CStringGetDatum(str));
-	else
-		return CStringGetTextDatum(str);
-}
-
-/*
- * Generate a Const node of the appropriate type from a C string.
- */
-static Const *
-string_to_const(const char *str, Oid datatype)
-{
-	Datum		conval = string_to_datum(str, datatype);
-	Oid			collation;
-	int			constlen;
-
-	/*
-	 * We only need to support a few datatypes here, so hard-wire properties
-	 * instead of incurring the expense of catalog lookups.
-	 */
-	switch (datatype)
-	{
-		case TEXTOID:
-		case VARCHAROID:
-		case BPCHAROID:
-			collation = DEFAULT_COLLATION_OID;
-			constlen = -1;
-			break;
-
-		case NAMEOID:
-			collation = InvalidOid;
-			constlen = NAMEDATALEN;
-			break;
-
-		case BYTEAOID:
-			collation = InvalidOid;
-			constlen = -1;
-			break;
-
-		default:
-			elog(ERROR, "unexpected datatype in string_to_const: %u",
-				 datatype);
-			return NULL;
-	}
-
-	return makeConst(datatype, -1, collation, constlen,
-					 conval, false, false);
->>>>>>> ada31e71
 }
 
 static bool
