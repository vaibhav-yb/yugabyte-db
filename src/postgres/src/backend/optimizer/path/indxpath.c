--- conflicted
+++ resolved
@@ -124,13 +124,9 @@
 							   List *paths);
 static int	path_usage_comparator(const void *a, const void *b);
 static Cost bitmap_scan_cost_est(PlannerInfo *root, RelOptInfo *rel,
-<<<<<<< HEAD
 								 Path *ipath);
-=======
-					 Path *ipath);
 static Cost yb_bitmap_scan_cost_est(PlannerInfo *root, RelOptInfo *rel,
 					 Path *ipath);
->>>>>>> b038851f
 static Cost bitmap_and_cost_est(PlannerInfo *root, RelOptInfo *rel,
 								List *paths);
 static PathClauseUsage *classify_index_clause_usage(Path *path,
@@ -1895,18 +1891,12 @@
 
 		pathinfo = pathinfoarray[i];
 		paths = list_make1(pathinfo->path);
-<<<<<<< HEAD
-		costsofar = bitmap_scan_cost_est(root, rel, pathinfo->path);
-		qualsofar = list_concat_copy(pathinfo->quals, pathinfo->preds);
-=======
 		if (rel->is_yb_relation)
 			costsofar = yb_bitmap_scan_cost_est(root, rel, pathinfo->path);
 		else
 			costsofar = bitmap_scan_cost_est(root, rel, pathinfo->path);
 
-		qualsofar = list_concat(list_copy(pathinfo->quals),
-								list_copy(pathinfo->preds));
->>>>>>> b038851f
+		qualsofar = list_concat_copy(pathinfo->quals, pathinfo->preds);
 		clauseidsofar = bms_copy(pathinfo->clauseids);
 
 		for (j = i + 1; j < npaths; j++)
