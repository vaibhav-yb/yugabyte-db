/*-------------------------------------------------------------------------
 *
 * planner.c
 *	  The query optimizer external interface.
 *
 * Portions Copyright (c) 1996-2022, PostgreSQL Global Development Group
 * Portions Copyright (c) 1994, Regents of the University of California
 *
 *
 * IDENTIFICATION
 *	  src/backend/optimizer/plan/planner.c
 *
 *-------------------------------------------------------------------------
 */

#include "postgres.h"
#include "pg_yb_utils.h"

#include <limits.h>
#include <math.h>

#include "access/genam.h"
#include "access/htup_details.h"
#include "access/parallel.h"
#include "access/sysattr.h"
#include "access/table.h"
#include "access/xact.h"
#include "catalog/pg_constraint.h"
#include "catalog/pg_inherits.h"
#include "catalog/pg_proc.h"
#include "catalog/pg_type.h"
#include "executor/executor.h"
#include "executor/nodeAgg.h"
#include "foreign/fdwapi.h"
#include "jit/jit.h"
#include "lib/bipartite_match.h"
#include "lib/knapsack.h"
#include "miscadmin.h"
#include "nodes/makefuncs.h"
#include "nodes/nodeFuncs.h"
#include "pg_yb_utils.h"
#ifdef OPTIMIZER_DEBUG
#include "nodes/print.h"
#endif
#include "optimizer/appendinfo.h"
#include "optimizer/clauses.h"
#include "optimizer/cost.h"
#include "optimizer/inherit.h"
#include "optimizer/optimizer.h"
#include "optimizer/paramassign.h"
#include "optimizer/pathnode.h"
#include "optimizer/paths.h"
#include "optimizer/plancat.h"
#include "optimizer/planmain.h"
#include "optimizer/planner.h"
#include "optimizer/prep.h"
#include "optimizer/subselect.h"
#include "optimizer/tlist.h"
#include "parser/analyze.h"
#include "parser/parse_agg.h"
#include "parser/parsetree.h"
#include "partitioning/partdesc.h"
#include "rewrite/rewriteManip.h"
#include "storage/dsm_impl.h"
#include "utils/lsyscache.h"
#include "utils/rel.h"
#include "utils/selfuncs.h"
#include "utils/syscache.h"

/* GUC parameters */
double		cursor_tuple_fraction = DEFAULT_CURSOR_TUPLE_FRACTION;
int			force_parallel_mode = FORCE_PARALLEL_OFF;
bool		parallel_leader_participation = true;

/* GUC flag, whether to attempt single RPC lock+select in RR and RC levels. */
bool yb_lock_pk_single_rpc = true;

/* Hook for plugins to get control in planner() */
planner_hook_type planner_hook = NULL;

/* Hook for plugins to get control when grouping_planner() plans upper rels */
create_upper_paths_hook_type create_upper_paths_hook = NULL;


/* Expression kind codes for preprocess_expression */
#define EXPRKIND_QUAL				0
#define EXPRKIND_TARGET				1
#define EXPRKIND_RTFUNC				2
#define EXPRKIND_RTFUNC_LATERAL		3
#define EXPRKIND_VALUES				4
#define EXPRKIND_VALUES_LATERAL		5
#define EXPRKIND_LIMIT				6
#define EXPRKIND_APPINFO			7
#define EXPRKIND_PHV				8
#define EXPRKIND_TABLESAMPLE		9
#define EXPRKIND_ARBITER_ELEM		10
#define EXPRKIND_TABLEFUNC			11
#define EXPRKIND_TABLEFUNC_LATERAL	12

/* Passthrough data for standard_qp_callback */
typedef struct
{
	List	   *activeWindows;	/* active windows, if any */
	List	   *groupClause;	/* overrides parse->groupClause */
} standard_qp_extra;

/*
 * Data specific to grouping sets
 */

typedef struct
{
	List	   *rollups;
	List	   *hash_sets_idx;
	double		dNumHashGroups;
	bool		any_hashable;
	Bitmapset  *unsortable_refs;
	Bitmapset  *unhashable_refs;
	List	   *unsortable_sets;
	int		   *tleref_to_colnum_map;
} grouping_sets_data;

/*
 * Temporary structure for use during WindowClause reordering in order to be
 * able to sort WindowClauses on partitioning/ordering prefix.
 */
typedef struct
{
	WindowClause *wc;
	List	   *uniqueOrder;	/* A List of unique ordering/partitioning
								 * clauses per Window */
} WindowClauseSortData;

/* Local functions */
static Node *preprocess_expression(PlannerInfo *root, Node *expr, int kind);
static void preprocess_qual_conditions(PlannerInfo *root, Node *jtnode);
static void grouping_planner(PlannerInfo *root, double tuple_fraction);
static grouping_sets_data *preprocess_grouping_sets(PlannerInfo *root);
static List *remap_to_groupclause_idx(List *groupClause, List *gsets,
									  int *tleref_to_colnum_map);
static void preprocess_rowmarks(PlannerInfo *root);
static double preprocess_limit(PlannerInfo *root,
							   double tuple_fraction,
							   int64 *offset_est, int64 *count_est);
static void remove_useless_groupby_columns(PlannerInfo *root);
static List *preprocess_groupclause(PlannerInfo *root, List *force);
static List *extract_rollup_sets(List *groupingSets);
static List *reorder_grouping_sets(List *groupingSets, List *sortclause);
static void standard_qp_callback(PlannerInfo *root, void *extra);
static double get_number_of_groups(PlannerInfo *root,
								   double path_rows,
								   grouping_sets_data *gd,
								   List *target_list);
static RelOptInfo *create_grouping_paths(PlannerInfo *root,
										 RelOptInfo *input_rel,
										 PathTarget *target,
										 bool target_parallel_safe,
										 grouping_sets_data *gd);
static bool is_degenerate_grouping(PlannerInfo *root);
static void create_degenerate_grouping_paths(PlannerInfo *root,
											 RelOptInfo *input_rel,
											 RelOptInfo *grouped_rel);
static RelOptInfo *make_grouping_rel(PlannerInfo *root, RelOptInfo *input_rel,
									 PathTarget *target, bool target_parallel_safe,
									 Node *havingQual);
static void create_ordinary_grouping_paths(PlannerInfo *root,
										   RelOptInfo *input_rel,
										   RelOptInfo *grouped_rel,
										   const AggClauseCosts *agg_costs,
										   grouping_sets_data *gd,
										   GroupPathExtraData *extra,
										   RelOptInfo **partially_grouped_rel_p);
static void consider_groupingsets_paths(PlannerInfo *root,
										RelOptInfo *grouped_rel,
										Path *path,
										bool is_sorted,
										bool can_hash,
										grouping_sets_data *gd,
										const AggClauseCosts *agg_costs,
										double dNumGroups);
static RelOptInfo *create_window_paths(PlannerInfo *root,
									   RelOptInfo *input_rel,
									   PathTarget *input_target,
									   PathTarget *output_target,
									   bool output_target_parallel_safe,
									   WindowFuncLists *wflists,
									   List *activeWindows);
static void create_one_window_path(PlannerInfo *root,
								   RelOptInfo *window_rel,
								   Path *path,
								   PathTarget *input_target,
								   PathTarget *output_target,
								   WindowFuncLists *wflists,
								   List *activeWindows);
static RelOptInfo *create_distinct_paths(PlannerInfo *root,
										 RelOptInfo *input_rel);
static void create_partial_distinct_paths(PlannerInfo *root,
										  RelOptInfo *input_rel,
										  RelOptInfo *final_distinct_rel);
static RelOptInfo *create_final_distinct_paths(PlannerInfo *root,
											   RelOptInfo *input_rel,
											   RelOptInfo *distinct_rel);
static RelOptInfo *create_ordered_paths(PlannerInfo *root,
										RelOptInfo *input_rel,
										PathTarget *target,
										bool target_parallel_safe,
										double limit_tuples);
static PathTarget *make_group_input_target(PlannerInfo *root,
										   PathTarget *final_target);
static PathTarget *make_partial_grouping_target(PlannerInfo *root,
												PathTarget *grouping_target,
												Node *havingQual);
static List *postprocess_setop_tlist(List *new_tlist, List *orig_tlist);
static List *select_active_windows(PlannerInfo *root, WindowFuncLists *wflists);
static PathTarget *make_window_input_target(PlannerInfo *root,
											PathTarget *final_target,
											List *activeWindows);
static List *make_pathkeys_for_window(PlannerInfo *root, WindowClause *wc,
									  List *tlist);
static PathTarget *make_sort_input_target(PlannerInfo *root,
										  PathTarget *final_target,
										  bool *have_postponed_srfs);
static void adjust_paths_for_srfs(PlannerInfo *root, RelOptInfo *rel,
								  List *targets, List *targets_contain_srfs);
static void add_paths_to_grouping_rel(PlannerInfo *root, RelOptInfo *input_rel,
									  RelOptInfo *grouped_rel,
									  RelOptInfo *partially_grouped_rel,
									  const AggClauseCosts *agg_costs,
									  grouping_sets_data *gd,
									  double dNumGroups,
									  GroupPathExtraData *extra);
static RelOptInfo *create_partial_grouping_paths(PlannerInfo *root,
												 RelOptInfo *grouped_rel,
												 RelOptInfo *input_rel,
												 grouping_sets_data *gd,
												 GroupPathExtraData *extra,
												 bool force_rel_creation);
static void gather_grouping_paths(PlannerInfo *root, RelOptInfo *rel);
static bool can_partial_agg(PlannerInfo *root);
static void apply_scanjoin_target_to_paths(PlannerInfo *root,
										   RelOptInfo *rel,
										   List *scanjoin_targets,
										   List *scanjoin_targets_contain_srfs,
										   bool scanjoin_target_parallel_safe,
										   bool tlist_same_exprs);
static void create_partitionwise_grouping_paths(PlannerInfo *root,
												RelOptInfo *input_rel,
												RelOptInfo *grouped_rel,
												RelOptInfo *partially_grouped_rel,
												const AggClauseCosts *agg_costs,
												grouping_sets_data *gd,
												PartitionwiseAggregateType patype,
												GroupPathExtraData *extra);
static bool group_by_has_partkey(RelOptInfo *input_rel,
								 List *targetList,
								 List *groupClause);
static int	common_prefix_cmp(const void *a, const void *b);


/*****************************************************************************
 *
 *	   Query optimizer entry point
 *
 * To support loadable plugins that monitor or modify planner behavior,
 * we provide a hook variable that lets a plugin get control before and
 * after the standard planning process.  The plugin would normally call
 * standard_planner().
 *
 * Note to plugin authors: standard_planner() scribbles on its Query input,
 * so you'd better copy that data structure if you want to plan more than once.
 *
 *****************************************************************************/
PlannedStmt *
planner(Query *parse, const char *query_string, int cursorOptions,
		ParamListInfo boundParams)
{
	PlannedStmt *result;

	if (planner_hook)
		result = (*planner_hook) (parse, query_string, cursorOptions, boundParams);
	else
		result = standard_planner(parse, query_string, cursorOptions, boundParams);
	return result;
}

PlannedStmt *
standard_planner(Query *parse, const char *query_string, int cursorOptions,
				 ParamListInfo boundParams)
{
	PlannedStmt *result;
	PlannerGlobal *glob;
	double		tuple_fraction;
	PlannerInfo *root;
	RelOptInfo *final_rel;
	Path	   *best_path;
	Plan	   *top_plan;
	ListCell   *lp,
			   *lr;

	/*
	 * Set up global state for this planner invocation.  This data is needed
	 * across all levels of sub-Query that might exist in the given command,
	 * so we keep it in a separate struct that's linked to by each per-Query
	 * PlannerInfo.
	 */
	glob = makeNode(PlannerGlobal);

	glob->boundParams = boundParams;
	glob->subplans = NIL;
	glob->subroots = NIL;
	glob->rewindPlanIDs = NULL;
	glob->finalrtable = NIL;
	glob->finalrowmarks = NIL;
	glob->resultRelations = NIL;
	glob->appendRelations = NIL;
	glob->relationOids = NIL;
	glob->invalItems = NIL;
	glob->paramExecTypes = NIL;
	glob->lastPHId = 0;
	glob->lastRowMarkId = 0;
	glob->lastPlanNodeId = 0;
	glob->transientPlan = false;
	glob->dependsOnRole = false;

	/*
	 * Assess whether it's feasible to use parallel mode for this query. We
	 * can't do this in a standalone backend, or if the command will try to
	 * modify any data, or if this is a cursor operation, or if GUCs are set
	 * to values that don't permit parallelism, or if parallel-unsafe
	 * functions are present in the query tree.
	 *
	 * (Note that we do allow CREATE TABLE AS, SELECT INTO, and CREATE
	 * MATERIALIZED VIEW to use parallel plans, but as of now, only the leader
	 * backend writes into a completely new table.  In the future, we can
	 * extend it to allow workers to write into the table.  However, to allow
	 * parallel updates and deletes, we have to solve other problems,
	 * especially around combo CIDs.)
	 *
	 * For now, we don't try to use parallel mode if we're running inside a
	 * parallel worker.  We might eventually be able to relax this
	 * restriction, but for now it seems best not to have parallel workers
	 * trying to create their own parallel workers.
	 *
	 * TODO GHI 23549: enable parallel query in serializable isolation.
	 */
	if ((cursorOptions & CURSOR_OPT_PARALLEL_OK) != 0 &&
		IsUnderPostmaster &&
		parse->commandType == CMD_SELECT &&
		!parse->hasModifyingCTE &&
		max_parallel_workers_per_gather > 0 &&
		!IsParallelWorker() &&
		!IsolationIsSerializable())
	{
		/* all the cheap tests pass, so scan the query tree */
		glob->maxParallelHazard = max_parallel_hazard(parse);
		glob->parallelModeOK = (glob->maxParallelHazard != PROPARALLEL_UNSAFE);
	}
	else
	{
		/* skip the query tree scan, just assume it's unsafe */
		glob->maxParallelHazard = PROPARALLEL_UNSAFE;
		glob->parallelModeOK = false;
	}

	/*
	 * glob->parallelModeNeeded is normally set to false here and changed to
	 * true during plan creation if a Gather or Gather Merge plan is actually
	 * created (cf. create_gather_plan, create_gather_merge_plan).
	 *
	 * However, if force_parallel_mode = on or force_parallel_mode = regress,
	 * then we impose parallel mode whenever it's safe to do so, even if the
	 * final plan doesn't use parallelism.  It's not safe to do so if the
	 * query contains anything parallel-unsafe; parallelModeOK will be false
	 * in that case.  Note that parallelModeOK can't change after this point.
	 * Otherwise, everything in the query is either parallel-safe or
	 * parallel-restricted, and in either case it should be OK to impose
	 * parallel-mode restrictions.  If that ends up breaking something, then
	 * either some function the user included in the query is incorrectly
	 * labeled as parallel-safe or parallel-restricted when in reality it's
	 * parallel-unsafe, or else the query planner itself has a bug.
	 */
	glob->parallelModeNeeded = glob->parallelModeOK &&
		(force_parallel_mode != FORCE_PARALLEL_OFF);

	/* Determine what fraction of the plan is likely to be scanned */
	if (cursorOptions & CURSOR_OPT_FAST_PLAN)
	{
		/*
		 * We have no real idea how many tuples the user will ultimately FETCH
		 * from a cursor, but it is often the case that he doesn't want 'em
		 * all, or would prefer a fast-start plan anyway so that he can
		 * process some of the tuples sooner.  Use a GUC parameter to decide
		 * what fraction to optimize for.
		 */
		tuple_fraction = cursor_tuple_fraction;

		/*
		 * We document cursor_tuple_fraction as simply being a fraction, which
		 * means the edge cases 0 and 1 have to be treated specially here.  We
		 * convert 1 to 0 ("all the tuples") and 0 to a very small fraction.
		 */
		if (tuple_fraction >= 1.0)
			tuple_fraction = 0.0;
		else if (tuple_fraction <= 0.0)
			tuple_fraction = 1e-10;
	}
	else
	{
		/* Default assumption is we need all the tuples */
		tuple_fraction = 0.0;
	}

	/* primary planning entry point (may recurse for subqueries) */
	root = subquery_planner(glob, parse, NULL,
							false, tuple_fraction);

	/* Select best Path and turn it into a Plan */
	final_rel = fetch_upper_rel(root, UPPERREL_FINAL, NULL);
	best_path = get_cheapest_fractional_path(final_rel, tuple_fraction);

	top_plan = create_plan(root, best_path);

	/*
	 * If creating a plan for a scrollable cursor, make sure it can run
	 * backwards on demand.  Add a Material node at the top at need.
	 */
	if (cursorOptions & CURSOR_OPT_SCROLL)
	{
		if (!ExecSupportsBackwardScan(top_plan))
			top_plan = materialize_finished_plan(top_plan);
	}

	/*
	 * Optionally add a Gather node for testing purposes, provided this is
	 * actually a safe thing to do.
	 */
	if (force_parallel_mode != FORCE_PARALLEL_OFF && top_plan->parallel_safe)
	{
		Gather	   *gather = makeNode(Gather);

		/*
		 * If there are any initPlans attached to the formerly-top plan node,
		 * move them up to the Gather node; same as we do for Material node in
		 * materialize_finished_plan.
		 */
		gather->plan.initPlan = top_plan->initPlan;
		top_plan->initPlan = NIL;

		gather->plan.targetlist = top_plan->targetlist;
		gather->plan.qual = NIL;
		gather->plan.lefttree = top_plan;
		gather->plan.righttree = NULL;
		gather->num_workers = 1;
		gather->single_copy = true;
		gather->invisible = (force_parallel_mode == FORCE_PARALLEL_REGRESS);

		/*
		 * Since this Gather has no parallel-aware descendants to signal to,
		 * we don't need a rescan Param.
		 */
		gather->rescan_param = -1;

		/*
		 * Ideally we'd use cost_gather here, but setting up dummy path data
		 * to satisfy it doesn't seem much cleaner than knowing what it does.
		 */
		gather->plan.startup_cost = top_plan->startup_cost +
			parallel_setup_cost;
		gather->plan.total_cost = top_plan->total_cost +
			parallel_setup_cost + parallel_tuple_cost * top_plan->plan_rows;
		gather->plan.plan_rows = top_plan->plan_rows;
		gather->plan.plan_width = top_plan->plan_width;
		gather->plan.parallel_aware = false;
		gather->plan.parallel_safe = false;

		/* use parallel mode for parallel plans. */
		root->glob->parallelModeNeeded = true;

		top_plan = &gather->plan;
	}

	/*
	 * If any Params were generated, run through the plan tree and compute
	 * each plan node's extParam/allParam sets.  Ideally we'd merge this into
	 * set_plan_references' tree traversal, but for now it has to be separate
	 * because we need to visit subplans before not after main plan.
	 */
	if (glob->paramExecTypes != NIL)
	{
		Assert(list_length(glob->subplans) == list_length(glob->subroots));
		forboth(lp, glob->subplans, lr, glob->subroots)
		{
			Plan	   *subplan = (Plan *) lfirst(lp);
			PlannerInfo *subroot = lfirst_node(PlannerInfo, lr);

			SS_finalize_plan(subroot, subplan);
		}
		SS_finalize_plan(root, top_plan);
	}

	/* final cleanup of the plan */
	Assert(glob->finalrtable == NIL);
	Assert(glob->finalrowmarks == NIL);
	Assert(glob->resultRelations == NIL);
	Assert(glob->appendRelations == NIL);
	top_plan = set_plan_references(root, top_plan);
	/* ... and the subplans (both regular subplans and initplans) */
	Assert(list_length(glob->subplans) == list_length(glob->subroots));
	forboth(lp, glob->subplans, lr, glob->subroots)
	{
		Plan	   *subplan = (Plan *) lfirst(lp);
		PlannerInfo *subroot = lfirst_node(PlannerInfo, lr);

		lfirst(lp) = set_plan_references(subroot, subplan);
	}

	/* build the PlannedStmt result */
	result = makeNode(PlannedStmt);

	result->commandType = parse->commandType;
	result->queryId = parse->queryId;
	result->hasReturning = (parse->returningList != NIL);
	result->hasModifyingCTE = parse->hasModifyingCTE;
	result->canSetTag = parse->canSetTag;
	result->transientPlan = glob->transientPlan;
	result->dependsOnRole = glob->dependsOnRole;
	result->parallelModeNeeded = glob->parallelModeNeeded;
	result->planTree = top_plan;
	result->rtable = glob->finalrtable;
	result->resultRelations = glob->resultRelations;
	result->appendRelations = glob->appendRelations;
	result->subplans = glob->subplans;
	result->rewindPlanIDs = glob->rewindPlanIDs;
	result->rowMarks = glob->finalrowmarks;
	result->relationOids = glob->relationOids;
	result->invalItems = glob->invalItems;
	result->paramExecTypes = glob->paramExecTypes;
	/* utilityStmt should be null, but we might as well copy it */
	result->utilityStmt = parse->utilityStmt;
	result->stmt_location = parse->stmt_location;
	result->stmt_len = parse->stmt_len;
	result->yb_num_referenced_relations = root->yb_num_referenced_relations;

	result->jitFlags = PGJIT_NONE;
	if (jit_enabled && jit_above_cost >= 0 &&
		top_plan->total_cost > jit_above_cost)
	{
		result->jitFlags |= PGJIT_PERFORM;

		/*
		 * Decide how much effort should be put into generating better code.
		 */
		if (jit_optimize_above_cost >= 0 &&
			top_plan->total_cost > jit_optimize_above_cost)
			result->jitFlags |= PGJIT_OPT3;
		if (jit_inline_above_cost >= 0 &&
			top_plan->total_cost > jit_inline_above_cost)
			result->jitFlags |= PGJIT_INLINE;

		/*
		 * Decide which operations should be JITed.
		 */
		if (jit_expressions)
			result->jitFlags |= PGJIT_EXPR;
		if (jit_tuple_deforming)
			result->jitFlags |= PGJIT_DEFORM;
	}

	if (glob->partition_directory != NULL)
		DestroyPartitionDirectory(glob->partition_directory);

	return result;
}


/*--------------------
 * subquery_planner
 *	  Invokes the planner on a subquery.  We recurse to here for each
 *	  sub-SELECT found in the query tree.
 *
 * glob is the global state for the current planner run.
 * parse is the querytree produced by the parser & rewriter.
 * parent_root is the immediate parent Query's info (NULL at the top level).
 * hasRecursion is true if this is a recursive WITH query.
 * tuple_fraction is the fraction of tuples we expect will be retrieved.
 * tuple_fraction is interpreted as explained for grouping_planner, below.
 *
 * Basically, this routine does the stuff that should only be done once
 * per Query object.  It then calls grouping_planner.  At one time,
 * grouping_planner could be invoked recursively on the same Query object;
 * that's not currently true, but we keep the separation between the two
 * routines anyway, in case we need it again someday.
 *
 * subquery_planner will be called recursively to handle sub-Query nodes
 * found within the query's expressions and rangetable.
 *
 * Returns the PlannerInfo struct ("root") that contains all data generated
 * while planning the subquery.  In particular, the Path(s) attached to
 * the (UPPERREL_FINAL, NULL) upperrel represent our conclusions about the
 * cheapest way(s) to implement the query.  The top level will select the
 * best Path and pass it through createplan.c to produce a finished Plan.
 *--------------------
 */
PlannerInfo *
subquery_planner(PlannerGlobal *glob, Query *parse,
				 PlannerInfo *parent_root,
				 bool hasRecursion, double tuple_fraction)
{
	PlannerInfo *root;
	List	   *newWithCheckOptions;
	List	   *newHaving;
	bool		hasOuterJoins;
	bool		hasResultRTEs;
	RelOptInfo *final_rel;
	ListCell   *l;

	/* Create a PlannerInfo data structure for this subquery */
	root = makeNode(PlannerInfo);
	root->parse = parse;
	root->glob = glob;
	root->query_level = parent_root ? parent_root->query_level + 1 : 1;
	root->parent_root = parent_root;
	root->plan_params = NIL;
	root->outer_params = NULL;
	root->planner_cxt = GetCurrentMemoryContext();
	root->init_plans = NIL;
	root->cte_plan_ids = NIL;
	root->multiexpr_params = NIL;
	root->eq_classes = NIL;
	root->ec_merging_done = false;
	root->all_result_relids =
		parse->resultRelation ? bms_make_singleton(parse->resultRelation) : NULL;
	root->leaf_result_relids = NULL;	/* we'll find out leaf-ness later */
	root->append_rel_list = NIL;
	root->row_identity_vars = NIL;
	root->rowMarks = NIL;
	memset(root->upper_rels, 0, sizeof(root->upper_rels));
	memset(root->upper_targets, 0, sizeof(root->upper_targets));
	root->processed_tlist = NIL;
	root->update_colnos = NIL;
	root->grouping_map = NULL;
	root->minmax_aggs = NIL;
	root->qual_security_level = 0;
	root->hasPseudoConstantQuals = false;
	root->hasAlternativeSubPlans = false;
	root->hasRecursion = hasRecursion;
	root->yb_cur_batched_relids =
		parent_root ? parent_root->yb_cur_batched_relids
					: NULL;
	root->yb_cur_unbatched_relids =
		parent_root ? parent_root->yb_cur_unbatched_relids : NULL;
	root->yb_availBatchedRelids =
		parent_root ? parent_root->yb_availBatchedRelids : NULL;
	root->yb_cur_batch_no = -1;
	if (hasRecursion)
		root->wt_param_id = assign_special_exec_param(root);
	else
		root->wt_param_id = -1;
	root->non_recursive_path = NULL;
	root->partColsUpdated = false;
	root->yb_num_referenced_relations = 0;

	/*
	 * If there is a WITH list, process each WITH query and either convert it
	 * to RTE_SUBQUERY RTE(s) or build an initplan SubPlan structure for it.
	 */
	if (parse->cteList)
		SS_process_ctes(root);

	/*
	 * If it's a MERGE command, transform the joinlist as appropriate.
	 */
	transform_MERGE_to_join(parse);

	/*
	 * If the FROM clause is empty, replace it with a dummy RTE_RESULT RTE, so
	 * that we don't need so many special cases to deal with that situation.
	 */
	replace_empty_jointree(parse);

	/*
	 * Look for ANY and EXISTS SubLinks in WHERE and JOIN/ON clauses, and try
	 * to transform them into joins.  Note that this step does not descend
	 * into subqueries; if we pull up any subqueries below, their SubLinks are
	 * processed just before pulling them up.
	 */
	if (parse->hasSubLinks)
		pull_up_sublinks(root);

	/*
	 * Scan the rangetable for function RTEs, do const-simplification on them,
	 * and then inline them if possible (producing subqueries that might get
	 * pulled up next).  Recursion issues here are handled in the same way as
	 * for SubLinks.
	 */
	preprocess_function_rtes(root);

	/*
	 * Check to see if any subqueries in the jointree can be merged into this
	 * query.
	 */
	pull_up_subqueries(root);

	/*
	 * If this is a simple UNION ALL query, flatten it into an appendrel. We
	 * do this now because it requires applying pull_up_subqueries to the leaf
	 * queries of the UNION ALL, which weren't touched above because they
	 * weren't referenced by the jointree (they will be after we do this).
	 */
	if (parse->setOperations)
		flatten_simple_union_all(root);

	/*
	 * Survey the rangetable to see what kinds of entries are present.  We can
	 * skip some later processing if relevant SQL features are not used; for
	 * example if there are no JOIN RTEs we can avoid the expense of doing
	 * flatten_join_alias_vars().  This must be done after we have finished
	 * adding rangetable entries, of course.  (Note: actually, processing of
	 * inherited or partitioned rels can cause RTEs for their child tables to
	 * get added later; but those must all be RTE_RELATION entries, so they
	 * don't invalidate the conclusions drawn here.)
	 */
	root->hasJoinRTEs = false;
	root->hasLateralRTEs = false;
	hasOuterJoins = false;
	hasResultRTEs = false;
	foreach(l, parse->rtable)
	{
		RangeTblEntry *rte = lfirst_node(RangeTblEntry, l);

		switch (rte->rtekind)
		{
			case RTE_RELATION:
				if (rte->inh)
				{
					/*
					 * Check to see if the relation actually has any children;
					 * if not, clear the inh flag so we can treat it as a
					 * plain base relation.
					 *
					 * Note: this could give a false-positive result, if the
					 * rel once had children but no longer does.  We used to
					 * be able to clear rte->inh later on when we discovered
					 * that, but no more; we have to handle such cases as
					 * full-fledged inheritance.
					 */
					rte->inh = has_subclass(rte->relid);
				}
				break;
			case RTE_JOIN:
				root->hasJoinRTEs = true;
				if (IS_OUTER_JOIN(rte->jointype))
					hasOuterJoins = true;
				break;
			case RTE_RESULT:
				hasResultRTEs = true;
				break;
			default:
				/* No work here for other RTE types */
				break;
		}

		if (rte->lateral)
			root->hasLateralRTEs = true;

		/*
		 * We can also determine the maximum security level required for any
		 * securityQuals now.  Addition of inheritance-child RTEs won't affect
		 * this, because child tables don't have their own securityQuals; see
		 * expand_single_inheritance_child().
		 */
		if (rte->securityQuals)
			root->qual_security_level = Max(root->qual_security_level,
											list_length(rte->securityQuals));
	}

	/*
	 * If we have now verified that the query target relation is
	 * non-inheriting, mark it as a leaf target.
	 */
	if (parse->resultRelation)
	{
		RangeTblEntry *rte = rt_fetch(parse->resultRelation, parse->rtable);

		if (!rte->inh)
			root->leaf_result_relids =
				bms_make_singleton(parse->resultRelation);
	}

	/*
	 * Preprocess RowMark information.  We need to do this after subquery
	 * pullup, so that all base relations are present.
	 */
	preprocess_rowmarks(root);

	/*
	 * Set hasHavingQual to remember if HAVING clause is present.  Needed
	 * because preprocess_expression will reduce a constant-true condition to
	 * an empty qual list ... but "HAVING TRUE" is not a semantic no-op.
	 */
	root->hasHavingQual = (parse->havingQual != NULL);

	/*
	 * Do expression preprocessing on targetlist and quals, as well as other
	 * random expressions in the querytree.  Note that we do not need to
	 * handle sort/group expressions explicitly, because they are actually
	 * part of the targetlist.
	 */
	parse->targetList = (List *)
		preprocess_expression(root, (Node *) parse->targetList,
							  EXPRKIND_TARGET);

	/* Constant-folding might have removed all set-returning functions */
	if (parse->hasTargetSRFs)
		parse->hasTargetSRFs = expression_returns_set((Node *) parse->targetList);

	newWithCheckOptions = NIL;
	foreach(l, parse->withCheckOptions)
	{
		WithCheckOption *wco = lfirst_node(WithCheckOption, l);

		wco->qual = preprocess_expression(root, wco->qual,
										  EXPRKIND_QUAL);
		if (wco->qual != NULL)
			newWithCheckOptions = lappend(newWithCheckOptions, wco);
	}
	parse->withCheckOptions = newWithCheckOptions;

	parse->returningList = (List *)
		preprocess_expression(root, (Node *) parse->returningList,
							  EXPRKIND_TARGET);

	preprocess_qual_conditions(root, (Node *) parse->jointree);

	parse->havingQual = preprocess_expression(root, parse->havingQual,
											  EXPRKIND_QUAL);

	foreach(l, parse->windowClause)
	{
		WindowClause *wc = lfirst_node(WindowClause, l);

		/* partitionClause/orderClause are sort/group expressions */
		wc->startOffset = preprocess_expression(root, wc->startOffset,
												EXPRKIND_LIMIT);
		wc->endOffset = preprocess_expression(root, wc->endOffset,
											  EXPRKIND_LIMIT);
		wc->runCondition = (List *) preprocess_expression(root,
														  (Node *) wc->runCondition,
														  EXPRKIND_TARGET);
	}

	parse->limitOffset = preprocess_expression(root, parse->limitOffset,
											   EXPRKIND_LIMIT);
	parse->limitCount = preprocess_expression(root, parse->limitCount,
											  EXPRKIND_LIMIT);

	if (parse->onConflict)
	{
		parse->onConflict->arbiterElems = (List *)
			preprocess_expression(root,
								  (Node *) parse->onConflict->arbiterElems,
								  EXPRKIND_ARBITER_ELEM);
		parse->onConflict->arbiterWhere =
			preprocess_expression(root,
								  parse->onConflict->arbiterWhere,
								  EXPRKIND_QUAL);
		parse->onConflict->onConflictSet = (List *)
			preprocess_expression(root,
								  (Node *) parse->onConflict->onConflictSet,
								  EXPRKIND_TARGET);
		parse->onConflict->onConflictWhere =
			preprocess_expression(root,
								  parse->onConflict->onConflictWhere,
								  EXPRKIND_QUAL);
		/* exclRelTlist contains only Vars, so no preprocessing needed */
	}

	foreach(l, parse->mergeActionList)
	{
		MergeAction *action = (MergeAction *) lfirst(l);

		action->targetList = (List *)
			preprocess_expression(root,
								  (Node *) action->targetList,
								  EXPRKIND_TARGET);
		action->qual =
			preprocess_expression(root,
								  (Node *) action->qual,
								  EXPRKIND_QUAL);
	}

	root->append_rel_list = (List *)
		preprocess_expression(root, (Node *) root->append_rel_list,
							  EXPRKIND_APPINFO);

	/* Also need to preprocess expressions within RTEs */
	foreach(l, parse->rtable)
	{
		RangeTblEntry *rte = lfirst_node(RangeTblEntry, l);
		int			kind;
		ListCell   *lcsq;

		if (rte->rtekind == RTE_RELATION)
		{
			if (rte->tablesample)
				rte->tablesample = (TableSampleClause *)
					preprocess_expression(root,
										  (Node *) rte->tablesample,
										  EXPRKIND_TABLESAMPLE);
		}
		else if (rte->rtekind == RTE_SUBQUERY)
		{
			/*
			 * We don't want to do all preprocessing yet on the subquery's
			 * expressions, since that will happen when we plan it.  But if it
			 * contains any join aliases of our level, those have to get
			 * expanded now, because planning of the subquery won't do it.
			 * That's only possible if the subquery is LATERAL.
			 */
			if (rte->lateral && root->hasJoinRTEs)
				rte->subquery = (Query *)
					flatten_join_alias_vars(root->parse,
											(Node *) rte->subquery);
		}
		else if (rte->rtekind == RTE_FUNCTION)
		{
			/* Preprocess the function expression(s) fully */
			kind = rte->lateral ? EXPRKIND_RTFUNC_LATERAL : EXPRKIND_RTFUNC;
			rte->functions = (List *)
				preprocess_expression(root, (Node *) rte->functions, kind);
		}
		else if (rte->rtekind == RTE_TABLEFUNC)
		{
			/* Preprocess the function expression(s) fully */
			kind = rte->lateral ? EXPRKIND_TABLEFUNC_LATERAL : EXPRKIND_TABLEFUNC;
			rte->tablefunc = (TableFunc *)
				preprocess_expression(root, (Node *) rte->tablefunc, kind);
		}
		else if (rte->rtekind == RTE_VALUES)
		{
			/* Preprocess the values lists fully */
			kind = rte->lateral ? EXPRKIND_VALUES_LATERAL : EXPRKIND_VALUES;
			rte->values_lists = (List *)
				preprocess_expression(root, (Node *) rte->values_lists, kind);
		}

		/*
		 * Process each element of the securityQuals list as if it were a
		 * separate qual expression (as indeed it is).  We need to do it this
		 * way to get proper canonicalization of AND/OR structure.  Note that
		 * this converts each element into an implicit-AND sublist.
		 */
		foreach(lcsq, rte->securityQuals)
		{
			lfirst(lcsq) = preprocess_expression(root,
												 (Node *) lfirst(lcsq),
												 EXPRKIND_QUAL);
		}
	}

	/*
	 * Now that we are done preprocessing expressions, and in particular done
	 * flattening join alias variables, get rid of the joinaliasvars lists.
	 * They no longer match what expressions in the rest of the tree look
	 * like, because we have not preprocessed expressions in those lists (and
	 * do not want to; for example, expanding a SubLink there would result in
	 * a useless unreferenced subplan).  Leaving them in place simply creates
	 * a hazard for later scans of the tree.  We could try to prevent that by
	 * using QTW_IGNORE_JOINALIASES in every tree scan done after this point,
	 * but that doesn't sound very reliable.
	 */
	if (root->hasJoinRTEs)
	{
		foreach(l, parse->rtable)
		{
			RangeTblEntry *rte = lfirst_node(RangeTblEntry, l);

			rte->joinaliasvars = NIL;
		}
	}

	/*
	 * In some cases we may want to transfer a HAVING clause into WHERE. We
	 * cannot do so if the HAVING clause contains aggregates (obviously) or
	 * volatile functions (since a HAVING clause is supposed to be executed
	 * only once per group).  We also can't do this if there are any nonempty
	 * grouping sets; moving such a clause into WHERE would potentially change
	 * the results, if any referenced column isn't present in all the grouping
	 * sets.  (If there are only empty grouping sets, then the HAVING clause
	 * must be degenerate as discussed below.)
	 *
	 * Also, it may be that the clause is so expensive to execute that we're
	 * better off doing it only once per group, despite the loss of
	 * selectivity.  This is hard to estimate short of doing the entire
	 * planning process twice, so we use a heuristic: clauses containing
	 * subplans are left in HAVING.  Otherwise, we move or copy the HAVING
	 * clause into WHERE, in hopes of eliminating tuples before aggregation
	 * instead of after.
	 *
	 * If the query has explicit grouping then we can simply move such a
	 * clause into WHERE; any group that fails the clause will not be in the
	 * output because none of its tuples will reach the grouping or
	 * aggregation stage.  Otherwise we must have a degenerate (variable-free)
	 * HAVING clause, which we put in WHERE so that query_planner() can use it
	 * in a gating Result node, but also keep in HAVING to ensure that we
	 * don't emit a bogus aggregated row. (This could be done better, but it
	 * seems not worth optimizing.)
	 *
	 * Note that both havingQual and parse->jointree->quals are in
	 * implicitly-ANDed-list form at this point, even though they are declared
	 * as Node *.
	 */
	newHaving = NIL;
	foreach(l, (List *) parse->havingQual)
	{
		Node	   *havingclause = (Node *) lfirst(l);

		if ((parse->groupClause && parse->groupingSets) ||
			contain_agg_clause(havingclause) ||
			contain_volatile_functions(havingclause) ||
			contain_subplans(havingclause))
		{
			/* keep it in HAVING */
			newHaving = lappend(newHaving, havingclause);
		}
		else if (parse->groupClause && !parse->groupingSets)
		{
			/* move it to WHERE */
			parse->jointree->quals = (Node *)
				lappend((List *) parse->jointree->quals, havingclause);
		}
		else
		{
			/* put a copy in WHERE, keep it in HAVING */
			parse->jointree->quals = (Node *)
				lappend((List *) parse->jointree->quals,
						copyObject(havingclause));
			newHaving = lappend(newHaving, havingclause);
		}
	}
	parse->havingQual = (Node *) newHaving;

	/* Remove any redundant GROUP BY columns */
	remove_useless_groupby_columns(root);

	/*
	 * If we have any outer joins, try to reduce them to plain inner joins.
	 * This step is most easily done after we've done expression
	 * preprocessing.
	 */
	if (hasOuterJoins)
		reduce_outer_joins(root);

	/*
	 * If we have any RTE_RESULT relations, see if they can be deleted from
	 * the jointree.  This step is most effectively done after we've done
	 * expression preprocessing and outer join reduction.
	 */
	if (hasResultRTEs)
		remove_useless_result_rtes(root);

	/*
	 * Do the main planning.
	 */
	grouping_planner(root, tuple_fraction);

	/*
	 * Capture the set of outer-level param IDs we have access to, for use in
	 * extParam/allParam calculations later.
	 */
	SS_identify_outer_params(root);

	/*
	 * If any initPlans were created in this query level, adjust the surviving
	 * Paths' costs and parallel-safety flags to account for them.  The
	 * initPlans won't actually get attached to the plan tree till
	 * create_plan() runs, but we must include their effects now.
	 */
	final_rel = fetch_upper_rel(root, UPPERREL_FINAL, NULL);
	SS_charge_for_initplans(root, final_rel);

	/*
	 * Make sure we've identified the cheapest Path for the final rel.  (By
	 * doing this here not in grouping_planner, we include initPlan costs in
	 * the decision, though it's unlikely that will change anything.)
	 */
	set_cheapest(final_rel);

	/*
	 * For the top-level query, parent_root is NULL. In all other cases,
	 * update the number of relations that survived constraint exclusion
	 * and partition pruning.
	 */
	if (parent_root)
		parent_root->yb_num_referenced_relations +=
			root->yb_num_referenced_relations;
	return root;
}

/*
 * preprocess_expression
 *		Do subquery_planner's preprocessing work for an expression,
 *		which can be a targetlist, a WHERE clause (including JOIN/ON
 *		conditions), a HAVING clause, or a few other things.
 */
static Node *
preprocess_expression(PlannerInfo *root, Node *expr, int kind)
{
	/*
	 * Fall out quickly if expression is empty.  This occurs often enough to
	 * be worth checking.  Note that null->null is the correct conversion for
	 * implicit-AND result format, too.
	 */
	if (expr == NULL)
		return NULL;

	/*
	 * If the query has any join RTEs, replace join alias variables with
	 * base-relation variables.  We must do this first, since any expressions
	 * we may extract from the joinaliasvars lists have not been preprocessed.
	 * For example, if we did this after sublink processing, sublinks expanded
	 * out from join aliases would not get processed.  But we can skip this in
	 * non-lateral RTE functions, VALUES lists, and TABLESAMPLE clauses, since
	 * they can't contain any Vars of the current query level.
	 */
	if (root->hasJoinRTEs &&
		!(kind == EXPRKIND_RTFUNC ||
		  kind == EXPRKIND_VALUES ||
		  kind == EXPRKIND_TABLESAMPLE ||
		  kind == EXPRKIND_TABLEFUNC))
		expr = flatten_join_alias_vars(root->parse, expr);

	/*
	 * Simplify constant expressions.  For function RTEs, this was already
	 * done by preprocess_function_rtes.  (But note we must do it again for
	 * EXPRKIND_RTFUNC_LATERAL, because those might by now contain
	 * un-simplified subexpressions inserted by flattening of subqueries or
	 * join alias variables.)
	 *
	 * Note: an essential effect of this is to convert named-argument function
	 * calls to positional notation and insert the current actual values of
	 * any default arguments for functions.  To ensure that happens, we *must*
	 * process all expressions here.  Previous PG versions sometimes skipped
	 * const-simplification if it didn't seem worth the trouble, but we can't
	 * do that anymore.
	 *
	 * Note: this also flattens nested AND and OR expressions into N-argument
	 * form.  All processing of a qual expression after this point must be
	 * careful to maintain AND/OR flatness --- that is, do not generate a tree
	 * with AND directly under AND, nor OR directly under OR.
	 */
	if (kind != EXPRKIND_RTFUNC)
		expr = eval_const_expressions(root, expr);

	/*
	 * If it's a qual or havingQual, canonicalize it.
	 */
	if (kind == EXPRKIND_QUAL)
	{
		expr = (Node *) canonicalize_qual((Expr *) expr, false);

#ifdef OPTIMIZER_DEBUG
		printf("After canonicalize_qual()\n");
		pprint(expr);
#endif
	}

	/*
	 * Check for ANY ScalarArrayOpExpr with Const arrays and set the
	 * hashfuncid of any that might execute more quickly by using hash lookups
	 * instead of a linear search.
	 */
	if (kind == EXPRKIND_QUAL || kind == EXPRKIND_TARGET)
	{
		convert_saop_to_hashed_saop(expr);
	}

	/* Expand SubLinks to SubPlans */
	if (root->parse->hasSubLinks)
		expr = SS_process_sublinks(root, expr, (kind == EXPRKIND_QUAL));

	/*
	 * XXX do not insert anything here unless you have grokked the comments in
	 * SS_replace_correlation_vars ...
	 */

	/* Replace uplevel vars with Param nodes (this IS possible in VALUES) */
	if (root->query_level > 1)
		expr = SS_replace_correlation_vars(root, expr);

	/*
	 * If it's a qual or havingQual, convert it to implicit-AND format. (We
	 * don't want to do this before eval_const_expressions, since the latter
	 * would be unable to simplify a top-level AND correctly. Also,
	 * SS_process_sublinks expects explicit-AND format.)
	 */
	if (kind == EXPRKIND_QUAL)
		expr = (Node *) make_ands_implicit((Expr *) expr);

	return expr;
}

/*
 * preprocess_qual_conditions
 *		Recursively scan the query's jointree and do subquery_planner's
 *		preprocessing work on each qual condition found therein.
 */
static void
preprocess_qual_conditions(PlannerInfo *root, Node *jtnode)
{
	if (jtnode == NULL)
		return;
	if (IsA(jtnode, RangeTblRef))
	{
		/* nothing to do here */
	}
	else if (IsA(jtnode, FromExpr))
	{
		FromExpr   *f = (FromExpr *) jtnode;
		ListCell   *l;

		foreach(l, f->fromlist)
			preprocess_qual_conditions(root, lfirst(l));

		f->quals = preprocess_expression(root, f->quals, EXPRKIND_QUAL);
	}
	else if (IsA(jtnode, JoinExpr))
	{
		JoinExpr   *j = (JoinExpr *) jtnode;

		preprocess_qual_conditions(root, j->larg);
		preprocess_qual_conditions(root, j->rarg);

		j->quals = preprocess_expression(root, j->quals, EXPRKIND_QUAL);
	}
	else
		elog(ERROR, "unrecognized node type: %d",
			 (int) nodeTag(jtnode));
}

/*
 * preprocess_phv_expression
 *	  Do preprocessing on a PlaceHolderVar expression that's been pulled up.
 *
 * If a LATERAL subquery references an output of another subquery, and that
 * output must be wrapped in a PlaceHolderVar because of an intermediate outer
 * join, then we'll push the PlaceHolderVar expression down into the subquery
 * and later pull it back up during find_lateral_references, which runs after
 * subquery_planner has preprocessed all the expressions that were in the
 * current query level to start with.  So we need to preprocess it then.
 */
Expr *
preprocess_phv_expression(PlannerInfo *root, Expr *expr)
{
	return (Expr *) preprocess_expression(root, (Node *) expr, EXPRKIND_PHV);
}

/*
 * Returns whether the given IndexOptInfo represents the primary index in
 * YugabyteDB (i.e., contains the primary source of truth for the data).
 */
static bool
yb_is_main_table(IndexOptInfo *indexinfo)
{
	Relation indrel;
	bool is_main_table = false;

	if (!IsYugaByteEnabled())
		return false;

	if (indexinfo->rel->reloptkind != RELOPT_BASEREL)
		return false;

	indrel = RelationIdGetRelation(indexinfo->indexoid);
	if (indrel != NULL && indrel->rd_index != NULL)
		is_main_table = indrel->rd_index->indisprimary;
	if (indrel != NULL)
		RelationClose(indrel);
	return is_main_table;
}

/* Returns whether the given index_path matches the primary key exactly. */
static bool
yb_ipath_matches_pk(IndexPath *index_path)
{
	ListCell   *values;
	Bitmapset  *primary_key_attrs = NULL;
	ListCell   *lc = NULL;
	/*
	 * Verify no non-primary-key filters are specified.
	 */
	foreach(values, index_path->indexinfo->indrestrictinfo)
	{
		RestrictInfo *rinfo = lfirst_node(RestrictInfo, values);
		if (!is_redundant_with_indexclauses(rinfo, index_path->indexclauses))
			return false;
	}

	/*
	 * Check that all WHERE clause conditions in the query use the equality
	 * operator, and count the number of primary keys used.
	 */
	foreach (lc, index_path->indexclauses)
	{
		IndexClause *iclause = lfirst_node(IndexClause, lc);
		ListCell 	*lc2;

		foreach (lc2, iclause->indexquals)
		{
			RestrictInfo *rinfo = lfirst_node(RestrictInfo, lc2);
			Expr		*clause = rinfo->clause;
			Oid			clause_op;
			int			op_strategy;

			if (!IsA(clause, OpExpr))
				return false;

			clause_op = ((OpExpr *) clause)->opno;
			if (!OidIsValid(clause_op))
				return false;

			/* indexcols is only set for RowCompareExpr. */
			Assert(iclause->indexcols == NULL);

			op_strategy = get_op_opfamily_strategy(
				clause_op, index_path->indexinfo->opfamily[iclause->indexcol]);
			Assert(op_strategy != 0); /* not a member of opfamily?? */
			if (op_strategy != BTEqualStrategyNumber)
				return false;
			/* Just used for counting, not matching. */
			primary_key_attrs =
				bms_add_member(primary_key_attrs, iclause->indexcol);
		}
	}

	/*
	 * After checking all queries are for equality on primary keys, now we just
	 * have to ensure we've covered all the primary keys.
	 */
	return bms_num_members(primary_key_attrs) ==
		   index_path->indexinfo->nkeycolumns;
}

/*
 * Checks if conditions are suitable to create a path with a single-RPC
 * lock+select, and creates that path. Because plans can be made in isolation
 * level SERIALIZABLE and executed at a different isolation level, this
 * is computed even in SERIALIZABLE, even though other logic takes precedence
 * if executed in SERIALIZABLE.
 */
static void
yb_consider_locking_scan(PlannerInfo *root, RelOptInfo *final_rel)
{
	IndexPath  *new_path = NULL;
	ListCell   *lc;

	/*
	 * This optimization only happens if there are rowMarks in the parse
	 * (meaning locking).
	 */
	if (!root->parse->rowMarks)
		return;

	foreach(lc, final_rel->pathlist)
	{
		Path	   *path = (Path *) lfirst(lc);
		LockRowsPath *lr_path;
		IndexPath *original_index_path;
		if (!IsA(path, LockRowsPath))
			continue;
		lr_path = castNode(LockRowsPath, path);
		if (!IsA(lr_path->subpath, IndexPath))
			continue;
		original_index_path = castNode(IndexPath, lr_path->subpath);
		if (original_index_path->indexclauses != NIL && yb_lock_pk_single_rpc &&
			yb_is_main_table(original_index_path->indexinfo) &&
			yb_ipath_matches_pk(original_index_path))
		{
			/*
			 * We can't use create_index_path directly, Instead we do a
			 * hack as in reparameterize_paths: flat-copy the path node,
			 * add the lock mechanism, and redo the cost estimate.
			 */
			new_path = makeNode(IndexPath);
			memcpy(new_path, original_index_path, sizeof(IndexPath));
			new_path->yb_index_path_info.yb_lock_mechanism = YB_LOCK_CLAUSE_ON_PK;
			cost_index(new_path, root, /*loop_count=*/ 1.0, false);
		}
	}

<<<<<<< HEAD
=======
		/*
		 * Add placeholders to the child Query's rangetable list to fill the
		 * RT indexes already reserved for subqueries in previous children.
		 * These won't be referenced, so there's no need to make them very
		 * valid-looking.
		 */
		while (list_length(subroot->parse->rtable) < list_length(final_rtable))
			subroot->parse->rtable = lappend(subroot->parse->rtable,
											 makeNode(RangeTblEntry));

		/*
		 * If this isn't the first child Query, generate duplicates of all
		 * subquery RTEs, and adjust Var numbering to reference the
		 * duplicates. To simplify the loop logic, we scan the original rtable
		 * not the copy just made by adjust_appendrel_attrs; that should be OK
		 * since subquery RTEs couldn't contain any references to the target
		 * rel.
		 */
		if (final_rtable != NIL && subqueryRTindexes != NULL)
		{
			ListCell   *lr;

			rti = 1;
			foreach(lr, parent_parse->rtable)
			{
				RangeTblEntry *rte = lfirst_node(RangeTblEntry, lr);

				if (bms_is_member(rti, subqueryRTindexes))
				{
					Index		newrti;

					/*
					 * The RTE can't contain any references to its own RT
					 * index, except in its securityQuals, so we can save a
					 * few cycles by applying ChangeVarNodes to the rest of
					 * the rangetable before we append the RTE to it.
					 */
					newrti = list_length(subroot->parse->rtable) + 1;
					ChangeVarNodes((Node *) subroot->parse, rti, newrti, 0);
					ChangeVarNodes((Node *) subroot->rowMarks, rti, newrti, 0);
					/* Skip processing unchanging parts of append_rel_list */
					if (modifiableARIindexes != NULL)
					{
						ListCell   *lc2;

						foreach(lc2, subroot->append_rel_list)
						{
							AppendRelInfo *appinfo2 = lfirst_node(AppendRelInfo, lc2);

							if (bms_is_member(appinfo2->child_relid,
											  modifiableARIindexes))
								ChangeVarNodes((Node *) appinfo2, rti, newrti, 0);
						}
					}
					rte = copyObject(rte);
					ChangeVarNodes((Node *) rte->securityQuals, rti, newrti, 0);
					subroot->parse->rtable = lappend(subroot->parse->rtable,
													 rte);
				}
				rti++;
			}
		}

		/* There shouldn't be any OJ info to translate, as yet */
		Assert(subroot->join_info_list == NIL);
		/* and we haven't created PlaceHolderInfos, either */
		Assert(subroot->placeholder_list == NIL);

		/* Generate Path(s) for accessing this result relation */
		grouping_planner(subroot, true, 0.0 /* retrieve all tuples */ );

		/*
		 * Select cheapest path in case there's more than one.  We always run
		 * modification queries to conclusion, so we care only for the
		 * cheapest-total path.
		 */
		sub_final_rel = fetch_upper_rel(subroot, UPPERREL_FINAL, NULL);
		set_cheapest(sub_final_rel);
		subpath = sub_final_rel->cheapest_total_path;

		/*
		 * If this child rel was excluded by constraint exclusion, exclude it
		 * from the result plan.
		 */
		if (IS_DUMMY_PATH(subpath))
			continue;

		root->yb_num_referenced_relations++;

		/*
		 * Add the current parent's RT index to the partitioned_relids set if
		 * we're creating the ModifyTable path for a partitioned root table.
		 * (We only care about parents of non-excluded children.)
		 */
		if (partitioned_relids)
			partitioned_relids = bms_add_member(partitioned_relids,
												appinfo->parent_relid);

		/*
		 * If this is the first non-excluded child, its post-planning rtable
		 * becomes the initial contents of final_rtable; otherwise, append
		 * just its modified subquery RTEs to final_rtable.
		 */
		if (final_rtable == NIL)
			final_rtable = subroot->parse->rtable;
		else
			final_rtable = list_concat(final_rtable,
									   list_copy_tail(subroot->parse->rtable,
													  list_length(final_rtable)));

		/*
		 * We need to collect all the RelOptInfos from all child plans into
		 * the main PlannerInfo, since setrefs.c will need them.  We use the
		 * last child's simple_rel_array (previous ones are too short), so we
		 * have to propagate forward the RelOptInfos that were already built
		 * in previous children.
		 */
		Assert(subroot->simple_rel_array_size >= save_rel_array_size);
		for (rti = 1; rti < save_rel_array_size; rti++)
		{
			RelOptInfo *brel = save_rel_array[rti];

			if (brel)
				subroot->simple_rel_array[rti] = brel;
		}
		save_rel_array_size = subroot->simple_rel_array_size;
		save_rel_array = subroot->simple_rel_array;
		save_append_rel_array = subroot->append_rel_array;

		/* Make sure any initplans from this rel get into the outer list */
		root->init_plans = subroot->init_plans;

		/* Build list of sub-paths */
		subpaths = lappend(subpaths, subpath);

		/* Build list of modified subroots, too */
		subroots = lappend(subroots, subroot);

		/* Build list of target-relation RT indexes */
		resultRelations = lappend_int(resultRelations, appinfo->child_relid);

		/* Build lists of per-relation WCO and RETURNING targetlists */
		if (parse->withCheckOptions)
			withCheckOptionLists = lappend(withCheckOptionLists,
										   subroot->parse->withCheckOptions);
		if (parse->returningList)
			returningLists = lappend(returningLists,
									 subroot->parse->returningList);

		Assert(!parse->onConflict);
	}

	/* Result path must go into outer query's FINAL upperrel */
	final_rel = fetch_upper_rel(root, UPPERREL_FINAL, NULL);

	/*
	 * We don't currently worry about setting final_rel's consider_parallel
	 * flag in this case, nor about allowing FDWs or create_upper_paths_hook
	 * to get control here.
	 */

	/*
	 * If we managed to exclude every child rel, return a dummy plan; it
	 * doesn't even need a ModifyTable node.
	 */
	if (subpaths == NIL)
	{
		set_dummy_rel_pathlist(final_rel);
		return;
	}

	/*
	 * Put back the final adjusted rtable into the master copy of the Query.
	 * (We mustn't do this if we found no non-excluded children.)
	 */
	parse->rtable = final_rtable;
	root->simple_rel_array_size = save_rel_array_size;
	root->simple_rel_array = save_rel_array;
	root->append_rel_array = save_append_rel_array;

	/* Must reconstruct master's simple_rte_array, too */
	root->simple_rte_array = (RangeTblEntry **)
		palloc0((list_length(final_rtable) + 1) * sizeof(RangeTblEntry *));
	rti = 1;
	foreach(lc, final_rtable)
	{
		RangeTblEntry *rte = lfirst_node(RangeTblEntry, lc);

		root->simple_rte_array[rti++] = rte;
	}

	/*
	 * If there was a FOR [KEY] UPDATE/SHARE clause, the LockRows node will
	 * have dealt with fetching non-locked marked rows, else we need to have
	 * ModifyTable do that.
	 */
	if (parse->rowMarks)
		rowMarks = NIL;
	else
		rowMarks = root->rowMarks;

	if (partitioned_relids)
	{
		int			i;

		i = -1;
		while ((i = bms_next_member(partitioned_relids, i)) >= 0)
			partitioned_rels = lappend_int(partitioned_rels, i);

		/*
		 * If we're going to create ModifyTable at all, the list should
		 * contain at least one member, that is, the root parent's index.
		 */
		Assert(list_length(partitioned_rels) >= 1);
		partitioned_rels = list_make1(partitioned_rels);
	}

	/* Create Path representing a ModifyTable to do the UPDATE/DELETE work */
	add_path(final_rel, (Path *)
			 create_modifytable_path(root, final_rel,
									 parse->commandType,
									 parse->canSetTag,
									 nominalRelation,
									 partitioned_rels,
									 root->partColsUpdated,
									 resultRelations,
									 subpaths,
									 subroots,
									 withCheckOptionLists,
									 returningLists,
									 rowMarks,
									 NULL,
									 assign_special_exec_param(root)));
}

/*
 * Returns whether the given IndexOptInfo represents the primary index in
 * YugabyteDB (i.e., contains the primary source of truth for the data).
 */
static bool
yb_is_main_table(IndexOptInfo *indexinfo)
{
	Relation indrel;
	bool is_main_table = false;

	if (!IsYugaByteEnabled())
		return false;

	if (indexinfo->rel->reloptkind != RELOPT_BASEREL)
		return false;

	indrel = RelationIdGetRelation(indexinfo->indexoid);
	if (indrel != NULL && indrel->rd_index != NULL)
		is_main_table = YBIsCoveredByMainTable(indrel);
	if (indrel != NULL)
		RelationClose(indrel);
	return is_main_table;
}

/* Returns whether the given index_path matches the primary key exactly. */
static bool
yb_ipath_matches_pk(IndexPath *index_path) {
	ListCell   *values;
	Bitmapset  *primary_key_attrs = NULL;
	List	   *qinfos = NIL;
	ListCell   *lc = NULL;

	/*
	 * Verify no non-primary-key filters are specified. There is one
	 * indrestrictinfo per query term.
	 */
	foreach(values, index_path->indexinfo->indrestrictinfo)
	{
		RestrictInfo *rinfo = lfirst_node(RestrictInfo, values);

		/*
		 * There is one indexquals per key that has a query term. Note this
		 * means we can't simply compare indrestrictinfo count to indexquals,
		 * because if there is only one query term, both structures will contain
		 * one item, even if there are more columns in the primary key.
		 */
		if (!list_member_ptr(index_path->indexquals, rinfo))
			return false;
	}

	/*
	 * Check that all WHERE clause conditions in the query use the equality
	 * operator, and count the number of primary keys used.
	 */
	qinfos = deconstruct_indexquals(index_path);
	foreach(lc, qinfos)
	{
		IndexQualInfo *qinfo = (IndexQualInfo *) lfirst(lc);
		RestrictInfo *rinfo = qinfo->rinfo;
		Expr	   *clause = rinfo->clause;
		Oid			clause_op;
		int			op_strategy;

		if (!IsA(clause, OpExpr))
			return false;

		clause_op = qinfo->clause_op;
		if (!OidIsValid(clause_op))
			return false;

		op_strategy = get_op_opfamily_strategy(
			clause_op, index_path->indexinfo->opfamily[qinfo->indexcol]);
		Assert(op_strategy != 0);  /* not a member of opfamily?? */
		if (op_strategy != BTEqualStrategyNumber)
			return false;
		/* Just used for counting, not matching. */
		primary_key_attrs = bms_add_member(primary_key_attrs, qinfo->indexcol);
	}

	/*
	 * After checking all queries are for equality on primary keys, now we just
	 * have to ensure we've covered all the primary keys.
	 */
	return bms_num_members(primary_key_attrs) ==
		   index_path->indexinfo->nkeycolumns;
}

/*
 * Checks if conditions are suitable to create a path with a single-RPC
 * lock+select, and creates that path. Because plans can be made in isolation
 * level SERIALIZABLE and executed at a different isolation level, this
 * is computed even in SERIALIZABLE, even though other logic takes precedence
 * if executed in SERIALIZABLE.
 */
static void
yb_consider_locking_scan(PlannerInfo *root, RelOptInfo *final_rel)
{
	IndexPath  *new_path = NULL;
	ListCell   *lc;

	/*
	 * This optimization only happens if there are rowMarks in the parse
	 * (meaning locking).
	 */
	if (!root->parse->rowMarks)
		return;

	foreach(lc, final_rel->pathlist)
	{
		Path	   *path = (Path *) lfirst(lc);
		LockRowsPath *lr_path;
		IndexPath *original_index_path;
		if (!IsA(path, LockRowsPath))
			continue;
		lr_path = castNode(LockRowsPath, path);
		if (!IsA(lr_path->subpath, IndexPath))
			continue;
		original_index_path = castNode(IndexPath, lr_path->subpath);
		if (original_index_path->indexclauses != NIL && yb_lock_pk_single_rpc &&
			yb_is_main_table(original_index_path->indexinfo) &&
			yb_ipath_matches_pk(original_index_path))
		{
			/*
			 * We can't use create_index_path directly, Instead we do a
			 * hack as in reparameterize_paths: flat-copy the path node,
			 * add the lock mechanism, and redo the cost estimate.
			 */
			new_path = makeNode(IndexPath);
			memcpy(new_path, original_index_path, sizeof(IndexPath));
			new_path->yb_index_path_info.yb_lock_mechanism = YB_LOCK_CLAUSE_ON_PK;
			cost_index(new_path, root, /*loop_count=*/ 1.0, false);
		}
	}

>>>>>>> 254c9790
	/* The new path should dominate the old one because LockRows adds cost. */
	if (new_path)
		add_path(final_rel, (Path *) new_path);
}

/*
 * We can skip the LockRows node only if we know that it won't be needed, which
 * means:
 *  * Must be an IndexScan
 *  * Must have been determined to YB_LOCK_CLAUSE_ON_PK (meaning, if we're in
 *    isolation levels READ COMMITTED or REPEATABLE READ, we can lock and read
 *    in a single RPC).
 *
 * Note we can switch isolation levels between planning and execution, for
 * example in the case of prepared plans. Skipping the LockRows node is easier
 * if we can meet the above conditions, otherwise we would need more complicated
 * logic in LockRows to detect this condition and avoid double-locking.
 */
static bool
yb_skip_lockrows(Path *path)
{
	IndexPath  *index_scan_path;
	if (!IsA(path, IndexPath))
		return false;
	index_scan_path = castNode(IndexPath, path);
	return index_scan_path->yb_index_path_info.yb_lock_mechanism ==
		   YB_LOCK_CLAUSE_ON_PK;
}

/*--------------------
 * grouping_planner
 *	  Perform planning steps related to grouping, aggregation, etc.
 *
 * This function adds all required top-level processing to the scan/join
 * Path(s) produced by query_planner.
 *
 * tuple_fraction is the fraction of tuples we expect will be retrieved.
 * tuple_fraction is interpreted as follows:
 *	  0: expect all tuples to be retrieved (normal case)
 *	  0 < tuple_fraction < 1: expect the given fraction of tuples available
 *		from the plan to be retrieved
 *	  tuple_fraction >= 1: tuple_fraction is the absolute number of tuples
 *		expected to be retrieved (ie, a LIMIT specification)
 *
 * Returns nothing; the useful output is in the Paths we attach to the
 * (UPPERREL_FINAL, NULL) upperrel in *root.  In addition,
 * root->processed_tlist contains the final processed targetlist.
 *
 * Note that we have not done set_cheapest() on the final rel; it's convenient
 * to leave this to the caller.
 *--------------------
 */
static void
grouping_planner(PlannerInfo *root, double tuple_fraction)
{
	Query	   *parse = root->parse;
	int64		offset_est = 0;
	int64		count_est = 0;
	double		limit_tuples = -1.0;
	bool		have_postponed_srfs = false;
	PathTarget *final_target;
	List	   *final_targets;
	List	   *final_targets_contain_srfs;
	bool		final_target_parallel_safe;
	RelOptInfo *current_rel;
	RelOptInfo *final_rel;
	FinalPathExtraData extra;
	ListCell   *lc;

	/* Tweak caller-supplied tuple_fraction if have LIMIT/OFFSET */
	if (parse->limitCount || parse->limitOffset)
	{
		tuple_fraction = preprocess_limit(root, tuple_fraction,
										  &offset_est, &count_est);

		/*
		 * If we have a known LIMIT, and don't have an unknown OFFSET, we can
		 * estimate the effects of using a bounded sort.
		 */
		if (count_est > 0 && offset_est >= 0)
			limit_tuples = (double) count_est + (double) offset_est;
	}

	/* Make tuple_fraction accessible to lower-level routines */
	root->tuple_fraction = tuple_fraction;

	if (parse->setOperations)
	{
		/*
		 * If there's a top-level ORDER BY, assume we have to fetch all the
		 * tuples.  This might be too simplistic given all the hackery below
		 * to possibly avoid the sort; but the odds of accurate estimates here
		 * are pretty low anyway.  XXX try to get rid of this in favor of
		 * letting plan_set_operations generate both fast-start and
		 * cheapest-total paths.
		 */
		if (parse->sortClause)
			root->tuple_fraction = 0.0;

		/*
		 * Construct Paths for set operations.  The results will not need any
		 * work except perhaps a top-level sort and/or LIMIT.  Note that any
		 * special work for recursive unions is the responsibility of
		 * plan_set_operations.
		 */
		current_rel = plan_set_operations(root);

		/*
		 * We should not need to call preprocess_targetlist, since we must be
		 * in a SELECT query node.  Instead, use the processed_tlist returned
		 * by plan_set_operations (since this tells whether it returned any
		 * resjunk columns!), and transfer any sort key information from the
		 * original tlist.
		 */
		Assert(parse->commandType == CMD_SELECT);

		/* for safety, copy processed_tlist instead of modifying in-place */
		root->processed_tlist =
			postprocess_setop_tlist(copyObject(root->processed_tlist),
									parse->targetList);

		/* Also extract the PathTarget form of the setop result tlist */
		final_target = current_rel->cheapest_total_path->pathtarget;

		/* And check whether it's parallel safe */
		final_target_parallel_safe =
			is_parallel_safe(root, (Node *) final_target->exprs);

		/* The setop result tlist couldn't contain any SRFs */
		Assert(!parse->hasTargetSRFs);
		final_targets = final_targets_contain_srfs = NIL;

		/*
		 * Can't handle FOR [KEY] UPDATE/SHARE here (parser should have
		 * checked already, but let's make sure).
		 */
		if (parse->rowMarks)
			ereport(ERROR,
					(errcode(ERRCODE_FEATURE_NOT_SUPPORTED),
			/*------
			  translator: %s is a SQL row locking clause such as FOR UPDATE */
					 errmsg("%s is not allowed with UNION/INTERSECT/EXCEPT",
							LCS_asString(linitial_node(RowMarkClause,
													   parse->rowMarks)->strength))));

		/*
		 * Calculate pathkeys that represent result ordering requirements
		 */
		Assert(parse->distinctClause == NIL);
		root->sort_pathkeys = make_pathkeys_for_sortclauses(root,
															parse->sortClause,
															root->processed_tlist);
	}
	else
	{
		/* No set operations, do regular planning */
		PathTarget *sort_input_target;
		List	   *sort_input_targets;
		List	   *sort_input_targets_contain_srfs;
		bool		sort_input_target_parallel_safe;
		PathTarget *grouping_target;
		List	   *grouping_targets;
		List	   *grouping_targets_contain_srfs;
		bool		grouping_target_parallel_safe;
		PathTarget *scanjoin_target;
		List	   *scanjoin_targets;
		List	   *scanjoin_targets_contain_srfs;
		bool		scanjoin_target_parallel_safe;
		bool		scanjoin_target_same_exprs;
		bool		have_grouping;
		WindowFuncLists *wflists = NULL;
		List	   *activeWindows = NIL;
		grouping_sets_data *gset_data = NULL;
		standard_qp_extra qp_extra;

		/* A recursive query should always have setOperations */
		Assert(!root->hasRecursion);

		/* Preprocess grouping sets and GROUP BY clause, if any */
		if (parse->groupingSets)
		{
			gset_data = preprocess_grouping_sets(root);
		}
		else
		{
			/* Preprocess regular GROUP BY clause, if any */
			if (parse->groupClause)
				parse->groupClause = preprocess_groupclause(root, NIL);
		}

		/*
		 * Preprocess targetlist.  Note that much of the remaining planning
		 * work will be done with the PathTarget representation of tlists, but
		 * we must also maintain the full representation of the final tlist so
		 * that we can transfer its decoration (resnames etc) to the topmost
		 * tlist of the finished Plan.  This is kept in processed_tlist.
		 */
		preprocess_targetlist(root);

		/* YB_TODO(Deepthi@yugabyte)
		 * Need to reintroduce the following code for PG13 which reimplement this function.
		 *   	root->yb_num_referenced_relations++;
		 */

		/*
		 * Mark all the aggregates with resolved aggtranstypes, and detect
		 * aggregates that are duplicates or can share transition state.  We
		 * must do this before slicing and dicing the tlist into various
		 * pathtargets, else some copies of the Aggref nodes might escape
		 * being marked.
		 */
		if (parse->hasAggs)
		{
			preprocess_aggrefs(root, (Node *) root->processed_tlist);
			preprocess_aggrefs(root, (Node *) parse->havingQual);
		}

		/*
		 * Locate any window functions in the tlist.  (We don't need to look
		 * anywhere else, since expressions used in ORDER BY will be in there
		 * too.)  Note that they could all have been eliminated by constant
		 * folding, in which case we don't need to do any more work.
		 */
		if (parse->hasWindowFuncs)
		{
			wflists = find_window_functions((Node *) root->processed_tlist,
											list_length(parse->windowClause));
			if (wflists->numWindowFuncs > 0)
				activeWindows = select_active_windows(root, wflists);
			else
				parse->hasWindowFuncs = false;
		}

		/*
		 * Preprocess MIN/MAX aggregates, if any.  Note: be careful about
		 * adding logic between here and the query_planner() call.  Anything
		 * that is needed in MIN/MAX-optimizable cases will have to be
		 * duplicated in planagg.c.
		 */
		if (parse->hasAggs)
			preprocess_minmax_aggregates(root);

		/*
		 * Figure out whether there's a hard limit on the number of rows that
		 * query_planner's result subplan needs to return.  Even if we know a
		 * hard limit overall, it doesn't apply if the query has any
		 * grouping/aggregation operations, or SRFs in the tlist.
		 */
		if (parse->groupClause ||
			parse->groupingSets ||
			parse->distinctClause ||
			parse->hasAggs ||
			parse->hasWindowFuncs ||
			parse->hasTargetSRFs ||
			root->hasHavingQual)
			root->limit_tuples = -1.0;
		else
			root->limit_tuples = limit_tuples;

		/* Set up data needed by standard_qp_callback */
		qp_extra.activeWindows = activeWindows;
		qp_extra.groupClause = (gset_data
								? (gset_data->rollups ? linitial_node(RollupData, gset_data->rollups)->groupClause : NIL)
								: parse->groupClause);

		/*
		 * Generate the best unsorted and presorted paths for the scan/join
		 * portion of this Query, ie the processing represented by the
		 * FROM/WHERE clauses.  (Note there may not be any presorted paths.)
		 * We also generate (in standard_qp_callback) pathkey representations
		 * of the query's sort clause, distinct clause, etc.
		 */
		current_rel = query_planner(root, standard_qp_callback, &qp_extra);

		/*
		 * Convert the query's result tlist into PathTarget format.
		 *
		 * Note: this cannot be done before query_planner() has performed
		 * appendrel expansion, because that might add resjunk entries to
		 * root->processed_tlist.  Waiting till afterwards is also helpful
		 * because the target width estimates can use per-Var width numbers
		 * that were obtained within query_planner().
		 */
		final_target = create_pathtarget(root, root->processed_tlist);
		final_target_parallel_safe =
			is_parallel_safe(root, (Node *) final_target->exprs);

		/*
		 * If ORDER BY was given, consider whether we should use a post-sort
		 * projection, and compute the adjusted target for preceding steps if
		 * so.
		 */
		if (parse->sortClause)
		{
			sort_input_target = make_sort_input_target(root,
													   final_target,
													   &have_postponed_srfs);
			sort_input_target_parallel_safe =
				is_parallel_safe(root, (Node *) sort_input_target->exprs);
		}
		else
		{
			sort_input_target = final_target;
			sort_input_target_parallel_safe = final_target_parallel_safe;
		}

		/*
		 * If we have window functions to deal with, the output from any
		 * grouping step needs to be what the window functions want;
		 * otherwise, it should be sort_input_target.
		 */
		if (activeWindows)
		{
			grouping_target = make_window_input_target(root,
													   final_target,
													   activeWindows);
			grouping_target_parallel_safe =
				is_parallel_safe(root, (Node *) grouping_target->exprs);
		}
		else
		{
			grouping_target = sort_input_target;
			grouping_target_parallel_safe = sort_input_target_parallel_safe;
		}

		/*
		 * If we have grouping or aggregation to do, the topmost scan/join
		 * plan node must emit what the grouping step wants; otherwise, it
		 * should emit grouping_target.
		 */
		have_grouping = (parse->groupClause || parse->groupingSets ||
						 parse->hasAggs || root->hasHavingQual);
		if (have_grouping)
		{
			scanjoin_target = make_group_input_target(root, final_target);
			scanjoin_target_parallel_safe =
				is_parallel_safe(root, (Node *) scanjoin_target->exprs);
		}
		else
		{
			scanjoin_target = grouping_target;
			scanjoin_target_parallel_safe = grouping_target_parallel_safe;
		}

		/*
		 * If there are any SRFs in the targetlist, we must separate each of
		 * these PathTargets into SRF-computing and SRF-free targets.  Replace
		 * each of the named targets with a SRF-free version, and remember the
		 * list of additional projection steps we need to add afterwards.
		 */
		if (parse->hasTargetSRFs)
		{
			/* final_target doesn't recompute any SRFs in sort_input_target */
			split_pathtarget_at_srfs(root, final_target, sort_input_target,
									 &final_targets,
									 &final_targets_contain_srfs);
			final_target = linitial_node(PathTarget, final_targets);
			Assert(!linitial_int(final_targets_contain_srfs));
			/* likewise for sort_input_target vs. grouping_target */
			split_pathtarget_at_srfs(root, sort_input_target, grouping_target,
									 &sort_input_targets,
									 &sort_input_targets_contain_srfs);
			sort_input_target = linitial_node(PathTarget, sort_input_targets);
			Assert(!linitial_int(sort_input_targets_contain_srfs));
			/* likewise for grouping_target vs. scanjoin_target */
			split_pathtarget_at_srfs(root, grouping_target, scanjoin_target,
									 &grouping_targets,
									 &grouping_targets_contain_srfs);
			grouping_target = linitial_node(PathTarget, grouping_targets);
			Assert(!linitial_int(grouping_targets_contain_srfs));
			/* scanjoin_target will not have any SRFs precomputed for it */
			split_pathtarget_at_srfs(root, scanjoin_target, NULL,
									 &scanjoin_targets,
									 &scanjoin_targets_contain_srfs);
			scanjoin_target = linitial_node(PathTarget, scanjoin_targets);
			Assert(!linitial_int(scanjoin_targets_contain_srfs));
		}
		else
		{
			/* initialize lists; for most of these, dummy values are OK */
			final_targets = final_targets_contain_srfs = NIL;
			sort_input_targets = sort_input_targets_contain_srfs = NIL;
			grouping_targets = grouping_targets_contain_srfs = NIL;
			scanjoin_targets = list_make1(scanjoin_target);
			scanjoin_targets_contain_srfs = NIL;
		}

		/* Apply scan/join target. */
		scanjoin_target_same_exprs = list_length(scanjoin_targets) == 1
			&& equal(scanjoin_target->exprs, current_rel->reltarget->exprs);
		apply_scanjoin_target_to_paths(root, current_rel, scanjoin_targets,
									   scanjoin_targets_contain_srfs,
									   scanjoin_target_parallel_safe,
									   scanjoin_target_same_exprs);

		/*
		 * Save the various upper-rel PathTargets we just computed into
		 * root->upper_targets[].  The core code doesn't use this, but it
		 * provides a convenient place for extensions to get at the info.  For
		 * consistency, we save all the intermediate targets, even though some
		 * of the corresponding upperrels might not be needed for this query.
		 */
		root->upper_targets[UPPERREL_FINAL] = final_target;
		root->upper_targets[UPPERREL_ORDERED] = final_target;
		root->upper_targets[UPPERREL_PARTIAL_DISTINCT] = sort_input_target;
		root->upper_targets[UPPERREL_DISTINCT] = sort_input_target;
		root->upper_targets[UPPERREL_WINDOW] = sort_input_target;
		root->upper_targets[UPPERREL_GROUP_AGG] = grouping_target;

		/*
		 * If we have grouping and/or aggregation, consider ways to implement
		 * that.  We build a new upperrel representing the output of this
		 * phase.
		 */
		if (have_grouping)
		{
			current_rel = create_grouping_paths(root,
												current_rel,
												grouping_target,
												grouping_target_parallel_safe,
												gset_data);
			/* Fix things up if grouping_target contains SRFs */
			if (parse->hasTargetSRFs)
				adjust_paths_for_srfs(root, current_rel,
									  grouping_targets,
									  grouping_targets_contain_srfs);
		}

		/*
		 * If we have window functions, consider ways to implement those.  We
		 * build a new upperrel representing the output of this phase.
		 */
		if (activeWindows)
		{
			current_rel = create_window_paths(root,
											  current_rel,
											  grouping_target,
											  sort_input_target,
											  sort_input_target_parallel_safe,
											  wflists,
											  activeWindows);
			/* Fix things up if sort_input_target contains SRFs */
			if (parse->hasTargetSRFs)
				adjust_paths_for_srfs(root, current_rel,
									  sort_input_targets,
									  sort_input_targets_contain_srfs);
		}

		/*
		 * If there is a DISTINCT clause, consider ways to implement that. We
		 * build a new upperrel representing the output of this phase.
		 */
		if (parse->distinctClause)
		{
			current_rel = create_distinct_paths(root,
												current_rel);
		}
	}							/* end of if (setOperations) */

	/*
	 * If ORDER BY was given, consider ways to implement that, and generate a
	 * new upperrel containing only paths that emit the correct ordering and
	 * project the correct final_target.  We can apply the original
	 * limit_tuples limit in sort costing here, but only if there are no
	 * postponed SRFs.
	 */
	if (parse->sortClause)
	{
		current_rel = create_ordered_paths(root,
										   current_rel,
										   final_target,
										   final_target_parallel_safe,
										   have_postponed_srfs ? -1.0 :
										   limit_tuples);
		/* Fix things up if final_target contains SRFs */
		if (parse->hasTargetSRFs)
			adjust_paths_for_srfs(root, current_rel,
								  final_targets,
								  final_targets_contain_srfs);
	}

	/*
	 * Now we are prepared to build the final-output upperrel.
	 */
	final_rel = fetch_upper_rel(root, UPPERREL_FINAL, NULL);

	/*
	 * If the input rel is marked consider_parallel and there's nothing that's
	 * not parallel-safe in the LIMIT clause, then the final_rel can be marked
	 * consider_parallel as well.  Note that if the query has rowMarks or is
	 * not a SELECT, consider_parallel will be false for every relation in the
	 * query.
	 */
	if (current_rel->consider_parallel &&
		is_parallel_safe(root, parse->limitOffset) &&
		is_parallel_safe(root, parse->limitCount))
		final_rel->consider_parallel = true;

	/*
	 * If the current_rel belongs to a single FDW, so does the final_rel.
	 */
	final_rel->serverid = current_rel->serverid;
	final_rel->userid = current_rel->userid;
	final_rel->useridiscurrent = current_rel->useridiscurrent;
	final_rel->fdwroutine = current_rel->fdwroutine;

	/*
	 * Generate paths for the final_rel.  Insert all surviving paths, with
	 * LockRows, Limit, and/or ModifyTable steps added if needed.
	 */
	foreach(lc, current_rel->pathlist)
	{
		Path	   *path = (Path *) lfirst(lc);

		/*
		 * If there is a FOR [KEY] UPDATE/SHARE clause, add the LockRows node.
		 * (Note: we intentionally test parse->rowMarks not root->rowMarks
		 * here.  If there are only non-locking rowmarks, they should be
		 * handled by the ModifyTable node instead.  However, root->rowMarks
		 * is what goes into the LockRows node.)
		 *
		 * In isolation level SERIALIZABLE, locking is done in the scans, but
		 * the LockRows path usually still needs to be created in case the plan
		 * created in SERIALIZABLE is executed in isolation level RR or RC.
		 * However, there is no need for a LockRows node if we do the locking in
		 * the scan in all isolation levels, which is the case with single-RPC
		 * locking on a PK.
		 */
		if (parse->rowMarks && !yb_skip_lockrows(path))
		{
			path = (Path *) create_lockrows_path(root, final_rel, path,
												 root->rowMarks,
												 assign_special_exec_param(root));
		}

		/*
		 * If there is a LIMIT/OFFSET clause, add the LIMIT node.
		 */
		if (limit_needed(parse))
		{
			path = (Path *) create_limit_path(root, final_rel, path,
											  parse->limitOffset,
											  parse->limitCount,
											  parse->limitOption,
											  offset_est, count_est);
		}

		/*
		 * If this is an INSERT/UPDATE/DELETE/MERGE, add the ModifyTable node.
		 */
		if (parse->commandType != CMD_SELECT)
		{
			Index		rootRelation;
			List	   *resultRelations = NIL;
			List	   *updateColnosLists = NIL;
			List	   *withCheckOptionLists = NIL;
			List	   *returningLists = NIL;
			List	   *mergeActionLists = NIL;
			List	   *rowMarks;

			if (bms_membership(root->all_result_relids) == BMS_MULTIPLE)
			{
				/* Inherited UPDATE/DELETE/MERGE */
				RelOptInfo *top_result_rel = find_base_rel(root,
														   parse->resultRelation);
				int			resultRelation = -1;

				/* Add only leaf children to ModifyTable. */
				while ((resultRelation = bms_next_member(root->leaf_result_relids,
														 resultRelation)) >= 0)
				{
					RelOptInfo *this_result_rel = find_base_rel(root,
																resultRelation);

					/*
					 * Also exclude any leaf rels that have turned dummy since
					 * being added to the list, for example, by being excluded
					 * by constraint exclusion.
					 */
					if (IS_DUMMY_REL(this_result_rel))
						continue;

					/* Build per-target-rel lists needed by ModifyTable */
					resultRelations = lappend_int(resultRelations,
												  resultRelation);
					if (parse->commandType == CMD_UPDATE)
					{
						List	   *update_colnos = root->update_colnos;

						if (this_result_rel != top_result_rel)
							update_colnos =
								adjust_inherited_attnums_multilevel(root,
																	update_colnos,
																	this_result_rel->relid,
																	top_result_rel->relid);
						updateColnosLists = lappend(updateColnosLists,
													update_colnos);
					}
					if (parse->withCheckOptions)
					{
						List	   *withCheckOptions = parse->withCheckOptions;

						if (this_result_rel != top_result_rel)
							withCheckOptions = (List *)
								adjust_appendrel_attrs_multilevel(root,
																  (Node *) withCheckOptions,
																  this_result_rel->relids,
																  top_result_rel->relids);
						withCheckOptionLists = lappend(withCheckOptionLists,
													   withCheckOptions);
					}
					if (parse->returningList)
					{
						List	   *returningList = parse->returningList;

						if (this_result_rel != top_result_rel)
							returningList = (List *)
								adjust_appendrel_attrs_multilevel(root,
																  (Node *) returningList,
																  this_result_rel->relids,
																  top_result_rel->relids);
						returningLists = lappend(returningLists,
												 returningList);
					}
					if (parse->mergeActionList)
					{
						ListCell   *l;
						List	   *mergeActionList = NIL;

						/*
						 * Copy MergeActions and translate stuff that
						 * references attribute numbers.
						 */
						foreach(l, parse->mergeActionList)
						{
							MergeAction *action = lfirst(l),
									   *leaf_action = copyObject(action);

							leaf_action->qual =
								adjust_appendrel_attrs_multilevel(root,
																  (Node *) action->qual,
																  this_result_rel->relids,
																  top_result_rel->relids);
							leaf_action->targetList = (List *)
								adjust_appendrel_attrs_multilevel(root,
																  (Node *) action->targetList,
																  this_result_rel->relids,
																  top_result_rel->relids);
							if (leaf_action->commandType == CMD_UPDATE)
								leaf_action->updateColnos =
									adjust_inherited_attnums_multilevel(root,
																		action->updateColnos,
																		this_result_rel->relid,
																		top_result_rel->relid);
							mergeActionList = lappend(mergeActionList,
													  leaf_action);
						}

						mergeActionLists = lappend(mergeActionLists,
												   mergeActionList);
					}
				}

				if (resultRelations == NIL)
				{
					/*
					 * We managed to exclude every child rel, so generate a
					 * dummy one-relation plan using info for the top target
					 * rel (even though that may not be a leaf target).
					 * Although it's clear that no data will be updated or
					 * deleted, we still need to have a ModifyTable node so
					 * that any statement triggers will be executed.  (This
					 * could be cleaner if we fixed nodeModifyTable.c to allow
					 * zero target relations, but that probably wouldn't be a
					 * net win.)
					 */
					resultRelations = list_make1_int(parse->resultRelation);
					if (parse->commandType == CMD_UPDATE)
						updateColnosLists = list_make1(root->update_colnos);
					if (parse->withCheckOptions)
						withCheckOptionLists = list_make1(parse->withCheckOptions);
					if (parse->returningList)
						returningLists = list_make1(parse->returningList);
					if (parse->mergeActionList)
						mergeActionLists = list_make1(parse->mergeActionList);
				}
			}
			else
			{
				/* Single-relation INSERT/UPDATE/DELETE/MERGE. */
				resultRelations = list_make1_int(parse->resultRelation);
				if (parse->commandType == CMD_UPDATE)
					updateColnosLists = list_make1(root->update_colnos);
				if (parse->withCheckOptions)
					withCheckOptionLists = list_make1(parse->withCheckOptions);
				if (parse->returningList)
					returningLists = list_make1(parse->returningList);
				if (parse->mergeActionList)
					mergeActionLists = list_make1(parse->mergeActionList);
			}

			/*
			 * If target is a partition root table, we need to mark the
			 * ModifyTable node appropriately for that.
			 */
			if (rt_fetch(parse->resultRelation, parse->rtable)->relkind ==
				RELKIND_PARTITIONED_TABLE)
				rootRelation = parse->resultRelation;
			else
				rootRelation = 0;

			/*
			 * If there was a FOR [KEY] UPDATE/SHARE clause, the LockRows node
			 * will have dealt with fetching non-locked marked rows, else we
			 * need to have ModifyTable do that.
			 */
			if (parse->rowMarks)
				rowMarks = NIL;
			else
				rowMarks = root->rowMarks;

			path = (Path *)
				create_modifytable_path(root, final_rel,
										path,
										parse->commandType,
										parse->canSetTag,
										parse->resultRelation,
										rootRelation,
										root->partColsUpdated,
										resultRelations,
										updateColnosLists,
										withCheckOptionLists,
										returningLists,
										rowMarks,
										parse->onConflict,
										mergeActionLists,
										assign_special_exec_param(root));
		}

		/* And shove it into final_rel */
		add_path(final_rel, path);
	}

	/*
	 * Generate partial paths for final_rel, too, if outer query levels might
	 * be able to make use of them.
	 */
	if (final_rel->consider_parallel && root->query_level > 1 &&
		!limit_needed(parse))
	{
		Assert(!parse->rowMarks && parse->commandType == CMD_SELECT);
		foreach(lc, current_rel->partial_pathlist)
		{
			Path	   *partial_path = (Path *) lfirst(lc);

			add_partial_path(final_rel, partial_path);
		}
	}

	extra.limit_needed = limit_needed(parse);
	extra.limit_tuples = limit_tuples;
	extra.count_est = count_est;
	extra.offset_est = offset_est;

	/*
	 * If there is an FDW that's responsible for all baserels of the query,
	 * let it consider adding ForeignPaths.
	 */
	if (final_rel->fdwroutine &&
		final_rel->fdwroutine->GetForeignUpperPaths)
		final_rel->fdwroutine->GetForeignUpperPaths(root, UPPERREL_FINAL,
													current_rel, final_rel,
													&extra);

	/*
	 * If YugabyteDB can create a more efficient path, let it do so.
	 */
	if (IsYugaByteEnabled())
		yb_consider_locking_scan(root, final_rel);

	/* Let extensions possibly add some more paths */
	if (create_upper_paths_hook)
		(*create_upper_paths_hook) (root, UPPERREL_FINAL,
									current_rel, final_rel, &extra);

	/* Note: currently, we leave it to callers to do set_cheapest() */
}

/*
 * Do preprocessing for groupingSets clause and related data.  This handles the
 * preliminary steps of expanding the grouping sets, organizing them into lists
 * of rollups, and preparing annotations which will later be filled in with
 * size estimates.
 */
static grouping_sets_data *
preprocess_grouping_sets(PlannerInfo *root)
{
	Query	   *parse = root->parse;
	List	   *sets;
	int			maxref = 0;
	ListCell   *lc;
	ListCell   *lc_set;
	grouping_sets_data *gd = palloc0(sizeof(grouping_sets_data));

	parse->groupingSets = expand_grouping_sets(parse->groupingSets, parse->groupDistinct, -1);

	gd->any_hashable = false;
	gd->unhashable_refs = NULL;
	gd->unsortable_refs = NULL;
	gd->unsortable_sets = NIL;

	if (parse->groupClause)
	{
		ListCell   *lc;

		foreach(lc, parse->groupClause)
		{
			SortGroupClause *gc = lfirst_node(SortGroupClause, lc);
			Index		ref = gc->tleSortGroupRef;

			if (ref > maxref)
				maxref = ref;

			if (!gc->hashable)
				gd->unhashable_refs = bms_add_member(gd->unhashable_refs, ref);

			if (!OidIsValid(gc->sortop))
				gd->unsortable_refs = bms_add_member(gd->unsortable_refs, ref);
		}
	}

	/* Allocate workspace array for remapping */
	gd->tleref_to_colnum_map = (int *) palloc((maxref + 1) * sizeof(int));

	/*
	 * If we have any unsortable sets, we must extract them before trying to
	 * prepare rollups. Unsortable sets don't go through
	 * reorder_grouping_sets, so we must apply the GroupingSetData annotation
	 * here.
	 */
	if (!bms_is_empty(gd->unsortable_refs))
	{
		List	   *sortable_sets = NIL;

		foreach(lc, parse->groupingSets)
		{
			List	   *gset = (List *) lfirst(lc);

			if (bms_overlap_list(gd->unsortable_refs, gset))
			{
				GroupingSetData *gs = makeNode(GroupingSetData);

				gs->set = gset;
				gd->unsortable_sets = lappend(gd->unsortable_sets, gs);

				/*
				 * We must enforce here that an unsortable set is hashable;
				 * later code assumes this.  Parse analysis only checks that
				 * every individual column is either hashable or sortable.
				 *
				 * Note that passing this test doesn't guarantee we can
				 * generate a plan; there might be other showstoppers.
				 */
				if (bms_overlap_list(gd->unhashable_refs, gset))
					ereport(ERROR,
							(errcode(ERRCODE_FEATURE_NOT_SUPPORTED),
							 errmsg("could not implement GROUP BY"),
							 errdetail("Some of the datatypes only support hashing, while others only support sorting.")));
			}
			else
				sortable_sets = lappend(sortable_sets, gset);
		}

		if (sortable_sets)
			sets = extract_rollup_sets(sortable_sets);
		else
			sets = NIL;
	}
	else
		sets = extract_rollup_sets(parse->groupingSets);

	foreach(lc_set, sets)
	{
		List	   *current_sets = (List *) lfirst(lc_set);
		RollupData *rollup = makeNode(RollupData);
		GroupingSetData *gs;

		/*
		 * Reorder the current list of grouping sets into correct prefix
		 * order.  If only one aggregation pass is needed, try to make the
		 * list match the ORDER BY clause; if more than one pass is needed, we
		 * don't bother with that.
		 *
		 * Note that this reorders the sets from smallest-member-first to
		 * largest-member-first, and applies the GroupingSetData annotations,
		 * though the data will be filled in later.
		 */
		current_sets = reorder_grouping_sets(current_sets,
											 (list_length(sets) == 1
											  ? parse->sortClause
											  : NIL));

		/*
		 * Get the initial (and therefore largest) grouping set.
		 */
		gs = linitial_node(GroupingSetData, current_sets);

		/*
		 * Order the groupClause appropriately.  If the first grouping set is
		 * empty, then the groupClause must also be empty; otherwise we have
		 * to force the groupClause to match that grouping set's order.
		 *
		 * (The first grouping set can be empty even though parse->groupClause
		 * is not empty only if all non-empty grouping sets are unsortable.
		 * The groupClauses for hashed grouping sets are built later on.)
		 */
		if (gs->set)
			rollup->groupClause = preprocess_groupclause(root, gs->set);
		else
			rollup->groupClause = NIL;

		/*
		 * Is it hashable? We pretend empty sets are hashable even though we
		 * actually force them not to be hashed later. But don't bother if
		 * there's nothing but empty sets (since in that case we can't hash
		 * anything).
		 */
		if (gs->set &&
			!bms_overlap_list(gd->unhashable_refs, gs->set))
		{
			rollup->hashable = true;
			gd->any_hashable = true;
		}

		/*
		 * Now that we've pinned down an order for the groupClause for this
		 * list of grouping sets, we need to remap the entries in the grouping
		 * sets from sortgrouprefs to plain indices (0-based) into the
		 * groupClause for this collection of grouping sets. We keep the
		 * original form for later use, though.
		 */
		rollup->gsets = remap_to_groupclause_idx(rollup->groupClause,
												 current_sets,
												 gd->tleref_to_colnum_map);
		rollup->gsets_data = current_sets;

		gd->rollups = lappend(gd->rollups, rollup);
	}

	if (gd->unsortable_sets)
	{
		/*
		 * We have not yet pinned down a groupclause for this, but we will
		 * need index-based lists for estimation purposes. Construct
		 * hash_sets_idx based on the entire original groupclause for now.
		 */
		gd->hash_sets_idx = remap_to_groupclause_idx(parse->groupClause,
													 gd->unsortable_sets,
													 gd->tleref_to_colnum_map);
		gd->any_hashable = true;
	}

	return gd;
}

/*
 * Given a groupclause and a list of GroupingSetData, return equivalent sets
 * (without annotation) mapped to indexes into the given groupclause.
 */
static List *
remap_to_groupclause_idx(List *groupClause,
						 List *gsets,
						 int *tleref_to_colnum_map)
{
	int			ref = 0;
	List	   *result = NIL;
	ListCell   *lc;

	foreach(lc, groupClause)
	{
		SortGroupClause *gc = lfirst_node(SortGroupClause, lc);

		tleref_to_colnum_map[gc->tleSortGroupRef] = ref++;
	}

	foreach(lc, gsets)
	{
		List	   *set = NIL;
		ListCell   *lc2;
		GroupingSetData *gs = lfirst_node(GroupingSetData, lc);

		foreach(lc2, gs->set)
		{
			set = lappend_int(set, tleref_to_colnum_map[lfirst_int(lc2)]);
		}

		result = lappend(result, set);
	}

	return result;
}


/*
 * preprocess_rowmarks - set up PlanRowMarks if needed
 */
static void
preprocess_rowmarks(PlannerInfo *root)
{
	Query	   *parse = root->parse;
	Bitmapset  *rels;
	List	   *prowmarks;
	ListCell   *l;
	int			i;

	if (parse->rowMarks)
	{
		/*
		 * We've got trouble if FOR [KEY] UPDATE/SHARE appears inside
		 * grouping, since grouping renders a reference to individual tuple
		 * CTIDs invalid.  This is also checked at parse time, but that's
		 * insufficient because of rule substitution, query pullup, etc.
		 */
		CheckSelectLocking(parse, linitial_node(RowMarkClause,
												parse->rowMarks)->strength);
	}
	else
	{
		/*
		 * We only need rowmarks for UPDATE, DELETE, or FOR [KEY]
		 * UPDATE/SHARE.
		 */
		if (parse->commandType != CMD_UPDATE &&
			parse->commandType != CMD_DELETE)
			return;
	}

	/*
	 * We need to have rowmarks for all base relations except the target. We
	 * make a bitmapset of all base rels and then remove the items we don't
	 * need or have FOR [KEY] UPDATE/SHARE marks for.
	 */
	rels = get_relids_in_jointree((Node *) parse->jointree, false);
	if (parse->resultRelation)
		rels = bms_del_member(rels, parse->resultRelation);

	/*
	 * Convert RowMarkClauses to PlanRowMark representation.
	 */
	prowmarks = NIL;
	foreach(l, parse->rowMarks)
	{
		RowMarkClause *rc = lfirst_node(RowMarkClause, l);
		RangeTblEntry *rte = rt_fetch(rc->rti, parse->rtable);
		PlanRowMark *newrc;

		/*
		 * Currently, it is syntactically impossible to have FOR UPDATE et al
		 * applied to an update/delete target rel.  If that ever becomes
		 * possible, we should drop the target from the PlanRowMark list.
		 */
		Assert(rc->rti != parse->resultRelation);

		/*
		 * Ignore RowMarkClauses for subqueries; they aren't real tables and
		 * can't support true locking.  Subqueries that got flattened into the
		 * main query should be ignored completely.  Any that didn't will get
		 * ROW_MARK_COPY items in the next loop.
		 */
		if (rte->rtekind != RTE_RELATION)
			continue;

		rels = bms_del_member(rels, rc->rti);

		newrc = makeNode(PlanRowMark);
		newrc->rti = newrc->prti = rc->rti;
		newrc->rowmarkId = ++(root->glob->lastRowMarkId);
		newrc->markType = select_rowmark_type(rte, rc->strength);
		newrc->allMarkTypes = (1 << newrc->markType);
		newrc->strength = rc->strength;
		newrc->waitPolicy = rc->waitPolicy;
		newrc->isParent = false;

		prowmarks = lappend(prowmarks, newrc);
	}

	/*
	 * Now, add rowmarks for any non-target, non-locked base relations.
	 */
	i = 0;
	foreach(l, parse->rtable)
	{
		RangeTblEntry *rte = lfirst_node(RangeTblEntry, l);
		PlanRowMark *newrc;

		i++;
		if (!bms_is_member(i, rels))
			continue;

		newrc = makeNode(PlanRowMark);
		newrc->rti = newrc->prti = i;
		newrc->rowmarkId = ++(root->glob->lastRowMarkId);
		newrc->markType = select_rowmark_type(rte, LCS_NONE);
		newrc->allMarkTypes = (1 << newrc->markType);
		newrc->strength = LCS_NONE;
		newrc->waitPolicy = LockWaitBlock;	/* doesn't matter */
		newrc->isParent = false;

		prowmarks = lappend(prowmarks, newrc);
	}

	root->rowMarks = prowmarks;
}

/*
 * Select RowMarkType to use for a given table
 */
RowMarkType
select_rowmark_type(RangeTblEntry *rte, LockClauseStrength strength)
{
	if (rte->rtekind != RTE_RELATION)
	{
		/* If it's not a table at all, use ROW_MARK_COPY */
		return ROW_MARK_COPY;
	}
	else if (rte->relkind == RELKIND_FOREIGN_TABLE)
	{
		/* Let the FDW select the rowmark type, if it wants to */
		FdwRoutine *fdwroutine = GetFdwRoutineByRelId(rte->relid);

		if (fdwroutine->GetForeignRowMarkType != NULL)
			return fdwroutine->GetForeignRowMarkType(rte, strength);
		/* Otherwise, use ROW_MARK_COPY by default */
		return ROW_MARK_COPY;
	}
	else
	{
		/* Regular table, apply the appropriate lock type */
		switch (strength)
		{
			case LCS_NONE:

				/*
				 * We don't need a tuple lock, only the ability to re-fetch
				 * the row.
				 */
				return ROW_MARK_REFERENCE;
				break;
			case LCS_FORKEYSHARE:
				return ROW_MARK_KEYSHARE;
				break;
			case LCS_FORSHARE:
				return ROW_MARK_SHARE;
				break;
			case LCS_FORNOKEYUPDATE:
				return ROW_MARK_NOKEYEXCLUSIVE;
				break;
			case LCS_FORUPDATE:
				return ROW_MARK_EXCLUSIVE;
				break;
		}
		elog(ERROR, "unrecognized LockClauseStrength %d", (int) strength);
		return ROW_MARK_EXCLUSIVE;	/* keep compiler quiet */
	}
}

/*
 * preprocess_limit - do pre-estimation for LIMIT and/or OFFSET clauses
 *
 * We try to estimate the values of the LIMIT/OFFSET clauses, and pass the
 * results back in *count_est and *offset_est.  These variables are set to
 * 0 if the corresponding clause is not present, and -1 if it's present
 * but we couldn't estimate the value for it.  (The "0" convention is OK
 * for OFFSET but a little bit bogus for LIMIT: effectively we estimate
 * LIMIT 0 as though it were LIMIT 1.  But this is in line with the planner's
 * usual practice of never estimating less than one row.)  These values will
 * be passed to create_limit_path, which see if you change this code.
 *
 * The return value is the suitably adjusted tuple_fraction to use for
 * planning the query.  This adjustment is not overridable, since it reflects
 * plan actions that grouping_planner() will certainly take, not assumptions
 * about context.
 */
static double
preprocess_limit(PlannerInfo *root, double tuple_fraction,
				 int64 *offset_est, int64 *count_est)
{
	Query	   *parse = root->parse;
	Node	   *est;
	double		limit_fraction;

	/* Should not be called unless LIMIT or OFFSET */
	Assert(parse->limitCount || parse->limitOffset);

	/*
	 * Try to obtain the clause values.  We use estimate_expression_value
	 * primarily because it can sometimes do something useful with Params.
	 */
	if (parse->limitCount)
	{
		est = estimate_expression_value(root, parse->limitCount);
		if (est && IsA(est, Const))
		{
			if (((Const *) est)->constisnull)
			{
				/* NULL indicates LIMIT ALL, ie, no limit */
				*count_est = 0; /* treat as not present */
			}
			else
			{
				*count_est = DatumGetInt64(((Const *) est)->constvalue);
				if (*count_est <= 0)
					*count_est = 1; /* force to at least 1 */
			}
		}
		else
			*count_est = -1;	/* can't estimate */
	}
	else
		*count_est = 0;			/* not present */

	if (parse->limitOffset)
	{
		est = estimate_expression_value(root, parse->limitOffset);
		if (est && IsA(est, Const))
		{
			if (((Const *) est)->constisnull)
			{
				/* Treat NULL as no offset; the executor will too */
				*offset_est = 0;	/* treat as not present */
			}
			else
			{
				*offset_est = DatumGetInt64(((Const *) est)->constvalue);
				if (*offset_est < 0)
					*offset_est = 0;	/* treat as not present */
			}
		}
		else
			*offset_est = -1;	/* can't estimate */
	}
	else
		*offset_est = 0;		/* not present */

	if (*count_est != 0)
	{
		/*
		 * A LIMIT clause limits the absolute number of tuples returned.
		 * However, if it's not a constant LIMIT then we have to guess; for
		 * lack of a better idea, assume 10% of the plan's result is wanted.
		 */
		if (*count_est < 0 || *offset_est < 0)
		{
			/* LIMIT or OFFSET is an expression ... punt ... */
			limit_fraction = 0.10;
		}
		else
		{
			/* LIMIT (plus OFFSET, if any) is max number of tuples needed */
			limit_fraction = (double) *count_est + (double) *offset_est;
		}

		/*
		 * If we have absolute limits from both caller and LIMIT, use the
		 * smaller value; likewise if they are both fractional.  If one is
		 * fractional and the other absolute, we can't easily determine which
		 * is smaller, but we use the heuristic that the absolute will usually
		 * be smaller.
		 */
		if (tuple_fraction >= 1.0)
		{
			if (limit_fraction >= 1.0)
			{
				/* both absolute */
				tuple_fraction = Min(tuple_fraction, limit_fraction);
			}
			else
			{
				/* caller absolute, limit fractional; use caller's value */
			}
		}
		else if (tuple_fraction > 0.0)
		{
			if (limit_fraction >= 1.0)
			{
				/* caller fractional, limit absolute; use limit */
				tuple_fraction = limit_fraction;
			}
			else
			{
				/* both fractional */
				tuple_fraction = Min(tuple_fraction, limit_fraction);
			}
		}
		else
		{
			/* no info from caller, just use limit */
			tuple_fraction = limit_fraction;
		}
	}
	else if (*offset_est != 0 && tuple_fraction > 0.0)
	{
		/*
		 * We have an OFFSET but no LIMIT.  This acts entirely differently
		 * from the LIMIT case: here, we need to increase rather than decrease
		 * the caller's tuple_fraction, because the OFFSET acts to cause more
		 * tuples to be fetched instead of fewer.  This only matters if we got
		 * a tuple_fraction > 0, however.
		 *
		 * As above, use 10% if OFFSET is present but unestimatable.
		 */
		if (*offset_est < 0)
			limit_fraction = 0.10;
		else
			limit_fraction = (double) *offset_est;

		/*
		 * If we have absolute counts from both caller and OFFSET, add them
		 * together; likewise if they are both fractional.  If one is
		 * fractional and the other absolute, we want to take the larger, and
		 * we heuristically assume that's the fractional one.
		 */
		if (tuple_fraction >= 1.0)
		{
			if (limit_fraction >= 1.0)
			{
				/* both absolute, so add them together */
				tuple_fraction += limit_fraction;
			}
			else
			{
				/* caller absolute, limit fractional; use limit */
				tuple_fraction = limit_fraction;
			}
		}
		else
		{
			if (limit_fraction >= 1.0)
			{
				/* caller fractional, limit absolute; use caller's value */
			}
			else
			{
				/* both fractional, so add them together */
				tuple_fraction += limit_fraction;
				if (tuple_fraction >= 1.0)
					tuple_fraction = 0.0;	/* assume fetch all */
			}
		}
	}

	return tuple_fraction;
}

/*
 * limit_needed - do we actually need a Limit plan node?
 *
 * If we have constant-zero OFFSET and constant-null LIMIT, we can skip adding
 * a Limit node.  This is worth checking for because "OFFSET 0" is a common
 * locution for an optimization fence.  (Because other places in the planner
 * merely check whether parse->limitOffset isn't NULL, it will still work as
 * an optimization fence --- we're just suppressing unnecessary run-time
 * overhead.)
 *
 * This might look like it could be merged into preprocess_limit, but there's
 * a key distinction: here we need hard constants in OFFSET/LIMIT, whereas
 * in preprocess_limit it's good enough to consider estimated values.
 */
bool
limit_needed(Query *parse)
{
	Node	   *node;

	node = parse->limitCount;
	if (node)
	{
		if (IsA(node, Const))
		{
			/* NULL indicates LIMIT ALL, ie, no limit */
			if (!((Const *) node)->constisnull)
				return true;	/* LIMIT with a constant value */
		}
		else
			return true;		/* non-constant LIMIT */
	}

	node = parse->limitOffset;
	if (node)
	{
		if (IsA(node, Const))
		{
			/* Treat NULL as no offset; the executor would too */
			if (!((Const *) node)->constisnull)
			{
				int64		offset = DatumGetInt64(((Const *) node)->constvalue);

				if (offset != 0)
					return true;	/* OFFSET with a nonzero value */
			}
		}
		else
			return true;		/* non-constant OFFSET */
	}

	return false;				/* don't need a Limit plan node */
}


/*
 * remove_useless_groupby_columns
 *		Remove any columns in the GROUP BY clause that are redundant due to
 *		being functionally dependent on other GROUP BY columns.
 *
 * Since some other DBMSes do not allow references to ungrouped columns, it's
 * not unusual to find all columns listed in GROUP BY even though listing the
 * primary-key columns would be sufficient.  Deleting such excess columns
 * avoids redundant sorting work, so it's worth doing.
 *
 * Relcache invalidations will ensure that cached plans become invalidated
 * when the underlying index of the pkey constraint is dropped.
 *
 * Currently, we only make use of pkey constraints for this, however, we may
 * wish to take this further in the future and also use unique constraints
 * which have NOT NULL columns.  In that case, plan invalidation will still
 * work since relations will receive a relcache invalidation when a NOT NULL
 * constraint is dropped.
 */
static void
remove_useless_groupby_columns(PlannerInfo *root)
{
	Query	   *parse = root->parse;
	Bitmapset **groupbyattnos;
	Bitmapset **surplusvars;
	ListCell   *lc;
	int			relid;

	/* No chance to do anything if there are less than two GROUP BY items */
	if (list_length(parse->groupClause) < 2)
		return;

	/* Don't fiddle with the GROUP BY clause if the query has grouping sets */
	if (parse->groupingSets)
		return;

	/*
	 * Scan the GROUP BY clause to find GROUP BY items that are simple Vars.
	 * Fill groupbyattnos[k] with a bitmapset of the column attnos of RTE k
	 * that are GROUP BY items.
	 */
	groupbyattnos = (Bitmapset **) palloc0(sizeof(Bitmapset *) *
										   (list_length(parse->rtable) + 1));
	foreach(lc, parse->groupClause)
	{
		SortGroupClause *sgc = lfirst_node(SortGroupClause, lc);
		TargetEntry *tle = get_sortgroupclause_tle(sgc, parse->targetList);
		Var		   *var = (Var *) tle->expr;

		/*
		 * Ignore non-Vars and Vars from other query levels.
		 *
		 * XXX in principle, stable expressions containing Vars could also be
		 * removed, if all the Vars are functionally dependent on other GROUP
		 * BY items.  But it's not clear that such cases occur often enough to
		 * be worth troubling over.
		 */
		if (!IsA(var, Var) ||
			var->varlevelsup > 0)
			continue;

		/* OK, remember we have this Var */
		relid = var->varno;
		Assert(relid <= list_length(parse->rtable));
		groupbyattnos[relid] = bms_add_member(groupbyattnos[relid],
											  var->varattno - FirstLowInvalidHeapAttributeNumber);
	}

	/*
	 * Consider each relation and see if it is possible to remove some of its
	 * Vars from GROUP BY.  For simplicity and speed, we do the actual removal
	 * in a separate pass.  Here, we just fill surplusvars[k] with a bitmapset
	 * of the column attnos of RTE k that are removable GROUP BY items.
	 */
	surplusvars = NULL;			/* don't allocate array unless required */
	relid = 0;
	foreach(lc, parse->rtable)
	{
		RangeTblEntry *rte = lfirst_node(RangeTblEntry, lc);
		Bitmapset  *relattnos;
		Bitmapset  *pkattnos;
		Oid			constraintOid;

		relid++;

		/* Only plain relations could have primary-key constraints */
		if (rte->rtekind != RTE_RELATION)
			continue;

		/*
		 * We must skip inheritance parent tables as some of the child rels
		 * may cause duplicate rows.  This cannot happen with partitioned
		 * tables, however.
		 */
		if (rte->inh && rte->relkind != RELKIND_PARTITIONED_TABLE)
			continue;

		/* Nothing to do unless this rel has multiple Vars in GROUP BY */
		relattnos = groupbyattnos[relid];
		if (bms_membership(relattnos) != BMS_MULTIPLE)
			continue;

		/*
		 * Can't remove any columns for this rel if there is no suitable
		 * (i.e., nondeferrable) primary key constraint.
		 */
		pkattnos = get_primary_key_attnos(rte->relid, false, &constraintOid);
		if (pkattnos == NULL)
			continue;

		/*
		 * If the primary key is a proper subset of relattnos then we have
		 * some items in the GROUP BY that can be removed.
		 */
		if (bms_subset_compare(pkattnos, relattnos) == BMS_SUBSET1)
		{
			/*
			 * To easily remember whether we've found anything to do, we don't
			 * allocate the surplusvars[] array until we find something.
			 */
			if (surplusvars == NULL)
				surplusvars = (Bitmapset **) palloc0(sizeof(Bitmapset *) *
													 (list_length(parse->rtable) + 1));

			/* Remember the attnos of the removable columns */
			surplusvars[relid] = bms_difference(relattnos, pkattnos);
		}
	}

	/*
	 * If we found any surplus Vars, build a new GROUP BY clause without them.
	 * (Note: this may leave some TLEs with unreferenced ressortgroupref
	 * markings, but that's harmless.)
	 */
	if (surplusvars != NULL)
	{
		List	   *new_groupby = NIL;

		foreach(lc, parse->groupClause)
		{
			SortGroupClause *sgc = lfirst_node(SortGroupClause, lc);
			TargetEntry *tle = get_sortgroupclause_tle(sgc, parse->targetList);
			Var		   *var = (Var *) tle->expr;

			/*
			 * New list must include non-Vars, outer Vars, and anything not
			 * marked as surplus.
			 */
			if (!IsA(var, Var) ||
				var->varlevelsup > 0 ||
				!bms_is_member(var->varattno - FirstLowInvalidHeapAttributeNumber,
							   surplusvars[var->varno]))
				new_groupby = lappend(new_groupby, sgc);
		}

		parse->groupClause = new_groupby;
	}
}

/*
 * preprocess_groupclause - do preparatory work on GROUP BY clause
 *
 * The idea here is to adjust the ordering of the GROUP BY elements
 * (which in itself is semantically insignificant) to match ORDER BY,
 * thereby allowing a single sort operation to both implement the ORDER BY
 * requirement and set up for a Unique step that implements GROUP BY.
 *
 * In principle it might be interesting to consider other orderings of the
 * GROUP BY elements, which could match the sort ordering of other
 * possible plans (eg an indexscan) and thereby reduce cost.  We don't
 * bother with that, though.  Hashed grouping will frequently win anyway.
 *
 * Note: we need no comparable processing of the distinctClause because
 * the parser already enforced that that matches ORDER BY.
 *
 * For grouping sets, the order of items is instead forced to agree with that
 * of the grouping set (and items not in the grouping set are skipped). The
 * work of sorting the order of grouping set elements to match the ORDER BY if
 * possible is done elsewhere.
 */
static List *
preprocess_groupclause(PlannerInfo *root, List *force)
{
	Query	   *parse = root->parse;
	List	   *new_groupclause = NIL;
	bool		partial_match;
	ListCell   *sl;
	ListCell   *gl;

	/* For grouping sets, we need to force the ordering */
	if (force)
	{
		foreach(sl, force)
		{
			Index		ref = lfirst_int(sl);
			SortGroupClause *cl = get_sortgroupref_clause(ref, parse->groupClause);

			new_groupclause = lappend(new_groupclause, cl);
		}

		return new_groupclause;
	}

	/* If no ORDER BY, nothing useful to do here */
	if (parse->sortClause == NIL)
		return parse->groupClause;

	/*
	 * Scan the ORDER BY clause and construct a list of matching GROUP BY
	 * items, but only as far as we can make a matching prefix.
	 *
	 * This code assumes that the sortClause contains no duplicate items.
	 */
	foreach(sl, parse->sortClause)
	{
		SortGroupClause *sc = lfirst_node(SortGroupClause, sl);

		foreach(gl, parse->groupClause)
		{
			SortGroupClause *gc = lfirst_node(SortGroupClause, gl);

			if (equal(gc, sc))
			{
				new_groupclause = lappend(new_groupclause, gc);
				break;
			}
		}
		if (gl == NULL)
			break;				/* no match, so stop scanning */
	}

	/* Did we match all of the ORDER BY list, or just some of it? */
	partial_match = (sl != NULL);

	/* If no match at all, no point in reordering GROUP BY */
	if (new_groupclause == NIL)
		return parse->groupClause;

	/*
	 * Add any remaining GROUP BY items to the new list, but only if we were
	 * able to make a complete match.  In other words, we only rearrange the
	 * GROUP BY list if the result is that one list is a prefix of the other
	 * --- otherwise there's no possibility of a common sort.  Also, give up
	 * if there are any non-sortable GROUP BY items, since then there's no
	 * hope anyway.
	 */
	foreach(gl, parse->groupClause)
	{
		SortGroupClause *gc = lfirst_node(SortGroupClause, gl);

		if (list_member_ptr(new_groupclause, gc))
			continue;			/* it matched an ORDER BY item */
		if (partial_match)
			return parse->groupClause;	/* give up, no common sort possible */
		if (!OidIsValid(gc->sortop))
			return parse->groupClause;	/* give up, GROUP BY can't be sorted */
		new_groupclause = lappend(new_groupclause, gc);
	}

	/* Success --- install the rearranged GROUP BY list */
	Assert(list_length(parse->groupClause) == list_length(new_groupclause));
	return new_groupclause;
}

/*
 * Extract lists of grouping sets that can be implemented using a single
 * rollup-type aggregate pass each. Returns a list of lists of grouping sets.
 *
 * Input must be sorted with smallest sets first. Result has each sublist
 * sorted with smallest sets first.
 *
 * We want to produce the absolute minimum possible number of lists here to
 * avoid excess sorts. Fortunately, there is an algorithm for this; the problem
 * of finding the minimal partition of a partially-ordered set into chains
 * (which is what we need, taking the list of grouping sets as a poset ordered
 * by set inclusion) can be mapped to the problem of finding the maximum
 * cardinality matching on a bipartite graph, which is solvable in polynomial
 * time with a worst case of no worse than O(n^2.5) and usually much
 * better. Since our N is at most 4096, we don't need to consider fallbacks to
 * heuristic or approximate methods.  (Planning time for a 12-d cube is under
 * half a second on my modest system even with optimization off and assertions
 * on.)
 */
static List *
extract_rollup_sets(List *groupingSets)
{
	int			num_sets_raw = list_length(groupingSets);
	int			num_empty = 0;
	int			num_sets = 0;	/* distinct sets */
	int			num_chains = 0;
	List	   *result = NIL;
	List	  **results;
	List	  **orig_sets;
	Bitmapset **set_masks;
	int		   *chains;
	short	  **adjacency;
	short	   *adjacency_buf;
	BipartiteMatchState *state;
	int			i;
	int			j;
	int			j_size;
	ListCell   *lc1 = list_head(groupingSets);
	ListCell   *lc;

	/*
	 * Start by stripping out empty sets.  The algorithm doesn't require this,
	 * but the planner currently needs all empty sets to be returned in the
	 * first list, so we strip them here and add them back after.
	 */
	while (lc1 && lfirst(lc1) == NIL)
	{
		++num_empty;
		lc1 = lnext(groupingSets, lc1);
	}

	/* bail out now if it turns out that all we had were empty sets. */
	if (!lc1)
		return list_make1(groupingSets);

	/*----------
	 * We don't strictly need to remove duplicate sets here, but if we don't,
	 * they tend to become scattered through the result, which is a bit
	 * confusing (and irritating if we ever decide to optimize them out).
	 * So we remove them here and add them back after.
	 *
	 * For each non-duplicate set, we fill in the following:
	 *
	 * orig_sets[i] = list of the original set lists
	 * set_masks[i] = bitmapset for testing inclusion
	 * adjacency[i] = array [n, v1, v2, ... vn] of adjacency indices
	 *
	 * chains[i] will be the result group this set is assigned to.
	 *
	 * We index all of these from 1 rather than 0 because it is convenient
	 * to leave 0 free for the NIL node in the graph algorithm.
	 *----------
	 */
	orig_sets = palloc0((num_sets_raw + 1) * sizeof(List *));
	set_masks = palloc0((num_sets_raw + 1) * sizeof(Bitmapset *));
	adjacency = palloc0((num_sets_raw + 1) * sizeof(short *));
	adjacency_buf = palloc((num_sets_raw + 1) * sizeof(short));

	j_size = 0;
	j = 0;
	i = 1;

	for_each_cell(lc, groupingSets, lc1)
	{
		List	   *candidate = (List *) lfirst(lc);
		Bitmapset  *candidate_set = NULL;
		ListCell   *lc2;
		int			dup_of = 0;

		foreach(lc2, candidate)
		{
			candidate_set = bms_add_member(candidate_set, lfirst_int(lc2));
		}

		/* we can only be a dup if we're the same length as a previous set */
		if (j_size == list_length(candidate))
		{
			int			k;

			for (k = j; k < i; ++k)
			{
				if (bms_equal(set_masks[k], candidate_set))
				{
					dup_of = k;
					break;
				}
			}
		}
		else if (j_size < list_length(candidate))
		{
			j_size = list_length(candidate);
			j = i;
		}

		if (dup_of > 0)
		{
			orig_sets[dup_of] = lappend(orig_sets[dup_of], candidate);
			bms_free(candidate_set);
		}
		else
		{
			int			k;
			int			n_adj = 0;

			orig_sets[i] = list_make1(candidate);
			set_masks[i] = candidate_set;

			/* fill in adjacency list; no need to compare equal-size sets */

			for (k = j - 1; k > 0; --k)
			{
				if (bms_is_subset(set_masks[k], candidate_set))
					adjacency_buf[++n_adj] = k;
			}

			if (n_adj > 0)
			{
				adjacency_buf[0] = n_adj;
				adjacency[i] = palloc((n_adj + 1) * sizeof(short));
				memcpy(adjacency[i], adjacency_buf, (n_adj + 1) * sizeof(short));
			}
			else
				adjacency[i] = NULL;

			++i;
		}
	}

	num_sets = i - 1;

	/*
	 * Apply the graph matching algorithm to do the work.
	 */
	state = BipartiteMatch(num_sets, num_sets, adjacency);

	/*
	 * Now, the state->pair* fields have the info we need to assign sets to
	 * chains. Two sets (u,v) belong to the same chain if pair_uv[u] = v or
	 * pair_vu[v] = u (both will be true, but we check both so that we can do
	 * it in one pass)
	 */
	chains = palloc0((num_sets + 1) * sizeof(int));

	for (i = 1; i <= num_sets; ++i)
	{
		int			u = state->pair_vu[i];
		int			v = state->pair_uv[i];

		if (u > 0 && u < i)
			chains[i] = chains[u];
		else if (v > 0 && v < i)
			chains[i] = chains[v];
		else
			chains[i] = ++num_chains;
	}

	/* build result lists. */
	results = palloc0((num_chains + 1) * sizeof(List *));

	for (i = 1; i <= num_sets; ++i)
	{
		int			c = chains[i];

		Assert(c > 0);

		results[c] = list_concat(results[c], orig_sets[i]);
	}

	/* push any empty sets back on the first list. */
	while (num_empty-- > 0)
		results[1] = lcons(NIL, results[1]);

	/* make result list */
	for (i = 1; i <= num_chains; ++i)
		result = lappend(result, results[i]);

	/*
	 * Free all the things.
	 *
	 * (This is over-fussy for small sets but for large sets we could have
	 * tied up a nontrivial amount of memory.)
	 */
	BipartiteMatchFree(state);
	pfree(results);
	pfree(chains);
	for (i = 1; i <= num_sets; ++i)
		if (adjacency[i])
			pfree(adjacency[i]);
	pfree(adjacency);
	pfree(adjacency_buf);
	pfree(orig_sets);
	for (i = 1; i <= num_sets; ++i)
		bms_free(set_masks[i]);
	pfree(set_masks);

	return result;
}

/*
 * Reorder the elements of a list of grouping sets such that they have correct
 * prefix relationships. Also inserts the GroupingSetData annotations.
 *
 * The input must be ordered with smallest sets first; the result is returned
 * with largest sets first.  Note that the result shares no list substructure
 * with the input, so it's safe for the caller to modify it later.
 *
 * If we're passed in a sortclause, we follow its order of columns to the
 * extent possible, to minimize the chance that we add unnecessary sorts.
 * (We're trying here to ensure that GROUPING SETS ((a,b,c),(c)) ORDER BY c,b,a
 * gets implemented in one pass.)
 */
static List *
reorder_grouping_sets(List *groupingsets, List *sortclause)
{
	ListCell   *lc;
	List	   *previous = NIL;
	List	   *result = NIL;

	foreach(lc, groupingsets)
	{
		List	   *candidate = (List *) lfirst(lc);
		List	   *new_elems = list_difference_int(candidate, previous);
		GroupingSetData *gs = makeNode(GroupingSetData);

		while (list_length(sortclause) > list_length(previous) &&
			   list_length(new_elems) > 0)
		{
			SortGroupClause *sc = list_nth(sortclause, list_length(previous));
			int			ref = sc->tleSortGroupRef;

			if (list_member_int(new_elems, ref))
			{
				previous = lappend_int(previous, ref);
				new_elems = list_delete_int(new_elems, ref);
			}
			else
			{
				/* diverged from the sortclause; give up on it */
				sortclause = NIL;
				break;
			}
		}

		previous = list_concat(previous, new_elems);

		gs->set = list_copy(previous);
		result = lcons(gs, result);
	}

	list_free(previous);

	return result;
}

/*
 * Compute query_pathkeys and other pathkeys during plan generation
 */
static void
standard_qp_callback(PlannerInfo *root, void *extra)
{
	Query	   *parse = root->parse;
	standard_qp_extra *qp_extra = (standard_qp_extra *) extra;
	List	   *tlist = root->processed_tlist;
	List	   *activeWindows = qp_extra->activeWindows;

	/*
	 * Calculate pathkeys that represent grouping/ordering requirements.  The
	 * sortClause is certainly sort-able, but GROUP BY and DISTINCT might not
	 * be, in which case we just leave their pathkeys empty.
	 */
	if (qp_extra->groupClause &&
		grouping_is_sortable(qp_extra->groupClause))
		root->group_pathkeys =
			make_pathkeys_for_sortclauses(root,
										  qp_extra->groupClause,
										  tlist);
	else
		root->group_pathkeys = NIL;

	/* We consider only the first (bottom) window in pathkeys logic */
	if (activeWindows != NIL)
	{
		WindowClause *wc = linitial_node(WindowClause, activeWindows);

		root->window_pathkeys = make_pathkeys_for_window(root,
														 wc,
														 tlist);
	}
	else
		root->window_pathkeys = NIL;

	if (parse->distinctClause &&
		grouping_is_sortable(parse->distinctClause))
		root->distinct_pathkeys =
			make_pathkeys_for_sortclauses(root,
										  parse->distinctClause,
										  tlist);
	else
		root->distinct_pathkeys = NIL;

	root->sort_pathkeys =
		make_pathkeys_for_sortclauses(root,
									  parse->sortClause,
									  tlist);

	/*
	 * Figure out whether we want a sorted result from query_planner.
	 *
	 * If we have a sortable GROUP BY clause, then we want a result sorted
	 * properly for grouping.  Otherwise, if we have window functions to
	 * evaluate, we try to sort for the first window.  Otherwise, if there's a
	 * sortable DISTINCT clause that's more rigorous than the ORDER BY clause,
	 * we try to produce output that's sufficiently well sorted for the
	 * DISTINCT.  Otherwise, if there is an ORDER BY clause, we want to sort
	 * by the ORDER BY clause.
	 *
	 * Note: if we have both ORDER BY and GROUP BY, and ORDER BY is a superset
	 * of GROUP BY, it would be tempting to request sort by ORDER BY --- but
	 * that might just leave us failing to exploit an available sort order at
	 * all.  Needs more thought.  The choice for DISTINCT versus ORDER BY is
	 * much easier, since we know that the parser ensured that one is a
	 * superset of the other.
	 */
	if (root->group_pathkeys)
		root->query_pathkeys = root->group_pathkeys;
	else if (root->window_pathkeys)
		root->query_pathkeys = root->window_pathkeys;
	else if (list_length(root->distinct_pathkeys) >
			 list_length(root->sort_pathkeys))
		root->query_pathkeys = root->distinct_pathkeys;
	else if (root->sort_pathkeys)
		root->query_pathkeys = root->sort_pathkeys;
	else
		root->query_pathkeys = NIL;
}

/*
 * Estimate number of groups produced by grouping clauses (1 if not grouping)
 *
 * path_rows: number of output rows from scan/join step
 * gd: grouping sets data including list of grouping sets and their clauses
 * target_list: target list containing group clause references
 *
 * If doing grouping sets, we also annotate the gsets data with the estimates
 * for each set and each individual rollup list, with a view to later
 * determining whether some combination of them could be hashed instead.
 */
static double
get_number_of_groups(PlannerInfo *root,
					 double path_rows,
					 grouping_sets_data *gd,
					 List *target_list)
{
	Query	   *parse = root->parse;
	double		dNumGroups;

	if (parse->groupClause)
	{
		List	   *groupExprs;

		if (parse->groupingSets)
		{
			/* Add up the estimates for each grouping set */
			ListCell   *lc;
			ListCell   *lc2;

			Assert(gd);			/* keep Coverity happy */

			dNumGroups = 0;

			foreach(lc, gd->rollups)
			{
				RollupData *rollup = lfirst_node(RollupData, lc);
				ListCell   *lc;

				groupExprs = get_sortgrouplist_exprs(rollup->groupClause,
													 target_list);

				rollup->numGroups = 0.0;

				forboth(lc, rollup->gsets, lc2, rollup->gsets_data)
				{
					List	   *gset = (List *) lfirst(lc);
					GroupingSetData *gs = lfirst_node(GroupingSetData, lc2);
					double		numGroups = estimate_num_groups(root,
																groupExprs,
																path_rows,
																&gset,
																NULL);

					gs->numGroups = numGroups;
					rollup->numGroups += numGroups;
				}

				dNumGroups += rollup->numGroups;
			}

			if (gd->hash_sets_idx)
			{
				ListCell   *lc;

				gd->dNumHashGroups = 0;

				groupExprs = get_sortgrouplist_exprs(parse->groupClause,
													 target_list);

				forboth(lc, gd->hash_sets_idx, lc2, gd->unsortable_sets)
				{
					List	   *gset = (List *) lfirst(lc);
					GroupingSetData *gs = lfirst_node(GroupingSetData, lc2);
					double		numGroups = estimate_num_groups(root,
																groupExprs,
																path_rows,
																&gset,
																NULL);

					gs->numGroups = numGroups;
					gd->dNumHashGroups += numGroups;
				}

				dNumGroups += gd->dNumHashGroups;
			}
		}
		else
		{
			/* Plain GROUP BY */
			groupExprs = get_sortgrouplist_exprs(parse->groupClause,
												 target_list);

			dNumGroups = estimate_num_groups(root, groupExprs, path_rows,
											 NULL, NULL);
		}
	}
	else if (parse->groupingSets)
	{
		/* Empty grouping sets ... one result row for each one */
		dNumGroups = list_length(parse->groupingSets);
	}
	else if (parse->hasAggs || root->hasHavingQual)
	{
		/* Plain aggregation, one result row */
		dNumGroups = 1;
	}
	else
	{
		/* Not grouping */
		dNumGroups = 1;
	}

	return dNumGroups;
}

/*
 * create_grouping_paths
 *
 * Build a new upperrel containing Paths for grouping and/or aggregation.
 * Along the way, we also build an upperrel for Paths which are partially
 * grouped and/or aggregated.  A partially grouped and/or aggregated path
 * needs a FinalizeAggregate node to complete the aggregation.  Currently,
 * the only partially grouped paths we build are also partial paths; that
 * is, they need a Gather and then a FinalizeAggregate.
 *
 * input_rel: contains the source-data Paths
 * target: the pathtarget for the result Paths to compute
 * gd: grouping sets data including list of grouping sets and their clauses
 *
 * Note: all Paths in input_rel are expected to return the target computed
 * by make_group_input_target.
 */
static RelOptInfo *
create_grouping_paths(PlannerInfo *root,
					  RelOptInfo *input_rel,
					  PathTarget *target,
					  bool target_parallel_safe,
					  grouping_sets_data *gd)
{
	Query	   *parse = root->parse;
	RelOptInfo *grouped_rel;
	RelOptInfo *partially_grouped_rel;
	AggClauseCosts agg_costs;

	MemSet(&agg_costs, 0, sizeof(AggClauseCosts));
	get_agg_clause_costs(root, AGGSPLIT_SIMPLE, &agg_costs);

	/*
	 * Create grouping relation to hold fully aggregated grouping and/or
	 * aggregation paths.
	 */
	grouped_rel = make_grouping_rel(root, input_rel, target,
									target_parallel_safe, parse->havingQual);

	/*
	 * Create either paths for a degenerate grouping or paths for ordinary
	 * grouping, as appropriate.
	 */
	if (is_degenerate_grouping(root))
		create_degenerate_grouping_paths(root, input_rel, grouped_rel);
	else
	{
		int			flags = 0;
		GroupPathExtraData extra;

		/*
		 * Determine whether it's possible to perform sort-based
		 * implementations of grouping.  (Note that if groupClause is empty,
		 * grouping_is_sortable() is trivially true, and all the
		 * pathkeys_contained_in() tests will succeed too, so that we'll
		 * consider every surviving input path.)
		 *
		 * If we have grouping sets, we might be able to sort some but not all
		 * of them; in this case, we need can_sort to be true as long as we
		 * must consider any sorted-input plan.
		 */
		if ((gd && gd->rollups != NIL)
			|| grouping_is_sortable(parse->groupClause))
			flags |= GROUPING_CAN_USE_SORT;

		/*
		 * Determine whether we should consider hash-based implementations of
		 * grouping.
		 *
		 * Hashed aggregation only applies if we're grouping. If we have
		 * grouping sets, some groups might be hashable but others not; in
		 * this case we set can_hash true as long as there is nothing globally
		 * preventing us from hashing (and we should therefore consider plans
		 * with hashes).
		 *
		 * Executor doesn't support hashed aggregation with DISTINCT or ORDER
		 * BY aggregates.  (Doing so would imply storing *all* the input
		 * values in the hash table, and/or running many sorts in parallel,
		 * either of which seems like a certain loser.)  We similarly don't
		 * support ordered-set aggregates in hashed aggregation, but that case
		 * is also included in the numOrderedAggs count.
		 *
		 * Note: grouping_is_hashable() is much more expensive to check than
		 * the other gating conditions, so we want to do it last.
		 */
		if ((parse->groupClause != NIL &&
			 root->numOrderedAggs == 0 &&
			 (gd ? gd->any_hashable : grouping_is_hashable(parse->groupClause))))
			flags |= GROUPING_CAN_USE_HASH;

		/*
		 * Determine whether partial aggregation is possible.
		 */
		if (can_partial_agg(root))
			flags |= GROUPING_CAN_PARTIAL_AGG;

		extra.flags = flags;
		extra.target_parallel_safe = target_parallel_safe;
		extra.havingQual = parse->havingQual;
		extra.targetList = parse->targetList;
		extra.partial_costs_set = false;

		/*
		 * Determine whether partitionwise aggregation is in theory possible.
		 * It can be disabled by the user, and for now, we don't try to
		 * support grouping sets.  create_ordinary_grouping_paths() will check
		 * additional conditions, such as whether input_rel is partitioned.
		 */
		if (enable_partitionwise_aggregate && !parse->groupingSets)
			extra.patype = PARTITIONWISE_AGGREGATE_FULL;
		else
			extra.patype = PARTITIONWISE_AGGREGATE_NONE;

		create_ordinary_grouping_paths(root, input_rel, grouped_rel,
									   &agg_costs, gd, &extra,
									   &partially_grouped_rel);
	}

	set_cheapest(grouped_rel);
	return grouped_rel;
}

/*
 * make_grouping_rel
 *
 * Create a new grouping rel and set basic properties.
 *
 * input_rel represents the underlying scan/join relation.
 * target is the output expected from the grouping relation.
 */
static RelOptInfo *
make_grouping_rel(PlannerInfo *root, RelOptInfo *input_rel,
				  PathTarget *target, bool target_parallel_safe,
				  Node *havingQual)
{
	RelOptInfo *grouped_rel;

	if (IS_OTHER_REL(input_rel))
	{
		grouped_rel = fetch_upper_rel(root, UPPERREL_GROUP_AGG,
									  input_rel->relids);
		grouped_rel->reloptkind = RELOPT_OTHER_UPPER_REL;
	}
	else
	{
		/*
		 * By tradition, the relids set for the main grouping relation is
		 * NULL.  (This could be changed, but might require adjustments
		 * elsewhere.)
		 */
		grouped_rel = fetch_upper_rel(root, UPPERREL_GROUP_AGG, NULL);
	}

	/* Set target. */
	grouped_rel->reltarget = target;

	/*
	 * If the input relation is not parallel-safe, then the grouped relation
	 * can't be parallel-safe, either.  Otherwise, it's parallel-safe if the
	 * target list and HAVING quals are parallel-safe.
	 */
	if (input_rel->consider_parallel && target_parallel_safe &&
		is_parallel_safe(root, (Node *) havingQual))
		grouped_rel->consider_parallel = true;

	/*
	 * If the input rel belongs to a single FDW, so does the grouped rel.
	 */
	grouped_rel->serverid = input_rel->serverid;
	grouped_rel->userid = input_rel->userid;
	grouped_rel->useridiscurrent = input_rel->useridiscurrent;
	grouped_rel->fdwroutine = input_rel->fdwroutine;

	return grouped_rel;
}

/*
 * is_degenerate_grouping
 *
 * A degenerate grouping is one in which the query has a HAVING qual and/or
 * grouping sets, but no aggregates and no GROUP BY (which implies that the
 * grouping sets are all empty).
 */
static bool
is_degenerate_grouping(PlannerInfo *root)
{
	Query	   *parse = root->parse;

	return (root->hasHavingQual || parse->groupingSets) &&
		!parse->hasAggs && parse->groupClause == NIL;
}

/*
 * create_degenerate_grouping_paths
 *
 * When the grouping is degenerate (see is_degenerate_grouping), we are
 * supposed to emit either zero or one row for each grouping set depending on
 * whether HAVING succeeds.  Furthermore, there cannot be any variables in
 * either HAVING or the targetlist, so we actually do not need the FROM table
 * at all! We can just throw away the plan-so-far and generate a Result node.
 * This is a sufficiently unusual corner case that it's not worth contorting
 * the structure of this module to avoid having to generate the earlier paths
 * in the first place.
 */
static void
create_degenerate_grouping_paths(PlannerInfo *root, RelOptInfo *input_rel,
								 RelOptInfo *grouped_rel)
{
	Query	   *parse = root->parse;
	int			nrows;
	Path	   *path;

	nrows = list_length(parse->groupingSets);
	if (nrows > 1)
	{
		/*
		 * Doesn't seem worthwhile writing code to cons up a generate_series
		 * or a values scan to emit multiple rows. Instead just make N clones
		 * and append them.  (With a volatile HAVING clause, this means you
		 * might get between 0 and N output rows. Offhand I think that's
		 * desired.)
		 */
		List	   *paths = NIL;

		while (--nrows >= 0)
		{
			path = (Path *)
				create_group_result_path(root, grouped_rel,
										 grouped_rel->reltarget,
										 (List *) parse->havingQual);
			paths = lappend(paths, path);
		}
		path = (Path *)
			create_append_path(root,
							   grouped_rel,
							   paths,
							   NIL,
							   NIL,
							   NULL,
							   0,
							   false,
							   -1);
	}
	else
	{
		/* No grouping sets, or just one, so one output row */
		path = (Path *)
			create_group_result_path(root, grouped_rel,
									 grouped_rel->reltarget,
									 (List *) parse->havingQual);
	}

	add_path(grouped_rel, path);
}

/*
 * create_ordinary_grouping_paths
 *
 * Create grouping paths for the ordinary (that is, non-degenerate) case.
 *
 * We need to consider sorted and hashed aggregation in the same function,
 * because otherwise (1) it would be harder to throw an appropriate error
 * message if neither way works, and (2) we should not allow hashtable size
 * considerations to dissuade us from using hashing if sorting is not possible.
 *
 * *partially_grouped_rel_p will be set to the partially grouped rel which this
 * function creates, or to NULL if it doesn't create one.
 */
static void
create_ordinary_grouping_paths(PlannerInfo *root, RelOptInfo *input_rel,
							   RelOptInfo *grouped_rel,
							   const AggClauseCosts *agg_costs,
							   grouping_sets_data *gd,
							   GroupPathExtraData *extra,
							   RelOptInfo **partially_grouped_rel_p)
{
	Path	   *cheapest_path = input_rel->cheapest_total_path;
	RelOptInfo *partially_grouped_rel = NULL;
	double		dNumGroups;
	PartitionwiseAggregateType patype = PARTITIONWISE_AGGREGATE_NONE;

	/*
	 * If this is the topmost grouping relation or if the parent relation is
	 * doing some form of partitionwise aggregation, then we may be able to do
	 * it at this level also.  However, if the input relation is not
	 * partitioned, partitionwise aggregate is impossible.
	 */
	if (extra->patype != PARTITIONWISE_AGGREGATE_NONE &&
		IS_PARTITIONED_REL(input_rel))
	{
		/*
		 * If this is the topmost relation or if the parent relation is doing
		 * full partitionwise aggregation, then we can do full partitionwise
		 * aggregation provided that the GROUP BY clause contains all of the
		 * partitioning columns at this level.  Otherwise, we can do at most
		 * partial partitionwise aggregation.  But if partial aggregation is
		 * not supported in general then we can't use it for partitionwise
		 * aggregation either.
		 */
		if (extra->patype == PARTITIONWISE_AGGREGATE_FULL &&
			group_by_has_partkey(input_rel, extra->targetList,
								 root->parse->groupClause))
			patype = PARTITIONWISE_AGGREGATE_FULL;
		else if ((extra->flags & GROUPING_CAN_PARTIAL_AGG) != 0)
			patype = PARTITIONWISE_AGGREGATE_PARTIAL;
		else
			patype = PARTITIONWISE_AGGREGATE_NONE;
	}

	/*
	 * Before generating paths for grouped_rel, we first generate any possible
	 * partially grouped paths; that way, later code can easily consider both
	 * parallel and non-parallel approaches to grouping.
	 */
	if ((extra->flags & GROUPING_CAN_PARTIAL_AGG) != 0)
	{
		bool		force_rel_creation;

		/*
		 * If we're doing partitionwise aggregation at this level, force
		 * creation of a partially_grouped_rel so we can add partitionwise
		 * paths to it.
		 */
		force_rel_creation = (patype == PARTITIONWISE_AGGREGATE_PARTIAL);

		partially_grouped_rel =
			create_partial_grouping_paths(root,
										  grouped_rel,
										  input_rel,
										  gd,
										  extra,
										  force_rel_creation);
	}

	/* Set out parameter. */
	*partially_grouped_rel_p = partially_grouped_rel;

	/* Apply partitionwise aggregation technique, if possible. */
	if (patype != PARTITIONWISE_AGGREGATE_NONE)
		create_partitionwise_grouping_paths(root, input_rel, grouped_rel,
											partially_grouped_rel, agg_costs,
											gd, patype, extra);

	/* If we are doing partial aggregation only, return. */
	if (extra->patype == PARTITIONWISE_AGGREGATE_PARTIAL)
	{
		Assert(partially_grouped_rel);

		if (partially_grouped_rel->pathlist)
			set_cheapest(partially_grouped_rel);

		return;
	}

	/* Gather any partially grouped partial paths. */
	if (partially_grouped_rel && partially_grouped_rel->partial_pathlist)
	{
		gather_grouping_paths(root, partially_grouped_rel);
		set_cheapest(partially_grouped_rel);
	}

	/*
	 * Estimate number of groups.
	 */
	dNumGroups = get_number_of_groups(root,
									  cheapest_path->rows,
									  gd,
									  extra->targetList);

	/* Build final grouping paths */
	add_paths_to_grouping_rel(root, input_rel, grouped_rel,
							  partially_grouped_rel, agg_costs, gd,
							  dNumGroups, extra);

	/* Give a helpful error if we failed to find any implementation */
	if (grouped_rel->pathlist == NIL)
		ereport(ERROR,
				(errcode(ERRCODE_FEATURE_NOT_SUPPORTED),
				 errmsg("could not implement GROUP BY"),
				 errdetail("Some of the datatypes only support hashing, while others only support sorting.")));

	/*
	 * If there is an FDW that's responsible for all baserels of the query,
	 * let it consider adding ForeignPaths.
	 */
	if (grouped_rel->fdwroutine &&
		grouped_rel->fdwroutine->GetForeignUpperPaths)
		grouped_rel->fdwroutine->GetForeignUpperPaths(root, UPPERREL_GROUP_AGG,
													  input_rel, grouped_rel,
													  extra);

	/* Let extensions possibly add some more paths */
	if (create_upper_paths_hook)
		(*create_upper_paths_hook) (root, UPPERREL_GROUP_AGG,
									input_rel, grouped_rel,
									extra);
}

/*
 * For a given input path, consider the possible ways of doing grouping sets on
 * it, by combinations of hashing and sorting.  This can be called multiple
 * times, so it's important that it not scribble on input.  No result is
 * returned, but any generated paths are added to grouped_rel.
 */
static void
consider_groupingsets_paths(PlannerInfo *root,
							RelOptInfo *grouped_rel,
							Path *path,
							bool is_sorted,
							bool can_hash,
							grouping_sets_data *gd,
							const AggClauseCosts *agg_costs,
							double dNumGroups)
{
	Query	   *parse = root->parse;
	Size		hash_mem_limit = get_hash_memory_limit();

	/*
	 * If we're not being offered sorted input, then only consider plans that
	 * can be done entirely by hashing.
	 *
	 * We can hash everything if it looks like it'll fit in hash_mem. But if
	 * the input is actually sorted despite not being advertised as such, we
	 * prefer to make use of that in order to use less memory.
	 *
	 * If none of the grouping sets are sortable, then ignore the hash_mem
	 * limit and generate a path anyway, since otherwise we'll just fail.
	 */
	if (!is_sorted)
	{
		List	   *new_rollups = NIL;
		RollupData *unhashed_rollup = NULL;
		List	   *sets_data;
		List	   *empty_sets_data = NIL;
		List	   *empty_sets = NIL;
		ListCell   *lc;
		ListCell   *l_start = list_head(gd->rollups);
		AggStrategy strat = AGG_HASHED;
		double		hashsize;
		double		exclude_groups = 0.0;

		Assert(can_hash);

		/*
		 * If the input is coincidentally sorted usefully (which can happen
		 * even if is_sorted is false, since that only means that our caller
		 * has set up the sorting for us), then save some hashtable space by
		 * making use of that. But we need to watch out for degenerate cases:
		 *
		 * 1) If there are any empty grouping sets, then group_pathkeys might
		 * be NIL if all non-empty grouping sets are unsortable. In this case,
		 * there will be a rollup containing only empty groups, and the
		 * pathkeys_contained_in test is vacuously true; this is ok.
		 *
		 * XXX: the above relies on the fact that group_pathkeys is generated
		 * from the first rollup. If we add the ability to consider multiple
		 * sort orders for grouping input, this assumption might fail.
		 *
		 * 2) If there are no empty sets and only unsortable sets, then the
		 * rollups list will be empty (and thus l_start == NULL), and
		 * group_pathkeys will be NIL; we must ensure that the vacuously-true
		 * pathkeys_contained_in test doesn't cause us to crash.
		 */
		if (l_start != NULL &&
			pathkeys_contained_in(root->group_pathkeys, path->pathkeys))
		{
			unhashed_rollup = lfirst_node(RollupData, l_start);
			exclude_groups = unhashed_rollup->numGroups;
			l_start = lnext(gd->rollups, l_start);
		}

		hashsize = estimate_hashagg_tablesize(root,
											  path,
											  agg_costs,
											  dNumGroups - exclude_groups);

		/*
		 * gd->rollups is empty if we have only unsortable columns to work
		 * with.  Override hash_mem in that case; otherwise, we'll rely on the
		 * sorted-input case to generate usable mixed paths.
		 */
		if (hashsize > hash_mem_limit && gd->rollups)
			return;				/* nope, won't fit */

		/*
		 * We need to burst the existing rollups list into individual grouping
		 * sets and recompute a groupClause for each set.
		 */
		sets_data = list_copy(gd->unsortable_sets);

		for_each_cell(lc, gd->rollups, l_start)
		{
			RollupData *rollup = lfirst_node(RollupData, lc);

			/*
			 * If we find an unhashable rollup that's not been skipped by the
			 * "actually sorted" check above, we can't cope; we'd need sorted
			 * input (with a different sort order) but we can't get that here.
			 * So bail out; we'll get a valid path from the is_sorted case
			 * instead.
			 *
			 * The mere presence of empty grouping sets doesn't make a rollup
			 * unhashable (see preprocess_grouping_sets), we handle those
			 * specially below.
			 */
			if (!rollup->hashable)
				return;

			sets_data = list_concat(sets_data, rollup->gsets_data);
		}
		foreach(lc, sets_data)
		{
			GroupingSetData *gs = lfirst_node(GroupingSetData, lc);
			List	   *gset = gs->set;
			RollupData *rollup;

			if (gset == NIL)
			{
				/* Empty grouping sets can't be hashed. */
				empty_sets_data = lappend(empty_sets_data, gs);
				empty_sets = lappend(empty_sets, NIL);
			}
			else
			{
				rollup = makeNode(RollupData);

				rollup->groupClause = preprocess_groupclause(root, gset);
				rollup->gsets_data = list_make1(gs);
				rollup->gsets = remap_to_groupclause_idx(rollup->groupClause,
														 rollup->gsets_data,
														 gd->tleref_to_colnum_map);
				rollup->numGroups = gs->numGroups;
				rollup->hashable = true;
				rollup->is_hashed = true;
				new_rollups = lappend(new_rollups, rollup);
			}
		}

		/*
		 * If we didn't find anything nonempty to hash, then bail.  We'll
		 * generate a path from the is_sorted case.
		 */
		if (new_rollups == NIL)
			return;

		/*
		 * If there were empty grouping sets they should have been in the
		 * first rollup.
		 */
		Assert(!unhashed_rollup || !empty_sets);

		if (unhashed_rollup)
		{
			new_rollups = lappend(new_rollups, unhashed_rollup);
			strat = AGG_MIXED;
		}
		else if (empty_sets)
		{
			RollupData *rollup = makeNode(RollupData);

			rollup->groupClause = NIL;
			rollup->gsets_data = empty_sets_data;
			rollup->gsets = empty_sets;
			rollup->numGroups = list_length(empty_sets);
			rollup->hashable = false;
			rollup->is_hashed = false;
			new_rollups = lappend(new_rollups, rollup);
			strat = AGG_MIXED;
		}

		add_path(grouped_rel, (Path *)
				 create_groupingsets_path(root,
										  grouped_rel,
										  path,
										  (List *) parse->havingQual,
										  strat,
										  new_rollups,
										  agg_costs,
										  dNumGroups));
		return;
	}

	/*
	 * If we have sorted input but nothing we can do with it, bail.
	 */
	if (list_length(gd->rollups) == 0)
		return;

	/*
	 * Given sorted input, we try and make two paths: one sorted and one mixed
	 * sort/hash. (We need to try both because hashagg might be disabled, or
	 * some columns might not be sortable.)
	 *
	 * can_hash is passed in as false if some obstacle elsewhere (such as
	 * ordered aggs) means that we shouldn't consider hashing at all.
	 */
	if (can_hash && gd->any_hashable)
	{
		List	   *rollups = NIL;
		List	   *hash_sets = list_copy(gd->unsortable_sets);
		double		availspace = hash_mem_limit;
		ListCell   *lc;

		/*
		 * Account first for space needed for groups we can't sort at all.
		 */
		availspace -= estimate_hashagg_tablesize(root,
												 path,
												 agg_costs,
												 gd->dNumHashGroups);

		if (availspace > 0 && list_length(gd->rollups) > 1)
		{
			double		scale;
			int			num_rollups = list_length(gd->rollups);
			int			k_capacity;
			int		   *k_weights = palloc(num_rollups * sizeof(int));
			Bitmapset  *hash_items = NULL;
			int			i;

			/*
			 * We treat this as a knapsack problem: the knapsack capacity
			 * represents hash_mem, the item weights are the estimated memory
			 * usage of the hashtables needed to implement a single rollup,
			 * and we really ought to use the cost saving as the item value;
			 * however, currently the costs assigned to sort nodes don't
			 * reflect the comparison costs well, and so we treat all items as
			 * of equal value (each rollup we hash instead saves us one sort).
			 *
			 * To use the discrete knapsack, we need to scale the values to a
			 * reasonably small bounded range.  We choose to allow a 5% error
			 * margin; we have no more than 4096 rollups in the worst possible
			 * case, which with a 5% error margin will require a bit over 42MB
			 * of workspace. (Anyone wanting to plan queries that complex had
			 * better have the memory for it.  In more reasonable cases, with
			 * no more than a couple of dozen rollups, the memory usage will
			 * be negligible.)
			 *
			 * k_capacity is naturally bounded, but we clamp the values for
			 * scale and weight (below) to avoid overflows or underflows (or
			 * uselessly trying to use a scale factor less than 1 byte).
			 */
			scale = Max(availspace / (20.0 * num_rollups), 1.0);
			k_capacity = (int) floor(availspace / scale);

			/*
			 * We leave the first rollup out of consideration since it's the
			 * one that matches the input sort order.  We assign indexes "i"
			 * to only those entries considered for hashing; the second loop,
			 * below, must use the same condition.
			 */
			i = 0;
			for_each_from(lc, gd->rollups, 1)
			{
				RollupData *rollup = lfirst_node(RollupData, lc);

				if (rollup->hashable)
				{
					double		sz = estimate_hashagg_tablesize(root,
																path,
																agg_costs,
																rollup->numGroups);

					/*
					 * If sz is enormous, but hash_mem (and hence scale) is
					 * small, avoid integer overflow here.
					 */
					k_weights[i] = (int) Min(floor(sz / scale),
											 k_capacity + 1.0);
					++i;
				}
			}

			/*
			 * Apply knapsack algorithm; compute the set of items which
			 * maximizes the value stored (in this case the number of sorts
			 * saved) while keeping the total size (approximately) within
			 * capacity.
			 */
			if (i > 0)
				hash_items = DiscreteKnapsack(k_capacity, i, k_weights, NULL);

			if (!bms_is_empty(hash_items))
			{
				rollups = list_make1(linitial(gd->rollups));

				i = 0;
				for_each_from(lc, gd->rollups, 1)
				{
					RollupData *rollup = lfirst_node(RollupData, lc);

					if (rollup->hashable)
					{
						if (bms_is_member(i, hash_items))
							hash_sets = list_concat(hash_sets,
													rollup->gsets_data);
						else
							rollups = lappend(rollups, rollup);
						++i;
					}
					else
						rollups = lappend(rollups, rollup);
				}
			}
		}

		if (!rollups && hash_sets)
			rollups = list_copy(gd->rollups);

		foreach(lc, hash_sets)
		{
			GroupingSetData *gs = lfirst_node(GroupingSetData, lc);
			RollupData *rollup = makeNode(RollupData);

			Assert(gs->set != NIL);

			rollup->groupClause = preprocess_groupclause(root, gs->set);
			rollup->gsets_data = list_make1(gs);
			rollup->gsets = remap_to_groupclause_idx(rollup->groupClause,
													 rollup->gsets_data,
													 gd->tleref_to_colnum_map);
			rollup->numGroups = gs->numGroups;
			rollup->hashable = true;
			rollup->is_hashed = true;
			rollups = lcons(rollup, rollups);
		}

		if (rollups)
		{
			add_path(grouped_rel, (Path *)
					 create_groupingsets_path(root,
											  grouped_rel,
											  path,
											  (List *) parse->havingQual,
											  AGG_MIXED,
											  rollups,
											  agg_costs,
											  dNumGroups));
		}
	}

	/*
	 * Now try the simple sorted case.
	 */
	if (!gd->unsortable_sets)
		add_path(grouped_rel, (Path *)
				 create_groupingsets_path(root,
										  grouped_rel,
										  path,
										  (List *) parse->havingQual,
										  AGG_SORTED,
										  gd->rollups,
										  agg_costs,
										  dNumGroups));
}

/*
 * create_window_paths
 *
 * Build a new upperrel containing Paths for window-function evaluation.
 *
 * input_rel: contains the source-data Paths
 * input_target: result of make_window_input_target
 * output_target: what the topmost WindowAggPath should return
 * wflists: result of find_window_functions
 * activeWindows: result of select_active_windows
 *
 * Note: all Paths in input_rel are expected to return input_target.
 */
static RelOptInfo *
create_window_paths(PlannerInfo *root,
					RelOptInfo *input_rel,
					PathTarget *input_target,
					PathTarget *output_target,
					bool output_target_parallel_safe,
					WindowFuncLists *wflists,
					List *activeWindows)
{
	RelOptInfo *window_rel;
	ListCell   *lc;

	/* For now, do all work in the (WINDOW, NULL) upperrel */
	window_rel = fetch_upper_rel(root, UPPERREL_WINDOW, NULL);

	/*
	 * If the input relation is not parallel-safe, then the window relation
	 * can't be parallel-safe, either.  Otherwise, we need to examine the
	 * target list and active windows for non-parallel-safe constructs.
	 */
	if (input_rel->consider_parallel && output_target_parallel_safe &&
		is_parallel_safe(root, (Node *) activeWindows))
		window_rel->consider_parallel = true;

	/*
	 * If the input rel belongs to a single FDW, so does the window rel.
	 */
	window_rel->serverid = input_rel->serverid;
	window_rel->userid = input_rel->userid;
	window_rel->useridiscurrent = input_rel->useridiscurrent;
	window_rel->fdwroutine = input_rel->fdwroutine;

	/*
	 * Consider computing window functions starting from the existing
	 * cheapest-total path (which will likely require a sort) as well as any
	 * existing paths that satisfy or partially satisfy root->window_pathkeys.
	 */
	foreach(lc, input_rel->pathlist)
	{
		Path	   *path = (Path *) lfirst(lc);
		int			presorted_keys;

		if (path == input_rel->cheapest_total_path ||
			pathkeys_count_contained_in(root->window_pathkeys, path->pathkeys,
										&presorted_keys) ||
			presorted_keys > 0)
			create_one_window_path(root,
								   window_rel,
								   path,
								   input_target,
								   output_target,
								   wflists,
								   activeWindows);
	}

	/*
	 * If there is an FDW that's responsible for all baserels of the query,
	 * let it consider adding ForeignPaths.
	 */
	if (window_rel->fdwroutine &&
		window_rel->fdwroutine->GetForeignUpperPaths)
		window_rel->fdwroutine->GetForeignUpperPaths(root, UPPERREL_WINDOW,
													 input_rel, window_rel,
													 NULL);

	/* Let extensions possibly add some more paths */
	if (create_upper_paths_hook)
		(*create_upper_paths_hook) (root, UPPERREL_WINDOW,
									input_rel, window_rel, NULL);

	/* Now choose the best path(s) */
	set_cheapest(window_rel);

	return window_rel;
}

/*
 * Stack window-function implementation steps atop the given Path, and
 * add the result to window_rel.
 *
 * window_rel: upperrel to contain result
 * path: input Path to use (must return input_target)
 * input_target: result of make_window_input_target
 * output_target: what the topmost WindowAggPath should return
 * wflists: result of find_window_functions
 * activeWindows: result of select_active_windows
 */
static void
create_one_window_path(PlannerInfo *root,
					   RelOptInfo *window_rel,
					   Path *path,
					   PathTarget *input_target,
					   PathTarget *output_target,
					   WindowFuncLists *wflists,
					   List *activeWindows)
{
	PathTarget *window_target;
	ListCell   *l;
	List	   *topqual = NIL;

	/*
	 * Since each window clause could require a different sort order, we stack
	 * up a WindowAgg node for each clause, with sort steps between them as
	 * needed.  (We assume that select_active_windows chose a good order for
	 * executing the clauses in.)
	 *
	 * input_target should contain all Vars and Aggs needed for the result.
	 * (In some cases we wouldn't need to propagate all of these all the way
	 * to the top, since they might only be needed as inputs to WindowFuncs.
	 * It's probably not worth trying to optimize that though.)  It must also
	 * contain all window partitioning and sorting expressions, to ensure
	 * they're computed only once at the bottom of the stack (that's critical
	 * for volatile functions).  As we climb up the stack, we'll add outputs
	 * for the WindowFuncs computed at each level.
	 */
	window_target = input_target;

	foreach(l, activeWindows)
	{
		WindowClause *wc = lfirst_node(WindowClause, l);
		List	   *window_pathkeys;
		int			presorted_keys;
		bool		is_sorted;
		bool		topwindow;

		window_pathkeys = make_pathkeys_for_window(root,
												   wc,
												   root->processed_tlist);

		is_sorted = pathkeys_count_contained_in(window_pathkeys,
												path->pathkeys,
												&presorted_keys);

		/* Sort if necessary */
		if (!is_sorted)
		{
			/*
			 * No presorted keys or incremental sort disabled, just perform a
			 * complete sort.
			 */
			if (presorted_keys == 0 || !enable_incremental_sort)
				path = (Path *) create_sort_path(root, window_rel,
												 path,
												 window_pathkeys,
												 -1.0);
			else
			{
				/*
				 * Since we have presorted keys and incremental sort is
				 * enabled, just use incremental sort.
				 */
				path = (Path *) create_incremental_sort_path(root,
															 window_rel,
															 path,
															 window_pathkeys,
															 presorted_keys,
															 -1.0);
			}
		}

		if (lnext(activeWindows, l))
		{
			/*
			 * Add the current WindowFuncs to the output target for this
			 * intermediate WindowAggPath.  We must copy window_target to
			 * avoid changing the previous path's target.
			 *
			 * Note: a WindowFunc adds nothing to the target's eval costs; but
			 * we do need to account for the increase in tlist width.
			 */
			ListCell   *lc2;

			window_target = copy_pathtarget(window_target);
			foreach(lc2, wflists->windowFuncs[wc->winref])
			{
				WindowFunc *wfunc = lfirst_node(WindowFunc, lc2);

				add_column_to_pathtarget(window_target, (Expr *) wfunc, 0);
				window_target->width += get_typavgwidth(wfunc->wintype, -1);
			}
		}
		else
		{
			/* Install the goal target in the topmost WindowAgg */
			window_target = output_target;
		}

		/* mark the final item in the list as the top-level window */
		topwindow = foreach_current_index(l) == list_length(activeWindows) - 1;

		/*
		 * Accumulate all of the runConditions from each intermediate
		 * WindowClause.  The top-level WindowAgg must pass these as a qual so
		 * that it filters out unwanted tuples correctly.
		 */
		if (!topwindow)
			topqual = list_concat(topqual, wc->runCondition);

		path = (Path *)
			create_windowagg_path(root, window_rel, path, window_target,
								  wflists->windowFuncs[wc->winref],
								  wc, topwindow ? topqual : NIL, topwindow);
	}

	add_path(window_rel, path);
}

/*
 * create_distinct_paths
 *
 * Build a new upperrel containing Paths for SELECT DISTINCT evaluation.
 *
 * input_rel: contains the source-data Paths
 *
 * Note: input paths should already compute the desired pathtarget, since
 * Sort/Unique won't project anything.
 */
static RelOptInfo *
create_distinct_paths(PlannerInfo *root, RelOptInfo *input_rel)
{
	RelOptInfo *distinct_rel;

	/* For now, do all work in the (DISTINCT, NULL) upperrel */
	distinct_rel = fetch_upper_rel(root, UPPERREL_DISTINCT, NULL);

	/*
	 * We don't compute anything at this level, so distinct_rel will be
	 * parallel-safe if the input rel is parallel-safe.  In particular, if
	 * there is a DISTINCT ON (...) clause, any path for the input_rel will
	 * output those expressions, and will not be parallel-safe unless those
	 * expressions are parallel-safe.
	 */
	distinct_rel->consider_parallel = input_rel->consider_parallel;

	/*
	 * If the input rel belongs to a single FDW, so does the distinct_rel.
	 */
	distinct_rel->serverid = input_rel->serverid;
	distinct_rel->userid = input_rel->userid;
	distinct_rel->useridiscurrent = input_rel->useridiscurrent;
	distinct_rel->fdwroutine = input_rel->fdwroutine;

	/* build distinct paths based on input_rel's pathlist */
	create_final_distinct_paths(root, input_rel, distinct_rel);

	/* now build distinct paths based on input_rel's partial_pathlist */
	create_partial_distinct_paths(root, input_rel, distinct_rel);

	/* Give a helpful error if we failed to create any paths */
	if (distinct_rel->pathlist == NIL)
		ereport(ERROR,
				(errcode(ERRCODE_FEATURE_NOT_SUPPORTED),
				 errmsg("could not implement DISTINCT"),
				 errdetail("Some of the datatypes only support hashing, while others only support sorting.")));

	/*
	 * If there is an FDW that's responsible for all baserels of the query,
	 * let it consider adding ForeignPaths.
	 */
	if (distinct_rel->fdwroutine &&
		distinct_rel->fdwroutine->GetForeignUpperPaths)
		distinct_rel->fdwroutine->GetForeignUpperPaths(root,
													   UPPERREL_DISTINCT,
													   input_rel,
													   distinct_rel,
													   NULL);

	/* Let extensions possibly add some more paths */
	if (create_upper_paths_hook)
		(*create_upper_paths_hook) (root, UPPERREL_DISTINCT, input_rel,
									distinct_rel, NULL);

	/* Now choose the best path(s) */
	set_cheapest(distinct_rel);

	return distinct_rel;
}

/*
 * create_partial_distinct_paths
 *
 * Process 'input_rel' partial paths and add unique/aggregate paths to the
 * UPPERREL_PARTIAL_DISTINCT rel.  For paths created, add Gather/GatherMerge
 * paths on top and add a final unique/aggregate path to remove any duplicate
 * produced from combining rows from parallel workers.
 */
static void
create_partial_distinct_paths(PlannerInfo *root, RelOptInfo *input_rel,
							  RelOptInfo *final_distinct_rel)
{
	RelOptInfo *partial_distinct_rel;
	Query	   *parse;
	List	   *distinctExprs;
	double		numDistinctRows;
	Path	   *cheapest_partial_path;
	ListCell   *lc;

	/* nothing to do when there are no partial paths in the input rel */
	if (!input_rel->consider_parallel || input_rel->partial_pathlist == NIL)
		return;

	parse = root->parse;

	/* can't do parallel DISTINCT ON */
	if (parse->hasDistinctOn)
		return;

	partial_distinct_rel = fetch_upper_rel(root, UPPERREL_PARTIAL_DISTINCT,
										   NULL);
	partial_distinct_rel->reltarget = root->upper_targets[UPPERREL_PARTIAL_DISTINCT];
	partial_distinct_rel->consider_parallel = input_rel->consider_parallel;

	/*
	 * If input_rel belongs to a single FDW, so does the partial_distinct_rel.
	 */
	partial_distinct_rel->serverid = input_rel->serverid;
	partial_distinct_rel->userid = input_rel->userid;
	partial_distinct_rel->useridiscurrent = input_rel->useridiscurrent;
	partial_distinct_rel->fdwroutine = input_rel->fdwroutine;

	cheapest_partial_path = linitial(input_rel->partial_pathlist);

	distinctExprs = get_sortgrouplist_exprs(parse->distinctClause,
											parse->targetList);

	/* estimate how many distinct rows we'll get from each worker */
	numDistinctRows = estimate_num_groups(root, distinctExprs,
										  cheapest_partial_path->rows,
										  NULL, NULL);

	/* first try adding unique paths atop of sorted paths */
	if (grouping_is_sortable(parse->distinctClause))
	{
		foreach(lc, input_rel->partial_pathlist)
		{
			Path	   *path = (Path *) lfirst(lc);

			if (pathkeys_contained_in(root->distinct_pathkeys, path->pathkeys))
			{
				add_partial_path(partial_distinct_rel, (Path *)
								 create_upper_unique_path(root,
														  partial_distinct_rel,
														  path,
														  list_length(root->distinct_pathkeys),
														  numDistinctRows));
			}
		}
	}

	/*
	 * Now try hash aggregate paths, if enabled and hashing is possible. Since
	 * we're not on the hook to ensure we do our best to create at least one
	 * path here, we treat enable_hashagg as a hard off-switch rather than the
	 * slightly softer variant in create_final_distinct_paths.
	 */
	if (enable_hashagg && grouping_is_hashable(parse->distinctClause))
	{
		add_partial_path(partial_distinct_rel, (Path *)
						 create_agg_path(root,
										 partial_distinct_rel,
										 cheapest_partial_path,
										 cheapest_partial_path->pathtarget,
										 AGG_HASHED,
										 AGGSPLIT_SIMPLE,
										 parse->distinctClause,
										 NIL,
										 NULL,
										 numDistinctRows));
	}

	/*
	 * If there is an FDW that's responsible for all baserels of the query,
	 * let it consider adding ForeignPaths.
	 */
	if (partial_distinct_rel->fdwroutine &&
		partial_distinct_rel->fdwroutine->GetForeignUpperPaths)
		partial_distinct_rel->fdwroutine->GetForeignUpperPaths(root,
															   UPPERREL_PARTIAL_DISTINCT,
															   input_rel,
															   partial_distinct_rel,
															   NULL);

	/* Let extensions possibly add some more partial paths */
	if (create_upper_paths_hook)
		(*create_upper_paths_hook) (root, UPPERREL_PARTIAL_DISTINCT,
									input_rel, partial_distinct_rel, NULL);

	if (partial_distinct_rel->partial_pathlist != NIL)
	{
		generate_gather_paths(root, partial_distinct_rel, true);
		set_cheapest(partial_distinct_rel);

		/*
		 * Finally, create paths to distinctify the final result.  This step
		 * is needed to remove any duplicates due to combining rows from
		 * parallel workers.
		 */
		create_final_distinct_paths(root, partial_distinct_rel,
									final_distinct_rel);
	}
}

/*
 * create_final_distinct_paths
 *		Create distinct paths in 'distinct_rel' based on 'input_rel' pathlist
 *
 * input_rel: contains the source-data paths
 * distinct_rel: destination relation for storing created paths
 */
static RelOptInfo *
create_final_distinct_paths(PlannerInfo *root, RelOptInfo *input_rel,
							RelOptInfo *distinct_rel)
{
	Query	   *parse = root->parse;
	Path	   *cheapest_input_path = input_rel->cheapest_total_path;
	double		numDistinctRows;
	bool		allow_hash;
	Path	   *path;
	ListCell   *lc;
	List	   *yb_distinct_paths;

	/* YB: Figure out paths that are already distinct. */
	yb_distinct_paths = NIL;
	if (IsYugaByteEnabled())
	{
		foreach(lc, input_rel->pathlist)
		{
			Path* path = (Path *) lfirst(lc);

			/*
			 * YB: Do not add these paths to distinct_rel yet because we refer
			 * to them later on in this function and we don't want add_path()
			 * to pfree these paths.
			 */
			if (yb_has_sufficient_uniqkeys(root, path))
				yb_distinct_paths = lappend(yb_distinct_paths, path);
		}
	}

	/* Estimate number of distinct rows there will be */
	if (parse->groupClause || parse->groupingSets || parse->hasAggs ||
		root->hasHavingQual)
	{
		/*
		 * If there was grouping or aggregation, use the number of input rows
		 * as the estimated number of DISTINCT rows (ie, assume the input is
		 * already mostly unique).
		 */
		numDistinctRows = cheapest_input_path->rows;
	}
	else
	{
		/*
		 * Otherwise, the UNIQUE filter has effects comparable to GROUP BY.
		 */
		List	   *distinctExprs;

		distinctExprs = get_sortgrouplist_exprs(parse->distinctClause,
												parse->targetList);
		numDistinctRows = estimate_num_groups(root, distinctExprs,
											  cheapest_input_path->rows,
											  NULL, NULL);
	}

	/*
	 * Consider sort-based implementations of DISTINCT, if possible.
	 */
	if (grouping_is_sortable(parse->distinctClause))
	{
		/*
		 * First, if we have any adequately-presorted paths, just stick a
		 * Unique node on those.  Then consider doing an explicit sort of the
		 * cheapest input path and Unique'ing that.
		 *
		 * When we have DISTINCT ON, we must sort by the more rigorous of
		 * DISTINCT and ORDER BY, else it won't have the desired behavior.
		 * Also, if we do have to do an explicit sort, we might as well use
		 * the more rigorous ordering to avoid a second sort later.  (Note
		 * that the parser will have ensured that one clause is a prefix of
		 * the other.)
		 */
		List	   *needed_pathkeys;

		if (parse->hasDistinctOn &&
			list_length(root->distinct_pathkeys) <
			list_length(root->sort_pathkeys))
			needed_pathkeys = root->sort_pathkeys;
		else
			needed_pathkeys = root->distinct_pathkeys;

		foreach(lc, input_rel->pathlist)
		{
			Path	   *path = (Path *) lfirst(lc);

			if (pathkeys_contained_in(needed_pathkeys, path->pathkeys))
			{
				/* YB: Do not consider paths that are already distinct. */
				if (!IsYugaByteEnabled() ||
					!list_member_ptr(yb_distinct_paths, path))
				{
					/* YB: Avoid adding UpperUniquePath twice. */
					if (IsYugaByteEnabled() && IsA(path, UpperUniquePath))
						path = ((UpperUniquePath *) path)->subpath;

					add_path(distinct_rel, (Path *)
							 create_upper_unique_path(
								root, distinct_rel,
								path,
								list_length(root->distinct_pathkeys),
								numDistinctRows));
				}
			}
		}

		/* For explicit-sort case, always use the more rigorous clause */
		if (list_length(root->distinct_pathkeys) <
			list_length(root->sort_pathkeys))
		{
			needed_pathkeys = root->sort_pathkeys;
			/* Assert checks that parser didn't mess up... */
			Assert(pathkeys_contained_in(root->distinct_pathkeys,
										 needed_pathkeys));
		}
		else
			needed_pathkeys = root->distinct_pathkeys;

		path = cheapest_input_path;
		if (!pathkeys_contained_in(needed_pathkeys, path->pathkeys))
			path = (Path *) create_sort_path(root, distinct_rel,
											 path,
											 needed_pathkeys,
											 -1.0);

		/* YB: Ignore sort+uniq if cheapest_input_path is already distinct. */
		if (!IsYugaByteEnabled() ||
			!list_member_ptr(yb_distinct_paths, cheapest_input_path))
		{
			/* YB: Avoid adding UpperUniquePath twice. */
			if (IsYugaByteEnabled() && IsA(path, UpperUniquePath))
				path = ((UpperUniquePath *) path)->subpath;

			add_path(distinct_rel, (Path *)
					 create_upper_unique_path(
						root, distinct_rel,
						path,
						list_length(root->distinct_pathkeys),
						numDistinctRows));
		}
	}

	/*
	 * Consider hash-based implementations of DISTINCT, if possible.
	 *
	 * If we were not able to make any other types of path, we *must* hash or
	 * die trying.  If we do have other choices, there are two things that
	 * should prevent selection of hashing: if the query uses DISTINCT ON
	 * (because it won't really have the expected behavior if we hash), or if
	 * enable_hashagg is off.
	 *
	 * Note: grouping_is_hashable() is much more expensive to check than the
	 * other gating conditions, so we want to do it last.
	 */
	if (distinct_rel->pathlist == NIL)
		allow_hash = true;		/* we have no alternatives */
	else if (parse->hasDistinctOn || !enable_hashagg)
		allow_hash = false;		/* policy-based decision not to hash */
	else
		allow_hash = true;		/* default */

	if (allow_hash && grouping_is_hashable(parse->distinctClause) &&
		/* YB: Ignore hashagg if cheapest_input_path is already distinct. */
		!(IsYugaByteEnabled() && list_member_ptr(yb_distinct_paths,
												 cheapest_input_path)))
	{
		/* Generate hashed aggregate path --- no sort needed */
		add_path(distinct_rel, (Path *)
				 create_agg_path(root,
								 distinct_rel,
								 cheapest_input_path,
								 cheapest_input_path->pathtarget,
								 AGG_HASHED,
								 AGGSPLIT_SIMPLE,
								 parse->distinctClause,
								 NIL,
								 NULL,
								 numDistinctRows));
	}

	/*
	 * YB: Now, add all paths that are already distinct.
	 */
	foreach(lc, yb_distinct_paths)
		add_path(distinct_rel, (Path *) lfirst(lc));

	return distinct_rel;
}

/*
 * create_ordered_paths
 *
 * Build a new upperrel containing Paths for ORDER BY evaluation.
 *
 * All paths in the result must satisfy the ORDER BY ordering.
 * The only new paths we need consider are an explicit full sort
 * and incremental sort on the cheapest-total existing path.
 *
 * input_rel: contains the source-data Paths
 * target: the output tlist the result Paths must emit
 * limit_tuples: estimated bound on the number of output tuples,
 *		or -1 if no LIMIT or couldn't estimate
 *
 * XXX This only looks at sort_pathkeys. I wonder if it needs to look at the
 * other pathkeys (grouping, ...) like generate_useful_gather_paths.
 */
static RelOptInfo *
create_ordered_paths(PlannerInfo *root,
					 RelOptInfo *input_rel,
					 PathTarget *target,
					 bool target_parallel_safe,
					 double limit_tuples)
{
	Path	   *cheapest_input_path = input_rel->cheapest_total_path;
	RelOptInfo *ordered_rel;
	ListCell   *lc;

	/* For now, do all work in the (ORDERED, NULL) upperrel */
	ordered_rel = fetch_upper_rel(root, UPPERREL_ORDERED, NULL);

	/*
	 * If the input relation is not parallel-safe, then the ordered relation
	 * can't be parallel-safe, either.  Otherwise, it's parallel-safe if the
	 * target list is parallel-safe.
	 */
	if (input_rel->consider_parallel && target_parallel_safe)
		ordered_rel->consider_parallel = true;

	/*
	 * If the input rel belongs to a single FDW, so does the ordered_rel.
	 */
	ordered_rel->serverid = input_rel->serverid;
	ordered_rel->userid = input_rel->userid;
	ordered_rel->useridiscurrent = input_rel->useridiscurrent;
	ordered_rel->fdwroutine = input_rel->fdwroutine;

	foreach(lc, input_rel->pathlist)
	{
		Path	   *input_path = (Path *) lfirst(lc);
		Path	   *sorted_path = input_path;
		bool		is_sorted;
		int			presorted_keys;

		is_sorted = pathkeys_count_contained_in(root->sort_pathkeys,
												input_path->pathkeys, &presorted_keys);

		if (is_sorted)
		{
			/* Use the input path as is, but add a projection step if needed */
			if (sorted_path->pathtarget != target)
				sorted_path = apply_projection_to_path(root, ordered_rel,
													   sorted_path, target);

			add_path(ordered_rel, sorted_path);
		}
		else
		{
			/*
			 * Try adding an explicit sort, but only to the cheapest total
			 * path since a full sort should generally add the same cost to
			 * all paths.
			 */
			if (input_path == cheapest_input_path)
			{
				/*
				 * Sort the cheapest input path. An explicit sort here can
				 * take advantage of LIMIT.
				 */
				sorted_path = (Path *) create_sort_path(root,
														ordered_rel,
														input_path,
														root->sort_pathkeys,
														limit_tuples);
				/* Add projection step if needed */
				if (sorted_path->pathtarget != target)
					sorted_path = apply_projection_to_path(root, ordered_rel,
														   sorted_path, target);

				add_path(ordered_rel, sorted_path);
			}

			/*
			 * If incremental sort is enabled, then try it as well. Unlike
			 * with regular sorts, we can't just look at the cheapest path,
			 * because the cost of incremental sort depends on how well
			 * presorted the path is. Additionally incremental sort may enable
			 * a cheaper startup path to win out despite higher total cost.
			 */
			if (!enable_incremental_sort)
				continue;

			/* Likewise, if the path can't be used for incremental sort. */
			if (!presorted_keys)
				continue;

			/* Also consider incremental sort. */
			sorted_path = (Path *) create_incremental_sort_path(root,
																ordered_rel,
																input_path,
																root->sort_pathkeys,
																presorted_keys,
																limit_tuples);

			/* Add projection step if needed */
			if (sorted_path->pathtarget != target)
				sorted_path = apply_projection_to_path(root, ordered_rel,
													   sorted_path, target);

			add_path(ordered_rel, sorted_path);
		}
	}

	/*
	 * generate_gather_paths() will have already generated a simple Gather
	 * path for the best parallel path, if any, and the loop above will have
	 * considered sorting it.  Similarly, generate_gather_paths() will also
	 * have generated order-preserving Gather Merge plans which can be used
	 * without sorting if they happen to match the sort_pathkeys, and the loop
	 * above will have handled those as well.  However, there's one more
	 * possibility: it may make sense to sort the cheapest partial path
	 * according to the required output order and then use Gather Merge.
	 */
	if (ordered_rel->consider_parallel && root->sort_pathkeys != NIL &&
		input_rel->partial_pathlist != NIL)
	{
		Path	   *cheapest_partial_path;

		cheapest_partial_path = linitial(input_rel->partial_pathlist);

		/*
		 * If cheapest partial path doesn't need a sort, this is redundant
		 * with what's already been tried.
		 */
		if (!pathkeys_contained_in(root->sort_pathkeys,
								   cheapest_partial_path->pathkeys))
		{
			Path	   *path;
			double		total_groups;

			path = (Path *) create_sort_path(root,
											 ordered_rel,
											 cheapest_partial_path,
											 root->sort_pathkeys,
											 limit_tuples);

			total_groups = cheapest_partial_path->rows *
				cheapest_partial_path->parallel_workers;
			path = (Path *)
				create_gather_merge_path(root, ordered_rel,
										 path,
										 path->pathtarget,
										 root->sort_pathkeys, NULL,
										 &total_groups);

			/* Add projection step if needed */
			if (path->pathtarget != target)
				path = apply_projection_to_path(root, ordered_rel,
												path, target);

			add_path(ordered_rel, path);
		}

		/*
		 * Consider incremental sort with a gather merge on partial paths.
		 *
		 * We can also skip the entire loop when we only have a single-item
		 * sort_pathkeys because then we can't possibly have a presorted
		 * prefix of the list without having the list be fully sorted.
		 */
		if (enable_incremental_sort && list_length(root->sort_pathkeys) > 1)
		{
			ListCell   *lc;

			foreach(lc, input_rel->partial_pathlist)
			{
				Path	   *input_path = (Path *) lfirst(lc);
				Path	   *sorted_path;
				bool		is_sorted;
				int			presorted_keys;
				double		total_groups;

				/*
				 * We don't care if this is the cheapest partial path - we
				 * can't simply skip it, because it may be partially sorted in
				 * which case we want to consider adding incremental sort
				 * (instead of full sort, which is what happens above).
				 */

				is_sorted = pathkeys_count_contained_in(root->sort_pathkeys,
														input_path->pathkeys,
														&presorted_keys);

				/* No point in adding incremental sort on fully sorted paths. */
				if (is_sorted)
					continue;

				if (presorted_keys == 0)
					continue;

				/* Since we have presorted keys, consider incremental sort. */
				sorted_path = (Path *) create_incremental_sort_path(root,
																	ordered_rel,
																	input_path,
																	root->sort_pathkeys,
																	presorted_keys,
																	limit_tuples);
				total_groups = input_path->rows *
					input_path->parallel_workers;
				sorted_path = (Path *)
					create_gather_merge_path(root, ordered_rel,
											 sorted_path,
											 sorted_path->pathtarget,
											 root->sort_pathkeys, NULL,
											 &total_groups);

				/* Add projection step if needed */
				if (sorted_path->pathtarget != target)
					sorted_path = apply_projection_to_path(root, ordered_rel,
														   sorted_path, target);

				add_path(ordered_rel, sorted_path);
			}
		}
	}

	/*
	 * If there is an FDW that's responsible for all baserels of the query,
	 * let it consider adding ForeignPaths.
	 */
	if (ordered_rel->fdwroutine &&
		ordered_rel->fdwroutine->GetForeignUpperPaths)
		ordered_rel->fdwroutine->GetForeignUpperPaths(root, UPPERREL_ORDERED,
													  input_rel, ordered_rel,
													  NULL);

	/* Let extensions possibly add some more paths */
	if (create_upper_paths_hook)
		(*create_upper_paths_hook) (root, UPPERREL_ORDERED,
									input_rel, ordered_rel, NULL);

	/*
	 * No need to bother with set_cheapest here; grouping_planner does not
	 * need us to do it.
	 */
	Assert(ordered_rel->pathlist != NIL);

	return ordered_rel;
}


/*
 * make_group_input_target
 *	  Generate appropriate PathTarget for initial input to grouping nodes.
 *
 * If there is grouping or aggregation, the scan/join subplan cannot emit
 * the query's final targetlist; for example, it certainly can't emit any
 * aggregate function calls.  This routine generates the correct target
 * for the scan/join subplan.
 *
 * The query target list passed from the parser already contains entries
 * for all ORDER BY and GROUP BY expressions, but it will not have entries
 * for variables used only in HAVING clauses; so we need to add those
 * variables to the subplan target list.  Also, we flatten all expressions
 * except GROUP BY items into their component variables; other expressions
 * will be computed by the upper plan nodes rather than by the subplan.
 * For example, given a query like
 *		SELECT a+b,SUM(c+d) FROM table GROUP BY a+b;
 * we want to pass this targetlist to the subplan:
 *		a+b,c,d
 * where the a+b target will be used by the Sort/Group steps, and the
 * other targets will be used for computing the final results.
 *
 * 'final_target' is the query's final target list (in PathTarget form)
 *
 * The result is the PathTarget to be computed by the Paths returned from
 * query_planner().
 */
static PathTarget *
make_group_input_target(PlannerInfo *root, PathTarget *final_target)
{
	Query	   *parse = root->parse;
	PathTarget *input_target;
	List	   *non_group_cols;
	List	   *non_group_vars;
	int			i;
	ListCell   *lc;

	/*
	 * We must build a target containing all grouping columns, plus any other
	 * Vars mentioned in the query's targetlist and HAVING qual.
	 */
	input_target = create_empty_pathtarget();
	non_group_cols = NIL;

	i = 0;
	foreach(lc, final_target->exprs)
	{
		Expr	   *expr = (Expr *) lfirst(lc);
		Index		sgref = get_pathtarget_sortgroupref(final_target, i);

		if (sgref && parse->groupClause &&
			get_sortgroupref_clause_noerr(sgref, parse->groupClause) != NULL)
		{
			/*
			 * It's a grouping column, so add it to the input target as-is.
			 */
			add_column_to_pathtarget(input_target, expr, sgref);
		}
		else
		{
			/*
			 * Non-grouping column, so just remember the expression for later
			 * call to pull_var_clause.
			 */
			non_group_cols = lappend(non_group_cols, expr);
		}

		i++;
	}

	/*
	 * If there's a HAVING clause, we'll need the Vars it uses, too.
	 */
	if (parse->havingQual)
		non_group_cols = lappend(non_group_cols, parse->havingQual);

	/*
	 * Pull out all the Vars mentioned in non-group cols (plus HAVING), and
	 * add them to the input target if not already present.  (A Var used
	 * directly as a GROUP BY item will be present already.)  Note this
	 * includes Vars used in resjunk items, so we are covering the needs of
	 * ORDER BY and window specifications.  Vars used within Aggrefs and
	 * WindowFuncs will be pulled out here, too.
	 */
	non_group_vars = pull_var_clause((Node *) non_group_cols,
									 PVC_RECURSE_AGGREGATES |
									 PVC_RECURSE_WINDOWFUNCS |
									 PVC_INCLUDE_PLACEHOLDERS);
	add_new_columns_to_pathtarget(input_target, non_group_vars);

	/* clean up cruft */
	list_free(non_group_vars);
	list_free(non_group_cols);

	/* XXX this causes some redundant cost calculation ... */
	return set_pathtarget_cost_width(root, input_target);
}

/*
 * make_partial_grouping_target
 *	  Generate appropriate PathTarget for output of partial aggregate
 *	  (or partial grouping, if there are no aggregates) nodes.
 *
 * A partial aggregation node needs to emit all the same aggregates that
 * a regular aggregation node would, plus any aggregates used in HAVING;
 * except that the Aggref nodes should be marked as partial aggregates.
 *
 * In addition, we'd better emit any Vars and PlaceHolderVars that are
 * used outside of Aggrefs in the aggregation tlist and HAVING.  (Presumably,
 * these would be Vars that are grouped by or used in grouping expressions.)
 *
 * grouping_target is the tlist to be emitted by the topmost aggregation step.
 * havingQual represents the HAVING clause.
 */
static PathTarget *
make_partial_grouping_target(PlannerInfo *root,
							 PathTarget *grouping_target,
							 Node *havingQual)
{
	Query	   *parse = root->parse;
	PathTarget *partial_target;
	List	   *non_group_cols;
	List	   *non_group_exprs;
	int			i;
	ListCell   *lc;

	partial_target = create_empty_pathtarget();
	non_group_cols = NIL;

	i = 0;
	foreach(lc, grouping_target->exprs)
	{
		Expr	   *expr = (Expr *) lfirst(lc);
		Index		sgref = get_pathtarget_sortgroupref(grouping_target, i);

		if (sgref && parse->groupClause &&
			get_sortgroupref_clause_noerr(sgref, parse->groupClause) != NULL)
		{
			/*
			 * It's a grouping column, so add it to the partial_target as-is.
			 * (This allows the upper agg step to repeat the grouping calcs.)
			 */
			add_column_to_pathtarget(partial_target, expr, sgref);
		}
		else
		{
			/*
			 * Non-grouping column, so just remember the expression for later
			 * call to pull_var_clause.
			 */
			non_group_cols = lappend(non_group_cols, expr);
		}

		i++;
	}

	/*
	 * If there's a HAVING clause, we'll need the Vars/Aggrefs it uses, too.
	 */
	if (havingQual)
		non_group_cols = lappend(non_group_cols, havingQual);

	/*
	 * Pull out all the Vars, PlaceHolderVars, and Aggrefs mentioned in
	 * non-group cols (plus HAVING), and add them to the partial_target if not
	 * already present.  (An expression used directly as a GROUP BY item will
	 * be present already.)  Note this includes Vars used in resjunk items, so
	 * we are covering the needs of ORDER BY and window specifications.
	 */
	non_group_exprs = pull_var_clause((Node *) non_group_cols,
									  PVC_INCLUDE_AGGREGATES |
									  PVC_RECURSE_WINDOWFUNCS |
									  PVC_INCLUDE_PLACEHOLDERS);

	add_new_columns_to_pathtarget(partial_target, non_group_exprs);

	/*
	 * Adjust Aggrefs to put them in partial mode.  At this point all Aggrefs
	 * are at the top level of the target list, so we can just scan the list
	 * rather than recursing through the expression trees.
	 */
	foreach(lc, partial_target->exprs)
	{
		Aggref	   *aggref = (Aggref *) lfirst(lc);

		if (IsA(aggref, Aggref))
		{
			Aggref	   *newaggref;

			/*
			 * We shouldn't need to copy the substructure of the Aggref node,
			 * but flat-copy the node itself to avoid damaging other trees.
			 */
			newaggref = makeNode(Aggref);
			memcpy(newaggref, aggref, sizeof(Aggref));

			/* For now, assume serialization is required */
			mark_partial_aggref(newaggref, AGGSPLIT_INITIAL_SERIAL);

			lfirst(lc) = newaggref;
		}
	}

	/* clean up cruft */
	list_free(non_group_exprs);
	list_free(non_group_cols);

	/* XXX this causes some redundant cost calculation ... */
	return set_pathtarget_cost_width(root, partial_target);
}

/*
 * mark_partial_aggref
 *	  Adjust an Aggref to make it represent a partial-aggregation step.
 *
 * The Aggref node is modified in-place; caller must do any copying required.
 */
void
mark_partial_aggref(Aggref *agg, AggSplit aggsplit)
{
	/* aggtranstype should be computed by this point */
	Assert(OidIsValid(agg->aggtranstype));
	/* ... but aggsplit should still be as the parser left it */
	Assert(agg->aggsplit == AGGSPLIT_SIMPLE);

	/* Mark the Aggref with the intended partial-aggregation mode */
	agg->aggsplit = aggsplit;

	/*
	 * Adjust result type if needed.  Normally, a partial aggregate returns
	 * the aggregate's transition type; but if that's INTERNAL and we're
	 * serializing, it returns BYTEA instead.
	 */
	if (DO_AGGSPLIT_SKIPFINAL(aggsplit))
	{
		if (agg->aggtranstype == INTERNALOID && DO_AGGSPLIT_SERIALIZE(aggsplit))
			agg->aggtype = BYTEAOID;
		else
			agg->aggtype = agg->aggtranstype;
	}
}

/*
 * postprocess_setop_tlist
 *	  Fix up targetlist returned by plan_set_operations().
 *
 * We need to transpose sort key info from the orig_tlist into new_tlist.
 * NOTE: this would not be good enough if we supported resjunk sort keys
 * for results of set operations --- then, we'd need to project a whole
 * new tlist to evaluate the resjunk columns.  For now, just ereport if we
 * find any resjunk columns in orig_tlist.
 */
static List *
postprocess_setop_tlist(List *new_tlist, List *orig_tlist)
{
	ListCell   *l;
	ListCell   *orig_tlist_item = list_head(orig_tlist);

	foreach(l, new_tlist)
	{
		TargetEntry *new_tle = lfirst_node(TargetEntry, l);
		TargetEntry *orig_tle;

		/* ignore resjunk columns in setop result */
		if (new_tle->resjunk)
			continue;

		Assert(orig_tlist_item != NULL);
		orig_tle = lfirst_node(TargetEntry, orig_tlist_item);
		orig_tlist_item = lnext(orig_tlist, orig_tlist_item);
		if (orig_tle->resjunk)	/* should not happen */
			elog(ERROR, "resjunk output columns are not implemented");
		Assert(new_tle->resno == orig_tle->resno);
		new_tle->ressortgroupref = orig_tle->ressortgroupref;
	}
	if (orig_tlist_item != NULL)
		elog(ERROR, "resjunk output columns are not implemented");
	return new_tlist;
}

/*
 * select_active_windows
 *		Create a list of the "active" window clauses (ie, those referenced
 *		by non-deleted WindowFuncs) in the order they are to be executed.
 */
static List *
select_active_windows(PlannerInfo *root, WindowFuncLists *wflists)
{
	List	   *windowClause = root->parse->windowClause;
	List	   *result = NIL;
	ListCell   *lc;
	int			nActive = 0;
	WindowClauseSortData *actives = palloc(sizeof(WindowClauseSortData)
										   * list_length(windowClause));

	/* First, construct an array of the active windows */
	foreach(lc, windowClause)
	{
		WindowClause *wc = lfirst_node(WindowClause, lc);

		/* It's only active if wflists shows some related WindowFuncs */
		Assert(wc->winref <= wflists->maxWinRef);
		if (wflists->windowFuncs[wc->winref] == NIL)
			continue;

		actives[nActive].wc = wc;	/* original clause */

		/*
		 * For sorting, we want the list of partition keys followed by the
		 * list of sort keys. But pathkeys construction will remove duplicates
		 * between the two, so we can as well (even though we can't detect all
		 * of the duplicates, since some may come from ECs - that might mean
		 * we miss optimization chances here). We must, however, ensure that
		 * the order of entries is preserved with respect to the ones we do
		 * keep.
		 *
		 * partitionClause and orderClause had their own duplicates removed in
		 * parse analysis, so we're only concerned here with removing
		 * orderClause entries that also appear in partitionClause.
		 */
		actives[nActive].uniqueOrder =
			list_concat_unique(list_copy(wc->partitionClause),
							   wc->orderClause);
		nActive++;
	}

	/*
	 * Sort active windows by their partitioning/ordering clauses, ignoring
	 * any framing clauses, so that the windows that need the same sorting are
	 * adjacent in the list. When we come to generate paths, this will avoid
	 * inserting additional Sort nodes.
	 *
	 * This is how we implement a specific requirement from the SQL standard,
	 * which says that when two or more windows are order-equivalent (i.e.
	 * have matching partition and order clauses, even if their names or
	 * framing clauses differ), then all peer rows must be presented in the
	 * same order in all of them. If we allowed multiple sort nodes for such
	 * cases, we'd risk having the peer rows end up in different orders in
	 * equivalent windows due to sort instability. (See General Rule 4 of
	 * <window clause> in SQL2008 - SQL2016.)
	 *
	 * Additionally, if the entire list of clauses of one window is a prefix
	 * of another, put first the window with stronger sorting requirements.
	 * This way we will first sort for stronger window, and won't have to sort
	 * again for the weaker one.
	 */
	qsort(actives, nActive, sizeof(WindowClauseSortData), common_prefix_cmp);

	/* build ordered list of the original WindowClause nodes */
	for (int i = 0; i < nActive; i++)
		result = lappend(result, actives[i].wc);

	pfree(actives);

	return result;
}

/*
 * common_prefix_cmp
 *	  QSort comparison function for WindowClauseSortData
 *
 * Sort the windows by the required sorting clauses. First, compare the sort
 * clauses themselves. Second, if one window's clauses are a prefix of another
 * one's clauses, put the window with more sort clauses first.
 */
static int
common_prefix_cmp(const void *a, const void *b)
{
	const WindowClauseSortData *wcsa = a;
	const WindowClauseSortData *wcsb = b;
	ListCell   *item_a;
	ListCell   *item_b;

	forboth(item_a, wcsa->uniqueOrder, item_b, wcsb->uniqueOrder)
	{
		SortGroupClause *sca = lfirst_node(SortGroupClause, item_a);
		SortGroupClause *scb = lfirst_node(SortGroupClause, item_b);

		if (sca->tleSortGroupRef > scb->tleSortGroupRef)
			return -1;
		else if (sca->tleSortGroupRef < scb->tleSortGroupRef)
			return 1;
		else if (sca->sortop > scb->sortop)
			return -1;
		else if (sca->sortop < scb->sortop)
			return 1;
		else if (sca->nulls_first && !scb->nulls_first)
			return -1;
		else if (!sca->nulls_first && scb->nulls_first)
			return 1;
		/* no need to compare eqop, since it is fully determined by sortop */
	}

	if (list_length(wcsa->uniqueOrder) > list_length(wcsb->uniqueOrder))
		return -1;
	else if (list_length(wcsa->uniqueOrder) < list_length(wcsb->uniqueOrder))
		return 1;

	return 0;
}

/*
 * make_window_input_target
 *	  Generate appropriate PathTarget for initial input to WindowAgg nodes.
 *
 * When the query has window functions, this function computes the desired
 * target to be computed by the node just below the first WindowAgg.
 * This tlist must contain all values needed to evaluate the window functions,
 * compute the final target list, and perform any required final sort step.
 * If multiple WindowAggs are needed, each intermediate one adds its window
 * function results onto this base tlist; only the topmost WindowAgg computes
 * the actual desired target list.
 *
 * This function is much like make_group_input_target, though not quite enough
 * like it to share code.  As in that function, we flatten most expressions
 * into their component variables.  But we do not want to flatten window
 * PARTITION BY/ORDER BY clauses, since that might result in multiple
 * evaluations of them, which would be bad (possibly even resulting in
 * inconsistent answers, if they contain volatile functions).
 * Also, we must not flatten GROUP BY clauses that were left unflattened by
 * make_group_input_target, because we may no longer have access to the
 * individual Vars in them.
 *
 * Another key difference from make_group_input_target is that we don't
 * flatten Aggref expressions, since those are to be computed below the
 * window functions and just referenced like Vars above that.
 *
 * 'final_target' is the query's final target list (in PathTarget form)
 * 'activeWindows' is the list of active windows previously identified by
 *			select_active_windows.
 *
 * The result is the PathTarget to be computed by the plan node immediately
 * below the first WindowAgg node.
 */
static PathTarget *
make_window_input_target(PlannerInfo *root,
						 PathTarget *final_target,
						 List *activeWindows)
{
	Query	   *parse = root->parse;
	PathTarget *input_target;
	Bitmapset  *sgrefs;
	List	   *flattenable_cols;
	List	   *flattenable_vars;
	int			i;
	ListCell   *lc;

	Assert(parse->hasWindowFuncs);

	/*
	 * Collect the sortgroupref numbers of window PARTITION/ORDER BY clauses
	 * into a bitmapset for convenient reference below.
	 */
	sgrefs = NULL;
	foreach(lc, activeWindows)
	{
		WindowClause *wc = lfirst_node(WindowClause, lc);
		ListCell   *lc2;

		foreach(lc2, wc->partitionClause)
		{
			SortGroupClause *sortcl = lfirst_node(SortGroupClause, lc2);

			sgrefs = bms_add_member(sgrefs, sortcl->tleSortGroupRef);
		}
		foreach(lc2, wc->orderClause)
		{
			SortGroupClause *sortcl = lfirst_node(SortGroupClause, lc2);

			sgrefs = bms_add_member(sgrefs, sortcl->tleSortGroupRef);
		}
	}

	/* Add in sortgroupref numbers of GROUP BY clauses, too */
	foreach(lc, parse->groupClause)
	{
		SortGroupClause *grpcl = lfirst_node(SortGroupClause, lc);

		sgrefs = bms_add_member(sgrefs, grpcl->tleSortGroupRef);
	}

	/*
	 * Construct a target containing all the non-flattenable targetlist items,
	 * and save aside the others for a moment.
	 */
	input_target = create_empty_pathtarget();
	flattenable_cols = NIL;

	i = 0;
	foreach(lc, final_target->exprs)
	{
		Expr	   *expr = (Expr *) lfirst(lc);
		Index		sgref = get_pathtarget_sortgroupref(final_target, i);

		/*
		 * Don't want to deconstruct window clauses or GROUP BY items.  (Note
		 * that such items can't contain window functions, so it's okay to
		 * compute them below the WindowAgg nodes.)
		 */
		if (sgref != 0 && bms_is_member(sgref, sgrefs))
		{
			/*
			 * Don't want to deconstruct this value, so add it to the input
			 * target as-is.
			 */
			add_column_to_pathtarget(input_target, expr, sgref);
		}
		else
		{
			/*
			 * Column is to be flattened, so just remember the expression for
			 * later call to pull_var_clause.
			 */
			flattenable_cols = lappend(flattenable_cols, expr);
		}

		i++;
	}

	/*
	 * Pull out all the Vars and Aggrefs mentioned in flattenable columns, and
	 * add them to the input target if not already present.  (Some might be
	 * there already because they're used directly as window/group clauses.)
	 *
	 * Note: it's essential to use PVC_INCLUDE_AGGREGATES here, so that any
	 * Aggrefs are placed in the Agg node's tlist and not left to be computed
	 * at higher levels.  On the other hand, we should recurse into
	 * WindowFuncs to make sure their input expressions are available.
	 */
	flattenable_vars = pull_var_clause((Node *) flattenable_cols,
									   PVC_INCLUDE_AGGREGATES |
									   PVC_RECURSE_WINDOWFUNCS |
									   PVC_INCLUDE_PLACEHOLDERS);
	add_new_columns_to_pathtarget(input_target, flattenable_vars);

	/* clean up cruft */
	list_free(flattenable_vars);
	list_free(flattenable_cols);

	/* XXX this causes some redundant cost calculation ... */
	return set_pathtarget_cost_width(root, input_target);
}

/*
 * make_pathkeys_for_window
 *		Create a pathkeys list describing the required input ordering
 *		for the given WindowClause.
 *
 * The required ordering is first the PARTITION keys, then the ORDER keys.
 * In the future we might try to implement windowing using hashing, in which
 * case the ordering could be relaxed, but for now we always sort.
 */
static List *
make_pathkeys_for_window(PlannerInfo *root, WindowClause *wc,
						 List *tlist)
{
	List	   *window_pathkeys;
	List	   *window_sortclauses;

	/* Throw error if can't sort */
	if (!grouping_is_sortable(wc->partitionClause))
		ereport(ERROR,
				(errcode(ERRCODE_FEATURE_NOT_SUPPORTED),
				 errmsg("could not implement window PARTITION BY"),
				 errdetail("Window partitioning columns must be of sortable datatypes.")));
	if (!grouping_is_sortable(wc->orderClause))
		ereport(ERROR,
				(errcode(ERRCODE_FEATURE_NOT_SUPPORTED),
				 errmsg("could not implement window ORDER BY"),
				 errdetail("Window ordering columns must be of sortable datatypes.")));

	/* Okay, make the combined pathkeys */
	window_sortclauses = list_concat_copy(wc->partitionClause, wc->orderClause);
	window_pathkeys = make_pathkeys_for_sortclauses(root,
													window_sortclauses,
													tlist);
	list_free(window_sortclauses);
	return window_pathkeys;
}

/*
 * make_sort_input_target
 *	  Generate appropriate PathTarget for initial input to Sort step.
 *
 * If the query has ORDER BY, this function chooses the target to be computed
 * by the node just below the Sort (and DISTINCT, if any, since Unique can't
 * project) steps.  This might or might not be identical to the query's final
 * output target.
 *
 * The main argument for keeping the sort-input tlist the same as the final
 * is that we avoid a separate projection node (which will be needed if
 * they're different, because Sort can't project).  However, there are also
 * advantages to postponing tlist evaluation till after the Sort: it ensures
 * a consistent order of evaluation for any volatile functions in the tlist,
 * and if there's also a LIMIT, we can stop the query without ever computing
 * tlist functions for later rows, which is beneficial for both volatile and
 * expensive functions.
 *
 * Our current policy is to postpone volatile expressions till after the sort
 * unconditionally (assuming that that's possible, ie they are in plain tlist
 * columns and not ORDER BY/GROUP BY/DISTINCT columns).  We also prefer to
 * postpone set-returning expressions, because running them beforehand would
 * bloat the sort dataset, and because it might cause unexpected output order
 * if the sort isn't stable.  However there's a constraint on that: all SRFs
 * in the tlist should be evaluated at the same plan step, so that they can
 * run in sync in nodeProjectSet.  So if any SRFs are in sort columns, we
 * mustn't postpone any SRFs.  (Note that in principle that policy should
 * probably get applied to the group/window input targetlists too, but we
 * have not done that historically.)  Lastly, expensive expressions are
 * postponed if there is a LIMIT, or if root->tuple_fraction shows that
 * partial evaluation of the query is possible (if neither is true, we expect
 * to have to evaluate the expressions for every row anyway), or if there are
 * any volatile or set-returning expressions (since once we've put in a
 * projection at all, it won't cost any more to postpone more stuff).
 *
 * Another issue that could potentially be considered here is that
 * evaluating tlist expressions could result in data that's either wider
 * or narrower than the input Vars, thus changing the volume of data that
 * has to go through the Sort.  However, we usually have only a very bad
 * idea of the output width of any expression more complex than a Var,
 * so for now it seems too risky to try to optimize on that basis.
 *
 * Note that if we do produce a modified sort-input target, and then the
 * query ends up not using an explicit Sort, no particular harm is done:
 * we'll initially use the modified target for the preceding path nodes,
 * but then change them to the final target with apply_projection_to_path.
 * Moreover, in such a case the guarantees about evaluation order of
 * volatile functions still hold, since the rows are sorted already.
 *
 * This function has some things in common with make_group_input_target and
 * make_window_input_target, though the detailed rules for what to do are
 * different.  We never flatten/postpone any grouping or ordering columns;
 * those are needed before the sort.  If we do flatten a particular
 * expression, we leave Aggref and WindowFunc nodes alone, since those were
 * computed earlier.
 *
 * 'final_target' is the query's final target list (in PathTarget form)
 * 'have_postponed_srfs' is an output argument, see below
 *
 * The result is the PathTarget to be computed by the plan node immediately
 * below the Sort step (and the Distinct step, if any).  This will be
 * exactly final_target if we decide a projection step wouldn't be helpful.
 *
 * In addition, *have_postponed_srfs is set to true if we choose to postpone
 * any set-returning functions to after the Sort.
 */
static PathTarget *
make_sort_input_target(PlannerInfo *root,
					   PathTarget *final_target,
					   bool *have_postponed_srfs)
{
	Query	   *parse = root->parse;
	PathTarget *input_target;
	int			ncols;
	bool	   *col_is_srf;
	bool	   *postpone_col;
	bool		have_srf;
	bool		have_volatile;
	bool		have_expensive;
	bool		have_srf_sortcols;
	bool		postpone_srfs;
	List	   *postponable_cols;
	List	   *postponable_vars;
	int			i;
	ListCell   *lc;

	/* Shouldn't get here unless query has ORDER BY */
	Assert(parse->sortClause);

	*have_postponed_srfs = false;	/* default result */

	/* Inspect tlist and collect per-column information */
	ncols = list_length(final_target->exprs);
	col_is_srf = (bool *) palloc0(ncols * sizeof(bool));
	postpone_col = (bool *) palloc0(ncols * sizeof(bool));
	have_srf = have_volatile = have_expensive = have_srf_sortcols = false;

	i = 0;
	foreach(lc, final_target->exprs)
	{
		Expr	   *expr = (Expr *) lfirst(lc);

		/*
		 * If the column has a sortgroupref, assume it has to be evaluated
		 * before sorting.  Generally such columns would be ORDER BY, GROUP
		 * BY, etc targets.  One exception is columns that were removed from
		 * GROUP BY by remove_useless_groupby_columns() ... but those would
		 * only be Vars anyway.  There don't seem to be any cases where it
		 * would be worth the trouble to double-check.
		 */
		if (get_pathtarget_sortgroupref(final_target, i) == 0)
		{
			/*
			 * Check for SRF or volatile functions.  Check the SRF case first
			 * because we must know whether we have any postponed SRFs.
			 */
			if (parse->hasTargetSRFs &&
				expression_returns_set((Node *) expr))
			{
				/* We'll decide below whether these are postponable */
				col_is_srf[i] = true;
				have_srf = true;
			}
			else if (contain_volatile_functions((Node *) expr))
			{
				/* Unconditionally postpone */
				postpone_col[i] = true;
				have_volatile = true;
			}
			else
			{
				/*
				 * Else check the cost.  XXX it's annoying to have to do this
				 * when set_pathtarget_cost_width() just did it.  Refactor to
				 * allow sharing the work?
				 */
				QualCost	cost;

				cost_qual_eval_node(&cost, (Node *) expr, root);

				/*
				 * We arbitrarily define "expensive" as "more than 10X
				 * cpu_operator_cost".  Note this will take in any PL function
				 * with default cost.
				 */
				if (cost.per_tuple > 10 * cpu_operator_cost)
				{
					postpone_col[i] = true;
					have_expensive = true;
				}
			}
		}
		else
		{
			/* For sortgroupref cols, just check if any contain SRFs */
			if (!have_srf_sortcols &&
				parse->hasTargetSRFs &&
				expression_returns_set((Node *) expr))
				have_srf_sortcols = true;
		}

		i++;
	}

	/*
	 * We can postpone SRFs if we have some but none are in sortgroupref cols.
	 */
	postpone_srfs = (have_srf && !have_srf_sortcols);

	/*
	 * If we don't need a post-sort projection, just return final_target.
	 */
	if (!(postpone_srfs || have_volatile ||
		  (have_expensive &&
		   (parse->limitCount || root->tuple_fraction > 0))))
		return final_target;

	/*
	 * Report whether the post-sort projection will contain set-returning
	 * functions.  This is important because it affects whether the Sort can
	 * rely on the query's LIMIT (if any) to bound the number of rows it needs
	 * to return.
	 */
	*have_postponed_srfs = postpone_srfs;

	/*
	 * Construct the sort-input target, taking all non-postponable columns and
	 * then adding Vars, PlaceHolderVars, Aggrefs, and WindowFuncs found in
	 * the postponable ones.
	 */
	input_target = create_empty_pathtarget();
	postponable_cols = NIL;

	i = 0;
	foreach(lc, final_target->exprs)
	{
		Expr	   *expr = (Expr *) lfirst(lc);

		if (postpone_col[i] || (postpone_srfs && col_is_srf[i]))
			postponable_cols = lappend(postponable_cols, expr);
		else
			add_column_to_pathtarget(input_target, expr,
									 get_pathtarget_sortgroupref(final_target, i));

		i++;
	}

	/*
	 * Pull out all the Vars, Aggrefs, and WindowFuncs mentioned in
	 * postponable columns, and add them to the sort-input target if not
	 * already present.  (Some might be there already.)  We mustn't
	 * deconstruct Aggrefs or WindowFuncs here, since the projection node
	 * would be unable to recompute them.
	 */
	postponable_vars = pull_var_clause((Node *) postponable_cols,
									   PVC_INCLUDE_AGGREGATES |
									   PVC_INCLUDE_WINDOWFUNCS |
									   PVC_INCLUDE_PLACEHOLDERS);
	add_new_columns_to_pathtarget(input_target, postponable_vars);

	/* clean up cruft */
	list_free(postponable_vars);
	list_free(postponable_cols);

	/* XXX this represents even more redundant cost calculation ... */
	return set_pathtarget_cost_width(root, input_target);
}

/*
 * get_cheapest_fractional_path
 *	  Find the cheapest path for retrieving a specified fraction of all
 *	  the tuples expected to be returned by the given relation.
 *
 * We interpret tuple_fraction the same way as grouping_planner.
 *
 * We assume set_cheapest() has been run on the given rel.
 */
Path *
get_cheapest_fractional_path(RelOptInfo *rel, double tuple_fraction)
{
	Path	   *best_path = rel->cheapest_total_path;
	ListCell   *l;

	/* If all tuples will be retrieved, just return the cheapest-total path */
	if (tuple_fraction <= 0.0)
		return best_path;

	/* Convert absolute # of tuples to a fraction; no need to clamp to 0..1 */
	if (tuple_fraction >= 1.0 && best_path->rows > 0)
		tuple_fraction /= best_path->rows;

	foreach(l, rel->pathlist)
	{
		Path	   *path = (Path *) lfirst(l);

		if (path == rel->cheapest_total_path ||
			compare_fractional_path_costs(best_path, path, tuple_fraction) <= 0)
			continue;

		best_path = path;
	}

	return best_path;
}

/*
 * adjust_paths_for_srfs
 *		Fix up the Paths of the given upperrel to handle tSRFs properly.
 *
 * The executor can only handle set-returning functions that appear at the
 * top level of the targetlist of a ProjectSet plan node.  If we have any SRFs
 * that are not at top level, we need to split up the evaluation into multiple
 * plan levels in which each level satisfies this constraint.  This function
 * modifies each Path of an upperrel that (might) compute any SRFs in its
 * output tlist to insert appropriate projection steps.
 *
 * The given targets and targets_contain_srfs lists are from
 * split_pathtarget_at_srfs().  We assume the existing Paths emit the first
 * target in targets.
 */
static void
adjust_paths_for_srfs(PlannerInfo *root, RelOptInfo *rel,
					  List *targets, List *targets_contain_srfs)
{
	ListCell   *lc;

	Assert(list_length(targets) == list_length(targets_contain_srfs));
	Assert(!linitial_int(targets_contain_srfs));

	/* If no SRFs appear at this plan level, nothing to do */
	if (list_length(targets) == 1)
		return;

	/*
	 * Stack SRF-evaluation nodes atop each path for the rel.
	 *
	 * In principle we should re-run set_cheapest() here to identify the
	 * cheapest path, but it seems unlikely that adding the same tlist eval
	 * costs to all the paths would change that, so we don't bother. Instead,
	 * just assume that the cheapest-startup and cheapest-total paths remain
	 * so.  (There should be no parameterized paths anymore, so we needn't
	 * worry about updating cheapest_parameterized_paths.)
	 */
	foreach(lc, rel->pathlist)
	{
		Path	   *subpath = (Path *) lfirst(lc);
		Path	   *newpath = subpath;
		ListCell   *lc1,
				   *lc2;

		Assert(subpath->param_info == NULL);
		forboth(lc1, targets, lc2, targets_contain_srfs)
		{
			PathTarget *thistarget = lfirst_node(PathTarget, lc1);
			bool		contains_srfs = (bool) lfirst_int(lc2);

			/* If this level doesn't contain SRFs, do regular projection */
			if (contains_srfs)
				newpath = (Path *) create_set_projection_path(root,
															  rel,
															  newpath,
															  thistarget);
			else
				newpath = (Path *) apply_projection_to_path(root,
															rel,
															newpath,
															thistarget);
		}
		lfirst(lc) = newpath;
		if (subpath == rel->cheapest_startup_path)
			rel->cheapest_startup_path = newpath;
		if (subpath == rel->cheapest_total_path)
			rel->cheapest_total_path = newpath;
	}

	/* Likewise for partial paths, if any */
	foreach(lc, rel->partial_pathlist)
	{
		Path	   *subpath = (Path *) lfirst(lc);
		Path	   *newpath = subpath;
		ListCell   *lc1,
				   *lc2;

		Assert(subpath->param_info == NULL);
		forboth(lc1, targets, lc2, targets_contain_srfs)
		{
			PathTarget *thistarget = lfirst_node(PathTarget, lc1);
			bool		contains_srfs = (bool) lfirst_int(lc2);

			/* If this level doesn't contain SRFs, do regular projection */
			if (contains_srfs)
				newpath = (Path *) create_set_projection_path(root,
															  rel,
															  newpath,
															  thistarget);
			else
			{
				/* avoid apply_projection_to_path, in case of multiple refs */
				newpath = (Path *) create_projection_path(root,
														  rel,
														  newpath,
														  thistarget);
			}
		}
		lfirst(lc) = newpath;
	}
}

/*
 * expression_planner
 *		Perform planner's transformations on a standalone expression.
 *
 * Various utility commands need to evaluate expressions that are not part
 * of a plannable query.  They can do so using the executor's regular
 * expression-execution machinery, but first the expression has to be fed
 * through here to transform it from parser output to something executable.
 *
 * Currently, we disallow sublinks in standalone expressions, so there's no
 * real "planning" involved here.  (That might not always be true though.)
 * What we must do is run eval_const_expressions to ensure that any function
 * calls are converted to positional notation and function default arguments
 * get inserted.  The fact that constant subexpressions get simplified is a
 * side-effect that is useful when the expression will get evaluated more than
 * once.  Also, we must fix operator function IDs.
 *
 * This does not return any information about dependencies of the expression.
 * Hence callers should use the results only for the duration of the current
 * query.  Callers that would like to cache the results for longer should use
 * expression_planner_with_deps, probably via the plancache.
 *
 * Note: this must not make any damaging changes to the passed-in expression
 * tree.  (It would actually be okay to apply fix_opfuncids to it, but since
 * we first do an expression_tree_mutator-based walk, what is returned will
 * be a new node tree.)  The result is constructed in the current memory
 * context; beware that this can leak a lot of additional stuff there, too.
 */
Expr *
expression_planner(Expr *expr)
{
	Node	   *result;

	/*
	 * Convert named-argument function calls, insert default arguments and
	 * simplify constant subexprs
	 */
	result = eval_const_expressions(NULL, (Node *) expr);

	/* Fill in opfuncid values if missing */
	fix_opfuncids(result);

	return (Expr *) result;
}

/*
 * expression_planner_with_deps
 *		Perform planner's transformations on a standalone expression,
 *		returning expression dependency information along with the result.
 *
 * This is identical to expression_planner() except that it also returns
 * information about possible dependencies of the expression, ie identities of
 * objects whose definitions affect the result.  As in a PlannedStmt, these
 * are expressed as a list of relation Oids and a list of PlanInvalItems.
 */
Expr *
expression_planner_with_deps(Expr *expr,
							 List **relationOids,
							 List **invalItems)
{
	Node	   *result;
	PlannerGlobal glob;
	PlannerInfo root;

	/* Make up dummy planner state so we can use setrefs machinery */
	MemSet(&glob, 0, sizeof(glob));
	glob.type = T_PlannerGlobal;
	glob.relationOids = NIL;
	glob.invalItems = NIL;

	MemSet(&root, 0, sizeof(root));
	root.type = T_PlannerInfo;
	root.glob = &glob;

	/*
	 * Convert named-argument function calls, insert default arguments and
	 * simplify constant subexprs.  Collect identities of inlined functions
	 * and elided domains, too.
	 */
	result = eval_const_expressions(&root, (Node *) expr);

	/* Fill in opfuncid values if missing */
	fix_opfuncids(result);

	/*
	 * Now walk the finished expression to find anything else we ought to
	 * record as an expression dependency.
	 */
	(void) extract_query_dependencies_walker(result, &root);

	*relationOids = glob.relationOids;
	*invalItems = glob.invalItems;

	return (Expr *) result;
}


/*
 * plan_cluster_use_sort
 *		Use the planner to decide how CLUSTER should implement sorting
 *
 * tableOid is the OID of a table to be clustered on its index indexOid
 * (which is already known to be a btree index).  Decide whether it's
 * cheaper to do an indexscan or a seqscan-plus-sort to execute the CLUSTER.
 * Return true to use sorting, false to use an indexscan.
 *
 * Note: caller had better already hold some type of lock on the table.
 */
bool
plan_cluster_use_sort(Oid tableOid, Oid indexOid)
{
	PlannerInfo *root;
	Query	   *query;
	PlannerGlobal *glob;
	RangeTblEntry *rte;
	RelOptInfo *rel;
	IndexOptInfo *indexInfo;
	QualCost	indexExprCost;
	Cost		comparisonCost;
	Path	   *seqScanPath;
	Path		seqScanAndSortPath;
	IndexPath  *indexScanPath;
	ListCell   *lc;

	/* We can short-circuit the cost comparison if indexscans are disabled */
	if (!enable_indexscan)
		return true;			/* use sort */

	/* Set up mostly-dummy planner state */
	query = makeNode(Query);
	query->commandType = CMD_SELECT;

	glob = makeNode(PlannerGlobal);

	root = makeNode(PlannerInfo);
	root->parse = query;
	root->glob = glob;
	root->query_level = 1;
	root->planner_cxt = GetCurrentMemoryContext();
	root->wt_param_id = -1;

	/* Build a minimal RTE for the rel */
	rte = makeNode(RangeTblEntry);
	rte->rtekind = RTE_RELATION;
	rte->relid = tableOid;
	rte->relkind = RELKIND_RELATION;	/* Don't be too picky. */
	rte->rellockmode = AccessShareLock;
	rte->lateral = false;
	rte->inh = false;
	rte->inFromCl = true;
	query->rtable = list_make1(rte);

	/* Set up RTE/RelOptInfo arrays */
	setup_simple_rel_arrays(root);

	/* Build RelOptInfo */
	rel = build_simple_rel(root, 1, NULL);

	/* Locate IndexOptInfo for the target index */
	indexInfo = NULL;
	foreach(lc, rel->indexlist)
	{
		indexInfo = lfirst_node(IndexOptInfo, lc);
		if (indexInfo->indexoid == indexOid)
			break;
	}

	/*
	 * It's possible that get_relation_info did not generate an IndexOptInfo
	 * for the desired index; this could happen if it's not yet reached its
	 * indcheckxmin usability horizon, or if it's a system index and we're
	 * ignoring system indexes.  In such cases we should tell CLUSTER to not
	 * trust the index contents but use seqscan-and-sort.
	 */
	if (lc == NULL)				/* not in the list? */
		return true;			/* use sort */

	/*
	 * Rather than doing all the pushups that would be needed to use
	 * set_baserel_size_estimates, just do a quick hack for rows and width.
	 */
	rel->rows = rel->tuples;
	rel->reltarget->width = get_relation_data_width(tableOid, NULL);

	root->total_table_pages = rel->pages;

	/*
	 * Determine eval cost of the index expressions, if any.  We need to
	 * charge twice that amount for each tuple comparison that happens during
	 * the sort, since tuplesort.c will have to re-evaluate the index
	 * expressions each time.  (XXX that's pretty inefficient...)
	 */
	cost_qual_eval(&indexExprCost, indexInfo->indexprs, root);
	comparisonCost = 2.0 * (indexExprCost.startup + indexExprCost.per_tuple);

	/* Estimate the cost of seq scan + sort */
	seqScanPath = create_seqscan_path(root, rel, NULL, 0);
	cost_sort(&seqScanAndSortPath, root, NIL,
			  seqScanPath->total_cost, rel->tuples, rel->reltarget->width,
			  comparisonCost, maintenance_work_mem, -1.0);

	/* Estimate the cost of index scan */
	indexScanPath = create_index_path(root, indexInfo,
									  NIL, NIL, NIL, NIL, NIL,
									  ForwardScanDirection, false,
									  NULL, 1.0, false);

	return (seqScanAndSortPath.total_cost < indexScanPath->path.total_cost);
}

/*
 * plan_create_index_workers
 *		Use the planner to decide how many parallel worker processes
 *		CREATE INDEX should request for use
 *
 * tableOid is the table on which the index is to be built.  indexOid is the
 * OID of an index to be created or reindexed (which must be a btree index).
 *
 * Return value is the number of parallel worker processes to request.  It
 * may be unsafe to proceed if this is 0.  Note that this does not include the
 * leader participating as a worker (value is always a number of parallel
 * worker processes).
 *
 * Note: caller had better already hold some type of lock on the table and
 * index.
 */
int
plan_create_index_workers(Oid tableOid, Oid indexOid)
{
	PlannerInfo *root;
	Query	   *query;
	PlannerGlobal *glob;
	RangeTblEntry *rte;
	Relation	heap;
	Relation	index;
	RelOptInfo *rel;
	int			parallel_workers;
	BlockNumber heap_blocks;
	double		reltuples;
	double		allvisfrac;

	/*
	 * We don't allow performing parallel operation in standalone backend or
	 * when parallelism is disabled.
	 */
	if (!IsUnderPostmaster || max_parallel_maintenance_workers == 0)
		return 0;

	/* Set up largely-dummy planner state */
	query = makeNode(Query);
	query->commandType = CMD_SELECT;

	glob = makeNode(PlannerGlobal);

	root = makeNode(PlannerInfo);
	root->parse = query;
	root->glob = glob;
	root->query_level = 1;
	root->planner_cxt = GetCurrentMemoryContext();
	root->wt_param_id = -1;

	/*
	 * Build a minimal RTE.
	 *
	 * Mark the RTE with inh = true.  This is a kludge to prevent
	 * get_relation_info() from fetching index info, which is necessary
	 * because it does not expect that any IndexOptInfo is currently
	 * undergoing REINDEX.
	 */
	rte = makeNode(RangeTblEntry);
	rte->rtekind = RTE_RELATION;
	rte->relid = tableOid;
	rte->relkind = RELKIND_RELATION;	/* Don't be too picky. */
	rte->rellockmode = AccessShareLock;
	rte->lateral = false;
	rte->inh = true;
	rte->inFromCl = true;
	query->rtable = list_make1(rte);

	/* Set up RTE/RelOptInfo arrays */
	setup_simple_rel_arrays(root);

	/* Build RelOptInfo */
	rel = build_simple_rel(root, 1, NULL);

	/* Rels are assumed already locked by the caller */
	heap = table_open(tableOid, NoLock);
	index = index_open(indexOid, NoLock);

	/*
	 * Determine if it's safe to proceed.
	 *
	 * Currently, parallel workers can't access the leader's temporary tables.
	 * Furthermore, any index predicate or index expressions must be parallel
	 * safe.
	 */
	if (heap->rd_rel->relpersistence == RELPERSISTENCE_TEMP ||
		!is_parallel_safe(root, (Node *) RelationGetIndexExpressions(index)) ||
		!is_parallel_safe(root, (Node *) RelationGetIndexPredicate(index)))
	{
		parallel_workers = 0;
		goto done;
	}

	/*
	 * If parallel_workers storage parameter is set for the table, accept that
	 * as the number of parallel worker processes to launch (though still cap
	 * at max_parallel_maintenance_workers).  Note that we deliberately do not
	 * consider any other factor when parallel_workers is set. (e.g., memory
	 * use by workers.)
	 */
	if (rel->rel_parallel_workers != -1)
	{
		parallel_workers = Min(rel->rel_parallel_workers,
							   max_parallel_maintenance_workers);
		goto done;
	}

	/*
	 * Estimate heap relation size ourselves, since rel->pages cannot be
	 * trusted (heap RTE was marked as inheritance parent)
	 */
	estimate_rel_size(heap, NULL, &heap_blocks, &reltuples, &allvisfrac);

	/*
	 * Determine number of workers to scan the heap relation using generic
	 * model
	 */
	parallel_workers = compute_parallel_worker(rel, heap_blocks, -1,
											   max_parallel_maintenance_workers);

	/*
	 * Cap workers based on available maintenance_work_mem as needed.
	 *
	 * Note that each tuplesort participant receives an even share of the
	 * total maintenance_work_mem budget.  Aim to leave participants
	 * (including the leader as a participant) with no less than 32MB of
	 * memory.  This leaves cases where maintenance_work_mem is set to 64MB
	 * immediately past the threshold of being capable of launching a single
	 * parallel worker to sort.
	 */
	while (parallel_workers > 0 &&
		   maintenance_work_mem / (parallel_workers + 1) < 32768L)
		parallel_workers--;

done:
	index_close(index, NoLock);
	table_close(heap, NoLock);

	return parallel_workers;
}

/*
 * add_paths_to_grouping_rel
 *
 * Add non-partial paths to grouping relation.
 */
static void
add_paths_to_grouping_rel(PlannerInfo *root, RelOptInfo *input_rel,
						  RelOptInfo *grouped_rel,
						  RelOptInfo *partially_grouped_rel,
						  const AggClauseCosts *agg_costs,
						  grouping_sets_data *gd, double dNumGroups,
						  GroupPathExtraData *extra)
{
	Query	   *parse = root->parse;
	Path	   *cheapest_path = input_rel->cheapest_total_path;
	ListCell   *lc;
	bool		can_hash = (extra->flags & GROUPING_CAN_USE_HASH) != 0;
	bool		can_sort = (extra->flags & GROUPING_CAN_USE_SORT) != 0;
	List	   *havingQual = (List *) extra->havingQual;
	AggClauseCosts *agg_final_costs = &extra->agg_final_costs;

	if (can_sort)
	{
		/*
		 * Use any available suitably-sorted path as input, and also consider
		 * sorting the cheapest-total path.
		 */
		foreach(lc, input_rel->pathlist)
		{
			Path	   *path = (Path *) lfirst(lc);
			Path	   *path_original = path;
			bool		is_sorted;
			int			presorted_keys;

			is_sorted = pathkeys_count_contained_in(root->group_pathkeys,
													path->pathkeys,
													&presorted_keys);

			if (path == cheapest_path || is_sorted)
			{
				/* Sort the cheapest-total path if it isn't already sorted */
				if (!is_sorted)
					path = (Path *) create_sort_path(root,
													 grouped_rel,
													 path,
													 root->group_pathkeys,
													 -1.0);

				/* Now decide what to stick atop it */
				if (parse->groupingSets)
				{
					consider_groupingsets_paths(root, grouped_rel,
												path, true, can_hash,
												gd, agg_costs, dNumGroups);
				}
				else if (parse->hasAggs)
				{
					/*
					 * We have aggregation, possibly with plain GROUP BY. Make
					 * an AggPath.
					 */
					add_path(grouped_rel, (Path *)
							 create_agg_path(root,
											 grouped_rel,
											 path,
											 grouped_rel->reltarget,
											 parse->groupClause ? AGG_SORTED : AGG_PLAIN,
											 AGGSPLIT_SIMPLE,
											 parse->groupClause,
											 havingQual,
											 agg_costs,
											 dNumGroups));
				}
				else if (parse->groupClause)
				{
					/*
					 * We have GROUP BY without aggregation or grouping sets.
					 * Make a GroupPath.
					 */
					add_path(grouped_rel, (Path *)
							 create_group_path(root,
											   grouped_rel,
											   path,
											   parse->groupClause,
											   havingQual,
											   dNumGroups));
				}
				else
				{
					/* Other cases should have been handled above */
					Assert(false);
				}
			}

			/*
			 * Now we may consider incremental sort on this path, but only
			 * when the path is not already sorted and when incremental sort
			 * is enabled.
			 */
			if (is_sorted || !enable_incremental_sort)
				continue;

			/* Restore the input path (we might have added Sort on top). */
			path = path_original;

			/* no shared prefix, no point in building incremental sort */
			if (presorted_keys == 0)
				continue;

			/*
			 * We should have already excluded pathkeys of length 1 because
			 * then presorted_keys > 0 would imply is_sorted was true.
			 */
			Assert(list_length(root->group_pathkeys) != 1);

			path = (Path *) create_incremental_sort_path(root,
														 grouped_rel,
														 path,
														 root->group_pathkeys,
														 presorted_keys,
														 -1.0);

			/* Now decide what to stick atop it */
			if (parse->groupingSets)
			{
				consider_groupingsets_paths(root, grouped_rel,
											path, true, can_hash,
											gd, agg_costs, dNumGroups);
			}
			else if (parse->hasAggs)
			{
				/*
				 * We have aggregation, possibly with plain GROUP BY. Make an
				 * AggPath.
				 */
				add_path(grouped_rel, (Path *)
						 create_agg_path(root,
										 grouped_rel,
										 path,
										 grouped_rel->reltarget,
										 parse->groupClause ? AGG_SORTED : AGG_PLAIN,
										 AGGSPLIT_SIMPLE,
										 parse->groupClause,
										 havingQual,
										 agg_costs,
										 dNumGroups));
			}
			else if (parse->groupClause)
			{
				/*
				 * We have GROUP BY without aggregation or grouping sets. Make
				 * a GroupPath.
				 */
				add_path(grouped_rel, (Path *)
						 create_group_path(root,
										   grouped_rel,
										   path,
										   parse->groupClause,
										   havingQual,
										   dNumGroups));
			}
			else
			{
				/* Other cases should have been handled above */
				Assert(false);
			}
		}

		/*
		 * Instead of operating directly on the input relation, we can
		 * consider finalizing a partially aggregated path.
		 */
		if (partially_grouped_rel != NULL)
		{
			foreach(lc, partially_grouped_rel->pathlist)
			{
				Path	   *path = (Path *) lfirst(lc);
				Path	   *path_original = path;
				bool		is_sorted;
				int			presorted_keys;

				is_sorted = pathkeys_count_contained_in(root->group_pathkeys,
														path->pathkeys,
														&presorted_keys);

				/*
				 * Insert a Sort node, if required.  But there's no point in
				 * sorting anything but the cheapest path.
				 */
				if (!is_sorted)
				{
					if (path != partially_grouped_rel->cheapest_total_path)
						continue;
					path = (Path *) create_sort_path(root,
													 grouped_rel,
													 path,
													 root->group_pathkeys,
													 -1.0);
				}

				if (parse->hasAggs)
					add_path(grouped_rel, (Path *)
							 create_agg_path(root,
											 grouped_rel,
											 path,
											 grouped_rel->reltarget,
											 parse->groupClause ? AGG_SORTED : AGG_PLAIN,
											 AGGSPLIT_FINAL_DESERIAL,
											 parse->groupClause,
											 havingQual,
											 agg_final_costs,
											 dNumGroups));
				else
					add_path(grouped_rel, (Path *)
							 create_group_path(root,
											   grouped_rel,
											   path,
											   parse->groupClause,
											   havingQual,
											   dNumGroups));

				/*
				 * Now we may consider incremental sort on this path, but only
				 * when the path is not already sorted and when incremental
				 * sort is enabled.
				 */
				if (is_sorted || !enable_incremental_sort)
					continue;

				/* Restore the input path (we might have added Sort on top). */
				path = path_original;

				/* no shared prefix, not point in building incremental sort */
				if (presorted_keys == 0)
					continue;

				/*
				 * We should have already excluded pathkeys of length 1
				 * because then presorted_keys > 0 would imply is_sorted was
				 * true.
				 */
				Assert(list_length(root->group_pathkeys) != 1);

				path = (Path *) create_incremental_sort_path(root,
															 grouped_rel,
															 path,
															 root->group_pathkeys,
															 presorted_keys,
															 -1.0);

				if (parse->hasAggs)
					add_path(grouped_rel, (Path *)
							 create_agg_path(root,
											 grouped_rel,
											 path,
											 grouped_rel->reltarget,
											 parse->groupClause ? AGG_SORTED : AGG_PLAIN,
											 AGGSPLIT_FINAL_DESERIAL,
											 parse->groupClause,
											 havingQual,
											 agg_final_costs,
											 dNumGroups));
				else
					add_path(grouped_rel, (Path *)
							 create_group_path(root,
											   grouped_rel,
											   path,
											   parse->groupClause,
											   havingQual,
											   dNumGroups));
			}
		}
	}

	if (can_hash)
	{
		if (parse->groupingSets)
		{
			/*
			 * Try for a hash-only groupingsets path over unsorted input.
			 */
			consider_groupingsets_paths(root, grouped_rel,
										cheapest_path, false, true,
										gd, agg_costs, dNumGroups);
		}
		else
		{
			/*
			 * Generate a HashAgg Path.  We just need an Agg over the
			 * cheapest-total input path, since input order won't matter.
			 */
			add_path(grouped_rel, (Path *)
					 create_agg_path(root, grouped_rel,
									 cheapest_path,
									 grouped_rel->reltarget,
									 AGG_HASHED,
									 AGGSPLIT_SIMPLE,
									 parse->groupClause,
									 havingQual,
									 agg_costs,
									 dNumGroups));
		}

		/*
		 * Generate a Finalize HashAgg Path atop of the cheapest partially
		 * grouped path, assuming there is one
		 */
		if (partially_grouped_rel && partially_grouped_rel->pathlist)
		{
			Path	   *path = partially_grouped_rel->cheapest_total_path;

			add_path(grouped_rel, (Path *)
					 create_agg_path(root,
									 grouped_rel,
									 path,
									 grouped_rel->reltarget,
									 AGG_HASHED,
									 AGGSPLIT_FINAL_DESERIAL,
									 parse->groupClause,
									 havingQual,
									 agg_final_costs,
									 dNumGroups));
		}
	}

	/*
	 * When partitionwise aggregate is used, we might have fully aggregated
	 * paths in the partial pathlist, because add_paths_to_append_rel() will
	 * consider a path for grouped_rel consisting of a Parallel Append of
	 * non-partial paths from each child.
	 */
	if (grouped_rel->partial_pathlist != NIL)
		gather_grouping_paths(root, grouped_rel);
}

/*
 * create_partial_grouping_paths
 *
 * Create a new upper relation representing the result of partial aggregation
 * and populate it with appropriate paths.  Note that we don't finalize the
 * lists of paths here, so the caller can add additional partial or non-partial
 * paths and must afterward call gather_grouping_paths and set_cheapest on
 * the returned upper relation.
 *
 * All paths for this new upper relation -- both partial and non-partial --
 * have been partially aggregated but require a subsequent FinalizeAggregate
 * step.
 *
 * NB: This function is allowed to return NULL if it determines that there is
 * no real need to create a new RelOptInfo.
 */
static RelOptInfo *
create_partial_grouping_paths(PlannerInfo *root,
							  RelOptInfo *grouped_rel,
							  RelOptInfo *input_rel,
							  grouping_sets_data *gd,
							  GroupPathExtraData *extra,
							  bool force_rel_creation)
{
	Query	   *parse = root->parse;
	RelOptInfo *partially_grouped_rel;
	AggClauseCosts *agg_partial_costs = &extra->agg_partial_costs;
	AggClauseCosts *agg_final_costs = &extra->agg_final_costs;
	Path	   *cheapest_partial_path = NULL;
	Path	   *cheapest_total_path = NULL;
	double		dNumPartialGroups = 0;
	double		dNumPartialPartialGroups = 0;
	ListCell   *lc;
	bool		can_hash = (extra->flags & GROUPING_CAN_USE_HASH) != 0;
	bool		can_sort = (extra->flags & GROUPING_CAN_USE_SORT) != 0;

	/*
	 * Consider whether we should generate partially aggregated non-partial
	 * paths.  We can only do this if we have a non-partial path, and only if
	 * the parent of the input rel is performing partial partitionwise
	 * aggregation.  (Note that extra->patype is the type of partitionwise
	 * aggregation being used at the parent level, not this level.)
	 */
	if (input_rel->pathlist != NIL &&
		extra->patype == PARTITIONWISE_AGGREGATE_PARTIAL)
		cheapest_total_path = input_rel->cheapest_total_path;

	/*
	 * If parallelism is possible for grouped_rel, then we should consider
	 * generating partially-grouped partial paths.  However, if the input rel
	 * has no partial paths, then we can't.
	 */
	if (grouped_rel->consider_parallel && input_rel->partial_pathlist != NIL)
		cheapest_partial_path = linitial(input_rel->partial_pathlist);

	/*
	 * If we can't partially aggregate partial paths, and we can't partially
	 * aggregate non-partial paths, then don't bother creating the new
	 * RelOptInfo at all, unless the caller specified force_rel_creation.
	 */
	if (cheapest_total_path == NULL &&
		cheapest_partial_path == NULL &&
		!force_rel_creation)
		return NULL;

	/*
	 * Build a new upper relation to represent the result of partially
	 * aggregating the rows from the input relation.
	 */
	partially_grouped_rel = fetch_upper_rel(root,
											UPPERREL_PARTIAL_GROUP_AGG,
											grouped_rel->relids);
	partially_grouped_rel->consider_parallel =
		grouped_rel->consider_parallel;
	partially_grouped_rel->reloptkind = grouped_rel->reloptkind;
	partially_grouped_rel->serverid = grouped_rel->serverid;
	partially_grouped_rel->userid = grouped_rel->userid;
	partially_grouped_rel->useridiscurrent = grouped_rel->useridiscurrent;
	partially_grouped_rel->fdwroutine = grouped_rel->fdwroutine;

	/*
	 * Build target list for partial aggregate paths.  These paths cannot just
	 * emit the same tlist as regular aggregate paths, because (1) we must
	 * include Vars and Aggrefs needed in HAVING, which might not appear in
	 * the result tlist, and (2) the Aggrefs must be set in partial mode.
	 */
	partially_grouped_rel->reltarget =
		make_partial_grouping_target(root, grouped_rel->reltarget,
									 extra->havingQual);

	if (!extra->partial_costs_set)
	{
		/*
		 * Collect statistics about aggregates for estimating costs of
		 * performing aggregation in parallel.
		 */
		MemSet(agg_partial_costs, 0, sizeof(AggClauseCosts));
		MemSet(agg_final_costs, 0, sizeof(AggClauseCosts));
		if (parse->hasAggs)
		{
			/* partial phase */
			get_agg_clause_costs(root, AGGSPLIT_INITIAL_SERIAL,
								 agg_partial_costs);

			/* final phase */
			get_agg_clause_costs(root, AGGSPLIT_FINAL_DESERIAL,
								 agg_final_costs);
		}

		extra->partial_costs_set = true;
	}

	/* Estimate number of partial groups. */
	if (cheapest_total_path != NULL)
		dNumPartialGroups =
			get_number_of_groups(root,
								 cheapest_total_path->rows,
								 gd,
								 extra->targetList);
	if (cheapest_partial_path != NULL)
		dNumPartialPartialGroups =
			get_number_of_groups(root,
								 cheapest_partial_path->rows,
								 gd,
								 extra->targetList);

	if (can_sort && cheapest_total_path != NULL)
	{
		/* This should have been checked previously */
		Assert(parse->hasAggs || parse->groupClause);

		/*
		 * Use any available suitably-sorted path as input, and also consider
		 * sorting the cheapest partial path.
		 */
		foreach(lc, input_rel->pathlist)
		{
			Path	   *path = (Path *) lfirst(lc);
			bool		is_sorted;

			is_sorted = pathkeys_contained_in(root->group_pathkeys,
											  path->pathkeys);
			if (path == cheapest_total_path || is_sorted)
			{
				/* Sort the cheapest partial path, if it isn't already */
				if (!is_sorted)
					path = (Path *) create_sort_path(root,
													 partially_grouped_rel,
													 path,
													 root->group_pathkeys,
													 -1.0);

				if (parse->hasAggs)
					add_path(partially_grouped_rel, (Path *)
							 create_agg_path(root,
											 partially_grouped_rel,
											 path,
											 partially_grouped_rel->reltarget,
											 parse->groupClause ? AGG_SORTED : AGG_PLAIN,
											 AGGSPLIT_INITIAL_SERIAL,
											 parse->groupClause,
											 NIL,
											 agg_partial_costs,
											 dNumPartialGroups));
				else
					add_path(partially_grouped_rel, (Path *)
							 create_group_path(root,
											   partially_grouped_rel,
											   path,
											   parse->groupClause,
											   NIL,
											   dNumPartialGroups));
			}
		}

		/*
		 * Consider incremental sort on all partial paths, if enabled.
		 *
		 * We can also skip the entire loop when we only have a single-item
		 * group_pathkeys because then we can't possibly have a presorted
		 * prefix of the list without having the list be fully sorted.
		 */
		if (enable_incremental_sort && list_length(root->group_pathkeys) > 1)
		{
			foreach(lc, input_rel->pathlist)
			{
				Path	   *path = (Path *) lfirst(lc);
				bool		is_sorted;
				int			presorted_keys;

				is_sorted = pathkeys_count_contained_in(root->group_pathkeys,
														path->pathkeys,
														&presorted_keys);

				/* Ignore already sorted paths */
				if (is_sorted)
					continue;

				if (presorted_keys == 0)
					continue;

				/* Since we have presorted keys, consider incremental sort. */
				path = (Path *) create_incremental_sort_path(root,
															 partially_grouped_rel,
															 path,
															 root->group_pathkeys,
															 presorted_keys,
															 -1.0);

				if (parse->hasAggs)
					add_path(partially_grouped_rel, (Path *)
							 create_agg_path(root,
											 partially_grouped_rel,
											 path,
											 partially_grouped_rel->reltarget,
											 parse->groupClause ? AGG_SORTED : AGG_PLAIN,
											 AGGSPLIT_INITIAL_SERIAL,
											 parse->groupClause,
											 NIL,
											 agg_partial_costs,
											 dNumPartialGroups));
				else
					add_path(partially_grouped_rel, (Path *)
							 create_group_path(root,
											   partially_grouped_rel,
											   path,
											   parse->groupClause,
											   NIL,
											   dNumPartialGroups));
			}
		}
	}

	if (can_sort && cheapest_partial_path != NULL)
	{
		/* Similar to above logic, but for partial paths. */
		foreach(lc, input_rel->partial_pathlist)
		{
			Path	   *path = (Path *) lfirst(lc);
			Path	   *path_original = path;
			bool		is_sorted;
			int			presorted_keys;

			is_sorted = pathkeys_count_contained_in(root->group_pathkeys,
													path->pathkeys,
													&presorted_keys);

			if (path == cheapest_partial_path || is_sorted)
			{
				/* Sort the cheapest partial path, if it isn't already */
				if (!is_sorted)
					path = (Path *) create_sort_path(root,
													 partially_grouped_rel,
													 path,
													 root->group_pathkeys,
													 -1.0);

				if (parse->hasAggs)
					add_partial_path(partially_grouped_rel, (Path *)
									 create_agg_path(root,
													 partially_grouped_rel,
													 path,
													 partially_grouped_rel->reltarget,
													 parse->groupClause ? AGG_SORTED : AGG_PLAIN,
													 AGGSPLIT_INITIAL_SERIAL,
													 parse->groupClause,
													 NIL,
													 agg_partial_costs,
													 dNumPartialPartialGroups));
				else
					add_partial_path(partially_grouped_rel, (Path *)
									 create_group_path(root,
													   partially_grouped_rel,
													   path,
													   parse->groupClause,
													   NIL,
													   dNumPartialPartialGroups));
			}

			/*
			 * Now we may consider incremental sort on this path, but only
			 * when the path is not already sorted and when incremental sort
			 * is enabled.
			 */
			if (is_sorted || !enable_incremental_sort)
				continue;

			/* Restore the input path (we might have added Sort on top). */
			path = path_original;

			/* no shared prefix, not point in building incremental sort */
			if (presorted_keys == 0)
				continue;

			/*
			 * We should have already excluded pathkeys of length 1 because
			 * then presorted_keys > 0 would imply is_sorted was true.
			 */
			Assert(list_length(root->group_pathkeys) != 1);

			path = (Path *) create_incremental_sort_path(root,
														 partially_grouped_rel,
														 path,
														 root->group_pathkeys,
														 presorted_keys,
														 -1.0);

			if (parse->hasAggs)
				add_partial_path(partially_grouped_rel, (Path *)
								 create_agg_path(root,
												 partially_grouped_rel,
												 path,
												 partially_grouped_rel->reltarget,
												 parse->groupClause ? AGG_SORTED : AGG_PLAIN,
												 AGGSPLIT_INITIAL_SERIAL,
												 parse->groupClause,
												 NIL,
												 agg_partial_costs,
												 dNumPartialPartialGroups));
			else
				add_partial_path(partially_grouped_rel, (Path *)
								 create_group_path(root,
												   partially_grouped_rel,
												   path,
												   parse->groupClause,
												   NIL,
												   dNumPartialPartialGroups));
		}
	}

	/*
	 * Add a partially-grouped HashAgg Path where possible
	 */
	if (can_hash && cheapest_total_path != NULL)
	{
		/* Checked above */
		Assert(parse->hasAggs || parse->groupClause);

		add_path(partially_grouped_rel, (Path *)
				 create_agg_path(root,
								 partially_grouped_rel,
								 cheapest_total_path,
								 partially_grouped_rel->reltarget,
								 AGG_HASHED,
								 AGGSPLIT_INITIAL_SERIAL,
								 parse->groupClause,
								 NIL,
								 agg_partial_costs,
								 dNumPartialGroups));
	}

	/*
	 * Now add a partially-grouped HashAgg partial Path where possible
	 */
	if (can_hash && cheapest_partial_path != NULL)
	{
		add_partial_path(partially_grouped_rel, (Path *)
						 create_agg_path(root,
										 partially_grouped_rel,
										 cheapest_partial_path,
										 partially_grouped_rel->reltarget,
										 AGG_HASHED,
										 AGGSPLIT_INITIAL_SERIAL,
										 parse->groupClause,
										 NIL,
										 agg_partial_costs,
										 dNumPartialPartialGroups));
	}

	/*
	 * If there is an FDW that's responsible for all baserels of the query,
	 * let it consider adding partially grouped ForeignPaths.
	 */
	if (partially_grouped_rel->fdwroutine &&
		partially_grouped_rel->fdwroutine->GetForeignUpperPaths)
	{
		FdwRoutine *fdwroutine = partially_grouped_rel->fdwroutine;

		fdwroutine->GetForeignUpperPaths(root,
										 UPPERREL_PARTIAL_GROUP_AGG,
										 input_rel, partially_grouped_rel,
										 extra);
	}

	return partially_grouped_rel;
}

/*
 * Generate Gather and Gather Merge paths for a grouping relation or partial
 * grouping relation.
 *
 * generate_useful_gather_paths does most of the work, but we also consider a
 * special case: we could try sorting the data by the group_pathkeys and then
 * applying Gather Merge.
 *
 * NB: This function shouldn't be used for anything other than a grouped or
 * partially grouped relation not only because of the fact that it explicitly
 * references group_pathkeys but we pass "true" as the third argument to
 * generate_useful_gather_paths().
 */
static void
gather_grouping_paths(PlannerInfo *root, RelOptInfo *rel)
{
	ListCell   *lc;
	Path	   *cheapest_partial_path;

	/* Try Gather for unordered paths and Gather Merge for ordered ones. */
	generate_useful_gather_paths(root, rel, true);

	/* Try cheapest partial path + explicit Sort + Gather Merge. */
	cheapest_partial_path = linitial(rel->partial_pathlist);
	if (!pathkeys_contained_in(root->group_pathkeys,
							   cheapest_partial_path->pathkeys))
	{
		Path	   *path;
		double		total_groups;

		total_groups =
			cheapest_partial_path->rows * cheapest_partial_path->parallel_workers;
		path = (Path *) create_sort_path(root, rel, cheapest_partial_path,
										 root->group_pathkeys,
										 -1.0);
		path = (Path *)
			create_gather_merge_path(root,
									 rel,
									 path,
									 rel->reltarget,
									 root->group_pathkeys,
									 NULL,
									 &total_groups);

		add_path(rel, path);
	}

	/*
	 * Consider incremental sort on all partial paths, if enabled.
	 *
	 * We can also skip the entire loop when we only have a single-item
	 * group_pathkeys because then we can't possibly have a presorted prefix
	 * of the list without having the list be fully sorted.
	 */
	if (!enable_incremental_sort || list_length(root->group_pathkeys) == 1)
		return;

	/* also consider incremental sort on partial paths, if enabled */
	foreach(lc, rel->partial_pathlist)
	{
		Path	   *path = (Path *) lfirst(lc);
		bool		is_sorted;
		int			presorted_keys;
		double		total_groups;

		is_sorted = pathkeys_count_contained_in(root->group_pathkeys,
												path->pathkeys,
												&presorted_keys);

		if (is_sorted)
			continue;

		if (presorted_keys == 0)
			continue;

		path = (Path *) create_incremental_sort_path(root,
													 rel,
													 path,
													 root->group_pathkeys,
													 presorted_keys,
													 -1.0);

		path = (Path *)
			create_gather_merge_path(root,
									 rel,
									 path,
									 rel->reltarget,
									 root->group_pathkeys,
									 NULL,
									 &total_groups);

		add_path(rel, path);
	}
}

/*
 * can_partial_agg
 *
 * Determines whether or not partial grouping and/or aggregation is possible.
 * Returns true when possible, false otherwise.
 */
static bool
can_partial_agg(PlannerInfo *root)
{
	Query	   *parse = root->parse;

	if (!parse->hasAggs && parse->groupClause == NIL)
	{
		/*
		 * We don't know how to do parallel aggregation unless we have either
		 * some aggregates or a grouping clause.
		 */
		return false;
	}
	else if (parse->groupingSets)
	{
		/* We don't know how to do grouping sets in parallel. */
		return false;
	}
	else if (root->hasNonPartialAggs || root->hasNonSerialAggs)
	{
		/* Insufficient support for partial mode. */
		return false;
	}

	/* Everything looks good. */
	return true;
}

/*
 * apply_scanjoin_target_to_paths
 *
 * Adjust the final scan/join relation, and recursively all of its children,
 * to generate the final scan/join target.  It would be more correct to model
 * this as a separate planning step with a new RelOptInfo at the toplevel and
 * for each child relation, but doing it this way is noticeably cheaper.
 * Maybe that problem can be solved at some point, but for now we do this.
 *
 * If tlist_same_exprs is true, then the scan/join target to be applied has
 * the same expressions as the existing reltarget, so we need only insert the
 * appropriate sortgroupref information.  By avoiding the creation of
 * projection paths we save effort both immediately and at plan creation time.
 */
static void
apply_scanjoin_target_to_paths(PlannerInfo *root,
							   RelOptInfo *rel,
							   List *scanjoin_targets,
							   List *scanjoin_targets_contain_srfs,
							   bool scanjoin_target_parallel_safe,
							   bool tlist_same_exprs)
{
	bool		rel_is_partitioned = IS_PARTITIONED_REL(rel);
	PathTarget *scanjoin_target;
	ListCell   *lc;

	/* This recurses, so be paranoid. */
	check_stack_depth();

	/*
	 * If the rel is partitioned, we want to drop its existing paths and
	 * generate new ones.  This function would still be correct if we kept the
	 * existing paths: we'd modify them to generate the correct target above
	 * the partitioning Append, and then they'd compete on cost with paths
	 * generating the target below the Append.  However, in our current cost
	 * model the latter way is always the same or cheaper cost, so modifying
	 * the existing paths would just be useless work.  Moreover, when the cost
	 * is the same, varying roundoff errors might sometimes allow an existing
	 * path to be picked, resulting in undesirable cross-platform plan
	 * variations.  So we drop old paths and thereby force the work to be done
	 * below the Append, except in the case of a non-parallel-safe target.
	 *
	 * Some care is needed, because we have to allow
	 * generate_useful_gather_paths to see the old partial paths in the next
	 * stanza.  Hence, zap the main pathlist here, then allow
	 * generate_useful_gather_paths to add path(s) to the main list, and
	 * finally zap the partial pathlist.
	 */
	if (rel_is_partitioned)
		rel->pathlist = NIL;

	/*
	 * If the scan/join target is not parallel-safe, partial paths cannot
	 * generate it.
	 */
	if (!scanjoin_target_parallel_safe)
	{
		/*
		 * Since we can't generate the final scan/join target in parallel
		 * workers, this is our last opportunity to use any partial paths that
		 * exist; so build Gather path(s) that use them and emit whatever the
		 * current reltarget is.  We don't do this in the case where the
		 * target is parallel-safe, since we will be able to generate superior
		 * paths by doing it after the final scan/join target has been
		 * applied.
		 */
		generate_useful_gather_paths(root, rel, false);

		/* Can't use parallel query above this level. */
		rel->partial_pathlist = NIL;
		rel->consider_parallel = false;
	}

	/* Finish dropping old paths for a partitioned rel, per comment above */
	if (rel_is_partitioned)
		rel->partial_pathlist = NIL;

	/* Extract SRF-free scan/join target. */
	scanjoin_target = linitial_node(PathTarget, scanjoin_targets);

	/*
	 * Apply the SRF-free scan/join target to each existing path.
	 *
	 * If the tlist exprs are the same, we can just inject the sortgroupref
	 * information into the existing pathtargets.  Otherwise, replace each
	 * path with a projection path that generates the SRF-free scan/join
	 * target.  This can't change the ordering of paths within rel->pathlist,
	 * so we just modify the list in place.
	 */
	foreach(lc, rel->pathlist)
	{
		Path	   *subpath = (Path *) lfirst(lc);

		/* Shouldn't have any parameterized paths anymore */
		Assert(subpath->param_info == NULL);

		if (tlist_same_exprs)
			subpath->pathtarget->sortgrouprefs =
				scanjoin_target->sortgrouprefs;
		else
		{
			Path	   *newpath;

			newpath = (Path *) create_projection_path(root, rel, subpath,
													  scanjoin_target);
			lfirst(lc) = newpath;
		}
	}

	/* Likewise adjust the targets for any partial paths. */
	foreach(lc, rel->partial_pathlist)
	{
		Path	   *subpath = (Path *) lfirst(lc);

		/* Shouldn't have any parameterized paths anymore */
		Assert(subpath->param_info == NULL);

		if (tlist_same_exprs)
			subpath->pathtarget->sortgrouprefs =
				scanjoin_target->sortgrouprefs;
		else
		{
			Path	   *newpath;

			newpath = (Path *) create_projection_path(root, rel, subpath,
													  scanjoin_target);
			lfirst(lc) = newpath;
		}
	}

	/*
	 * Now, if final scan/join target contains SRFs, insert ProjectSetPath(s)
	 * atop each existing path.  (Note that this function doesn't look at the
	 * cheapest-path fields, which is a good thing because they're bogus right
	 * now.)
	 */
	if (root->parse->hasTargetSRFs)
		adjust_paths_for_srfs(root, rel,
							  scanjoin_targets,
							  scanjoin_targets_contain_srfs);

	/*
	 * Update the rel's target to be the final (with SRFs) scan/join target.
	 * This now matches the actual output of all the paths, and we might get
	 * confused in createplan.c if they don't agree.  We must do this now so
	 * that any append paths made in the next part will use the correct
	 * pathtarget (cf. create_append_path).
	 *
	 * Note that this is also necessary if GetForeignUpperPaths() gets called
	 * on the final scan/join relation or on any of its children, since the
	 * FDW might look at the rel's target to create ForeignPaths.
	 */
	rel->reltarget = llast_node(PathTarget, scanjoin_targets);

	/*
	 * If the relation is partitioned, recursively apply the scan/join target
	 * to all partitions, and generate brand-new Append paths in which the
	 * scan/join target is computed below the Append rather than above it.
	 * Since Append is not projection-capable, that might save a separate
	 * Result node, and it also is important for partitionwise aggregate.
	 */
	if (rel_is_partitioned)
	{
		List	   *live_children = NIL;
		int			i;

		/* Adjust each partition. */
		i = -1;
		while ((i = bms_next_member(rel->live_parts, i)) >= 0)
		{
			RelOptInfo *child_rel = rel->part_rels[i];
			AppendRelInfo **appinfos;
			int			nappinfos;
			List	   *child_scanjoin_targets = NIL;
			ListCell   *lc;

			Assert(child_rel != NULL);

			/* Dummy children can be ignored. */
			if (IS_DUMMY_REL(child_rel))
				continue;

			/* Translate scan/join targets for this child. */
			appinfos = find_appinfos_by_relids(root, child_rel->relids,
											   &nappinfos);
			foreach(lc, scanjoin_targets)
			{
				PathTarget *target = lfirst_node(PathTarget, lc);

				target = copy_pathtarget(target);
				target->exprs = (List *)
					adjust_appendrel_attrs(root,
										   (Node *) target->exprs,
										   nappinfos, appinfos);
				child_scanjoin_targets = lappend(child_scanjoin_targets,
												 target);
			}
			pfree(appinfos);

			/* Recursion does the real work. */
			apply_scanjoin_target_to_paths(root, child_rel,
										   child_scanjoin_targets,
										   scanjoin_targets_contain_srfs,
										   scanjoin_target_parallel_safe,
										   tlist_same_exprs);

			/* Save non-dummy children for Append paths. */
			if (!IS_DUMMY_REL(child_rel))
				live_children = lappend(live_children, child_rel);
		}

		/* Build new paths for this relation by appending child paths. */
		add_paths_to_append_rel(root, rel, live_children);
	}

	/*
	 * Consider generating Gather or Gather Merge paths.  We must only do this
	 * if the relation is parallel safe, and we don't do it for child rels to
	 * avoid creating multiple Gather nodes within the same plan. We must do
	 * this after all paths have been generated and before set_cheapest, since
	 * one of the generated paths may turn out to be the cheapest one.
	 */
	if (rel->consider_parallel && !IS_OTHER_REL(rel))
		generate_useful_gather_paths(root, rel, false);

	/*
	 * Reassess which paths are the cheapest, now that we've potentially added
	 * new Gather (or Gather Merge) and/or Append (or MergeAppend) paths to
	 * this relation.
	 */
	set_cheapest(rel);
}

/*
 * create_partitionwise_grouping_paths
 *
 * If the partition keys of input relation are part of the GROUP BY clause, all
 * the rows belonging to a given group come from a single partition.  This
 * allows aggregation/grouping over a partitioned relation to be broken down
 * into aggregation/grouping on each partition.  This should be no worse, and
 * often better, than the normal approach.
 *
 * However, if the GROUP BY clause does not contain all the partition keys,
 * rows from a given group may be spread across multiple partitions. In that
 * case, we perform partial aggregation for each group, append the results,
 * and then finalize aggregation.  This is less certain to win than the
 * previous case.  It may win if the PartialAggregate stage greatly reduces
 * the number of groups, because fewer rows will pass through the Append node.
 * It may lose if we have lots of small groups.
 */
static void
create_partitionwise_grouping_paths(PlannerInfo *root,
									RelOptInfo *input_rel,
									RelOptInfo *grouped_rel,
									RelOptInfo *partially_grouped_rel,
									const AggClauseCosts *agg_costs,
									grouping_sets_data *gd,
									PartitionwiseAggregateType patype,
									GroupPathExtraData *extra)
{
	List	   *grouped_live_children = NIL;
	List	   *partially_grouped_live_children = NIL;
	PathTarget *target = grouped_rel->reltarget;
	bool		partial_grouping_valid = true;
	int			i;

	Assert(patype != PARTITIONWISE_AGGREGATE_NONE);
	Assert(patype != PARTITIONWISE_AGGREGATE_PARTIAL ||
		   partially_grouped_rel != NULL);

	/* Add paths for partitionwise aggregation/grouping. */
	i = -1;
	while ((i = bms_next_member(input_rel->live_parts, i)) >= 0)
	{
		RelOptInfo *child_input_rel = input_rel->part_rels[i];
		PathTarget *child_target;
		AppendRelInfo **appinfos;
		int			nappinfos;
		GroupPathExtraData child_extra;
		RelOptInfo *child_grouped_rel;
		RelOptInfo *child_partially_grouped_rel;

		Assert(child_input_rel != NULL);

		/* Dummy children can be ignored. */
		if (IS_DUMMY_REL(child_input_rel))
			continue;

		child_target = copy_pathtarget(target);

		/*
		 * Copy the given "extra" structure as is and then override the
		 * members specific to this child.
		 */
		memcpy(&child_extra, extra, sizeof(child_extra));

		appinfos = find_appinfos_by_relids(root, child_input_rel->relids,
										   &nappinfos);

		child_target->exprs = (List *)
			adjust_appendrel_attrs(root,
								   (Node *) target->exprs,
								   nappinfos, appinfos);

		/* Translate havingQual and targetList. */
		child_extra.havingQual = (Node *)
			adjust_appendrel_attrs(root,
								   extra->havingQual,
								   nappinfos, appinfos);
		child_extra.targetList = (List *)
			adjust_appendrel_attrs(root,
								   (Node *) extra->targetList,
								   nappinfos, appinfos);

		/*
		 * extra->patype was the value computed for our parent rel; patype is
		 * the value for this relation.  For the child, our value is its
		 * parent rel's value.
		 */
		child_extra.patype = patype;

		/*
		 * Create grouping relation to hold fully aggregated grouping and/or
		 * aggregation paths for the child.
		 */
		child_grouped_rel = make_grouping_rel(root, child_input_rel,
											  child_target,
											  extra->target_parallel_safe,
											  child_extra.havingQual);

		/* Create grouping paths for this child relation. */
		create_ordinary_grouping_paths(root, child_input_rel,
									   child_grouped_rel,
									   agg_costs, gd, &child_extra,
									   &child_partially_grouped_rel);

		if (child_partially_grouped_rel)
		{
			partially_grouped_live_children =
				lappend(partially_grouped_live_children,
						child_partially_grouped_rel);
		}
		else
			partial_grouping_valid = false;

		if (patype == PARTITIONWISE_AGGREGATE_FULL)
		{
			set_cheapest(child_grouped_rel);
			grouped_live_children = lappend(grouped_live_children,
											child_grouped_rel);
		}

		pfree(appinfos);
	}

	/*
	 * Try to create append paths for partially grouped children. For full
	 * partitionwise aggregation, we might have paths in the partial_pathlist
	 * if parallel aggregation is possible.  For partial partitionwise
	 * aggregation, we may have paths in both pathlist and partial_pathlist.
	 *
	 * NB: We must have a partially grouped path for every child in order to
	 * generate a partially grouped path for this relation.
	 */
	if (partially_grouped_rel && partial_grouping_valid)
	{
		Assert(partially_grouped_live_children != NIL);

		add_paths_to_append_rel(root, partially_grouped_rel,
								partially_grouped_live_children);

		/*
		 * We need call set_cheapest, since the finalization step will use the
		 * cheapest path from the rel.
		 */
		if (partially_grouped_rel->pathlist)
			set_cheapest(partially_grouped_rel);
	}

	/* If possible, create append paths for fully grouped children. */
	if (patype == PARTITIONWISE_AGGREGATE_FULL)
	{
		Assert(grouped_live_children != NIL);

		add_paths_to_append_rel(root, grouped_rel, grouped_live_children);
	}
}

/*
 * group_by_has_partkey
 *
 * Returns true, if all the partition keys of the given relation are part of
 * the GROUP BY clauses, false otherwise.
 */
static bool
group_by_has_partkey(RelOptInfo *input_rel,
					 List *targetList,
					 List *groupClause)
{
	List	   *groupexprs = get_sortgrouplist_exprs(groupClause, targetList);
	int			cnt = 0;
	int			partnatts;

	/* Input relation should be partitioned. */
	Assert(input_rel->part_scheme);

	/* Rule out early, if there are no partition keys present. */
	if (!input_rel->partexprs)
		return false;

	partnatts = input_rel->part_scheme->partnatts;

	for (cnt = 0; cnt < partnatts; cnt++)
	{
		List	   *partexprs = input_rel->partexprs[cnt];
		ListCell   *lc;
		bool		found = false;

		foreach(lc, partexprs)
		{
			Expr	   *partexpr = lfirst(lc);

			if (list_member(groupexprs, partexpr))
			{
				found = true;
				break;
			}
		}

		/*
		 * If none of the partition key expressions match with any of the
		 * GROUP BY expression, return false.
		 */
		if (!found)
			return false;
	}

	return true;
}<|MERGE_RESOLUTION|>--- conflicted
+++ resolved
@@ -1273,7 +1273,7 @@
 
 	indrel = RelationIdGetRelation(indexinfo->indexoid);
 	if (indrel != NULL && indrel->rd_index != NULL)
-		is_main_table = indrel->rd_index->indisprimary;
+		is_main_table = YBIsCoveredByMainTable(indrel);
 	if (indrel != NULL)
 		RelationClose(indrel);
 	return is_main_table;
@@ -1388,378 +1388,6 @@
 		}
 	}
 
-<<<<<<< HEAD
-=======
-		/*
-		 * Add placeholders to the child Query's rangetable list to fill the
-		 * RT indexes already reserved for subqueries in previous children.
-		 * These won't be referenced, so there's no need to make them very
-		 * valid-looking.
-		 */
-		while (list_length(subroot->parse->rtable) < list_length(final_rtable))
-			subroot->parse->rtable = lappend(subroot->parse->rtable,
-											 makeNode(RangeTblEntry));
-
-		/*
-		 * If this isn't the first child Query, generate duplicates of all
-		 * subquery RTEs, and adjust Var numbering to reference the
-		 * duplicates. To simplify the loop logic, we scan the original rtable
-		 * not the copy just made by adjust_appendrel_attrs; that should be OK
-		 * since subquery RTEs couldn't contain any references to the target
-		 * rel.
-		 */
-		if (final_rtable != NIL && subqueryRTindexes != NULL)
-		{
-			ListCell   *lr;
-
-			rti = 1;
-			foreach(lr, parent_parse->rtable)
-			{
-				RangeTblEntry *rte = lfirst_node(RangeTblEntry, lr);
-
-				if (bms_is_member(rti, subqueryRTindexes))
-				{
-					Index		newrti;
-
-					/*
-					 * The RTE can't contain any references to its own RT
-					 * index, except in its securityQuals, so we can save a
-					 * few cycles by applying ChangeVarNodes to the rest of
-					 * the rangetable before we append the RTE to it.
-					 */
-					newrti = list_length(subroot->parse->rtable) + 1;
-					ChangeVarNodes((Node *) subroot->parse, rti, newrti, 0);
-					ChangeVarNodes((Node *) subroot->rowMarks, rti, newrti, 0);
-					/* Skip processing unchanging parts of append_rel_list */
-					if (modifiableARIindexes != NULL)
-					{
-						ListCell   *lc2;
-
-						foreach(lc2, subroot->append_rel_list)
-						{
-							AppendRelInfo *appinfo2 = lfirst_node(AppendRelInfo, lc2);
-
-							if (bms_is_member(appinfo2->child_relid,
-											  modifiableARIindexes))
-								ChangeVarNodes((Node *) appinfo2, rti, newrti, 0);
-						}
-					}
-					rte = copyObject(rte);
-					ChangeVarNodes((Node *) rte->securityQuals, rti, newrti, 0);
-					subroot->parse->rtable = lappend(subroot->parse->rtable,
-													 rte);
-				}
-				rti++;
-			}
-		}
-
-		/* There shouldn't be any OJ info to translate, as yet */
-		Assert(subroot->join_info_list == NIL);
-		/* and we haven't created PlaceHolderInfos, either */
-		Assert(subroot->placeholder_list == NIL);
-
-		/* Generate Path(s) for accessing this result relation */
-		grouping_planner(subroot, true, 0.0 /* retrieve all tuples */ );
-
-		/*
-		 * Select cheapest path in case there's more than one.  We always run
-		 * modification queries to conclusion, so we care only for the
-		 * cheapest-total path.
-		 */
-		sub_final_rel = fetch_upper_rel(subroot, UPPERREL_FINAL, NULL);
-		set_cheapest(sub_final_rel);
-		subpath = sub_final_rel->cheapest_total_path;
-
-		/*
-		 * If this child rel was excluded by constraint exclusion, exclude it
-		 * from the result plan.
-		 */
-		if (IS_DUMMY_PATH(subpath))
-			continue;
-
-		root->yb_num_referenced_relations++;
-
-		/*
-		 * Add the current parent's RT index to the partitioned_relids set if
-		 * we're creating the ModifyTable path for a partitioned root table.
-		 * (We only care about parents of non-excluded children.)
-		 */
-		if (partitioned_relids)
-			partitioned_relids = bms_add_member(partitioned_relids,
-												appinfo->parent_relid);
-
-		/*
-		 * If this is the first non-excluded child, its post-planning rtable
-		 * becomes the initial contents of final_rtable; otherwise, append
-		 * just its modified subquery RTEs to final_rtable.
-		 */
-		if (final_rtable == NIL)
-			final_rtable = subroot->parse->rtable;
-		else
-			final_rtable = list_concat(final_rtable,
-									   list_copy_tail(subroot->parse->rtable,
-													  list_length(final_rtable)));
-
-		/*
-		 * We need to collect all the RelOptInfos from all child plans into
-		 * the main PlannerInfo, since setrefs.c will need them.  We use the
-		 * last child's simple_rel_array (previous ones are too short), so we
-		 * have to propagate forward the RelOptInfos that were already built
-		 * in previous children.
-		 */
-		Assert(subroot->simple_rel_array_size >= save_rel_array_size);
-		for (rti = 1; rti < save_rel_array_size; rti++)
-		{
-			RelOptInfo *brel = save_rel_array[rti];
-
-			if (brel)
-				subroot->simple_rel_array[rti] = brel;
-		}
-		save_rel_array_size = subroot->simple_rel_array_size;
-		save_rel_array = subroot->simple_rel_array;
-		save_append_rel_array = subroot->append_rel_array;
-
-		/* Make sure any initplans from this rel get into the outer list */
-		root->init_plans = subroot->init_plans;
-
-		/* Build list of sub-paths */
-		subpaths = lappend(subpaths, subpath);
-
-		/* Build list of modified subroots, too */
-		subroots = lappend(subroots, subroot);
-
-		/* Build list of target-relation RT indexes */
-		resultRelations = lappend_int(resultRelations, appinfo->child_relid);
-
-		/* Build lists of per-relation WCO and RETURNING targetlists */
-		if (parse->withCheckOptions)
-			withCheckOptionLists = lappend(withCheckOptionLists,
-										   subroot->parse->withCheckOptions);
-		if (parse->returningList)
-			returningLists = lappend(returningLists,
-									 subroot->parse->returningList);
-
-		Assert(!parse->onConflict);
-	}
-
-	/* Result path must go into outer query's FINAL upperrel */
-	final_rel = fetch_upper_rel(root, UPPERREL_FINAL, NULL);
-
-	/*
-	 * We don't currently worry about setting final_rel's consider_parallel
-	 * flag in this case, nor about allowing FDWs or create_upper_paths_hook
-	 * to get control here.
-	 */
-
-	/*
-	 * If we managed to exclude every child rel, return a dummy plan; it
-	 * doesn't even need a ModifyTable node.
-	 */
-	if (subpaths == NIL)
-	{
-		set_dummy_rel_pathlist(final_rel);
-		return;
-	}
-
-	/*
-	 * Put back the final adjusted rtable into the master copy of the Query.
-	 * (We mustn't do this if we found no non-excluded children.)
-	 */
-	parse->rtable = final_rtable;
-	root->simple_rel_array_size = save_rel_array_size;
-	root->simple_rel_array = save_rel_array;
-	root->append_rel_array = save_append_rel_array;
-
-	/* Must reconstruct master's simple_rte_array, too */
-	root->simple_rte_array = (RangeTblEntry **)
-		palloc0((list_length(final_rtable) + 1) * sizeof(RangeTblEntry *));
-	rti = 1;
-	foreach(lc, final_rtable)
-	{
-		RangeTblEntry *rte = lfirst_node(RangeTblEntry, lc);
-
-		root->simple_rte_array[rti++] = rte;
-	}
-
-	/*
-	 * If there was a FOR [KEY] UPDATE/SHARE clause, the LockRows node will
-	 * have dealt with fetching non-locked marked rows, else we need to have
-	 * ModifyTable do that.
-	 */
-	if (parse->rowMarks)
-		rowMarks = NIL;
-	else
-		rowMarks = root->rowMarks;
-
-	if (partitioned_relids)
-	{
-		int			i;
-
-		i = -1;
-		while ((i = bms_next_member(partitioned_relids, i)) >= 0)
-			partitioned_rels = lappend_int(partitioned_rels, i);
-
-		/*
-		 * If we're going to create ModifyTable at all, the list should
-		 * contain at least one member, that is, the root parent's index.
-		 */
-		Assert(list_length(partitioned_rels) >= 1);
-		partitioned_rels = list_make1(partitioned_rels);
-	}
-
-	/* Create Path representing a ModifyTable to do the UPDATE/DELETE work */
-	add_path(final_rel, (Path *)
-			 create_modifytable_path(root, final_rel,
-									 parse->commandType,
-									 parse->canSetTag,
-									 nominalRelation,
-									 partitioned_rels,
-									 root->partColsUpdated,
-									 resultRelations,
-									 subpaths,
-									 subroots,
-									 withCheckOptionLists,
-									 returningLists,
-									 rowMarks,
-									 NULL,
-									 assign_special_exec_param(root)));
-}
-
-/*
- * Returns whether the given IndexOptInfo represents the primary index in
- * YugabyteDB (i.e., contains the primary source of truth for the data).
- */
-static bool
-yb_is_main_table(IndexOptInfo *indexinfo)
-{
-	Relation indrel;
-	bool is_main_table = false;
-
-	if (!IsYugaByteEnabled())
-		return false;
-
-	if (indexinfo->rel->reloptkind != RELOPT_BASEREL)
-		return false;
-
-	indrel = RelationIdGetRelation(indexinfo->indexoid);
-	if (indrel != NULL && indrel->rd_index != NULL)
-		is_main_table = YBIsCoveredByMainTable(indrel);
-	if (indrel != NULL)
-		RelationClose(indrel);
-	return is_main_table;
-}
-
-/* Returns whether the given index_path matches the primary key exactly. */
-static bool
-yb_ipath_matches_pk(IndexPath *index_path) {
-	ListCell   *values;
-	Bitmapset  *primary_key_attrs = NULL;
-	List	   *qinfos = NIL;
-	ListCell   *lc = NULL;
-
-	/*
-	 * Verify no non-primary-key filters are specified. There is one
-	 * indrestrictinfo per query term.
-	 */
-	foreach(values, index_path->indexinfo->indrestrictinfo)
-	{
-		RestrictInfo *rinfo = lfirst_node(RestrictInfo, values);
-
-		/*
-		 * There is one indexquals per key that has a query term. Note this
-		 * means we can't simply compare indrestrictinfo count to indexquals,
-		 * because if there is only one query term, both structures will contain
-		 * one item, even if there are more columns in the primary key.
-		 */
-		if (!list_member_ptr(index_path->indexquals, rinfo))
-			return false;
-	}
-
-	/*
-	 * Check that all WHERE clause conditions in the query use the equality
-	 * operator, and count the number of primary keys used.
-	 */
-	qinfos = deconstruct_indexquals(index_path);
-	foreach(lc, qinfos)
-	{
-		IndexQualInfo *qinfo = (IndexQualInfo *) lfirst(lc);
-		RestrictInfo *rinfo = qinfo->rinfo;
-		Expr	   *clause = rinfo->clause;
-		Oid			clause_op;
-		int			op_strategy;
-
-		if (!IsA(clause, OpExpr))
-			return false;
-
-		clause_op = qinfo->clause_op;
-		if (!OidIsValid(clause_op))
-			return false;
-
-		op_strategy = get_op_opfamily_strategy(
-			clause_op, index_path->indexinfo->opfamily[qinfo->indexcol]);
-		Assert(op_strategy != 0);  /* not a member of opfamily?? */
-		if (op_strategy != BTEqualStrategyNumber)
-			return false;
-		/* Just used for counting, not matching. */
-		primary_key_attrs = bms_add_member(primary_key_attrs, qinfo->indexcol);
-	}
-
-	/*
-	 * After checking all queries are for equality on primary keys, now we just
-	 * have to ensure we've covered all the primary keys.
-	 */
-	return bms_num_members(primary_key_attrs) ==
-		   index_path->indexinfo->nkeycolumns;
-}
-
-/*
- * Checks if conditions are suitable to create a path with a single-RPC
- * lock+select, and creates that path. Because plans can be made in isolation
- * level SERIALIZABLE and executed at a different isolation level, this
- * is computed even in SERIALIZABLE, even though other logic takes precedence
- * if executed in SERIALIZABLE.
- */
-static void
-yb_consider_locking_scan(PlannerInfo *root, RelOptInfo *final_rel)
-{
-	IndexPath  *new_path = NULL;
-	ListCell   *lc;
-
-	/*
-	 * This optimization only happens if there are rowMarks in the parse
-	 * (meaning locking).
-	 */
-	if (!root->parse->rowMarks)
-		return;
-
-	foreach(lc, final_rel->pathlist)
-	{
-		Path	   *path = (Path *) lfirst(lc);
-		LockRowsPath *lr_path;
-		IndexPath *original_index_path;
-		if (!IsA(path, LockRowsPath))
-			continue;
-		lr_path = castNode(LockRowsPath, path);
-		if (!IsA(lr_path->subpath, IndexPath))
-			continue;
-		original_index_path = castNode(IndexPath, lr_path->subpath);
-		if (original_index_path->indexclauses != NIL && yb_lock_pk_single_rpc &&
-			yb_is_main_table(original_index_path->indexinfo) &&
-			yb_ipath_matches_pk(original_index_path))
-		{
-			/*
-			 * We can't use create_index_path directly, Instead we do a
-			 * hack as in reparameterize_paths: flat-copy the path node,
-			 * add the lock mechanism, and redo the cost estimate.
-			 */
-			new_path = makeNode(IndexPath);
-			memcpy(new_path, original_index_path, sizeof(IndexPath));
-			new_path->yb_index_path_info.yb_lock_mechanism = YB_LOCK_CLAUSE_ON_PK;
-			cost_index(new_path, root, /*loop_count=*/ 1.0, false);
-		}
-	}
-
->>>>>>> 254c9790
 	/* The new path should dominate the old one because LockRows adds cost. */
 	if (new_path)
 		add_path(final_rel, (Path *) new_path);
