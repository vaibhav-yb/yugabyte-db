--- conflicted
+++ resolved
@@ -6307,11 +6307,7 @@
 
 	/* Estimate the cost of index scan */
 	indexScanPath = create_index_path(root, indexInfo,
-<<<<<<< HEAD
-									  NIL, NIL, NIL, NIL,
-=======
-									  NIL, NIL, NIL, NIL, NIL, NIL,
->>>>>>> 773869c4
+									  NIL, NIL, NIL, NIL, NIL,
 									  ForwardScanDirection, false,
 									  NULL, 1.0, false);
 
