/*-------------------------------------------------------------------------
 *
 * postmaster.c
 *	  This program acts as a clearing house for requests to the
 *	  POSTGRES system.  Frontend programs send a startup message
 *	  to the Postmaster and the postmaster uses the info in the
 *	  message to setup a backend process.
 *
 *	  The postmaster also manages system-wide operations such as
 *	  startup and shutdown. The postmaster itself doesn't do those
 *	  operations, mind you --- it just forks off a subprocess to do them
 *	  at the right times.  It also takes care of resetting the system
 *	  if a backend crashes.
 *
 *	  The postmaster process creates the shared memory and semaphore
 *	  pools during startup, but as a rule does not touch them itself.
 *	  In particular, it is not a member of the PGPROC array of backends
 *	  and so it cannot participate in lock-manager operations.  Keeping
 *	  the postmaster away from shared memory operations makes it simpler
 *	  and more reliable.  The postmaster is almost always able to recover
 *	  from crashes of individual backends by resetting shared memory;
 *	  if it did much with shared memory then it would be prone to crashing
 *	  along with the backends.
 *
 *	  When a request message is received, we now fork() immediately.
 *	  The child process performs authentication of the request, and
 *	  then becomes a backend if successful.  This allows the auth code
 *	  to be written in a simple single-threaded style (as opposed to the
 *	  crufty "poor man's multitasking" code that used to be needed).
 *	  More importantly, it ensures that blockages in non-multithreaded
 *	  libraries like SSL or PAM cannot cause denial of service to other
 *	  clients.
 *
 *
 * Portions Copyright (c) 1996-2022, PostgreSQL Global Development Group
 * Portions Copyright (c) 1994, Regents of the University of California
 *
 *
 * IDENTIFICATION
 *	  src/backend/postmaster/postmaster.c
 *
 * NOTES
 *
 * Initialization:
 *		The Postmaster sets up shared memory data structures
 *		for the backends.
 *
 * Synchronization:
 *		The Postmaster shares memory with the backends but should avoid
 *		touching shared memory, so as not to become stuck if a crashing
 *		backend screws up locks or shared memory.  Likewise, the Postmaster
 *		should never block on messages from frontend clients.
 *
 * Garbage Collection:
 *		The Postmaster cleans up after backends if they have an emergency
 *		exit and/or core dump.
 *
 * Error Reporting:
 *		Use write_stderr() only for reporting "interactive" errors
 *		(essentially, bogus arguments on the command line).  Once the
 *		postmaster is launched, use ereport().
 *
 *-------------------------------------------------------------------------
 */

#include "postgres.h"

#include <unistd.h>
#include <signal.h>
#include <time.h>
#include <sys/wait.h>
#include <ctype.h>
#include <sys/stat.h>
#include <sys/socket.h>
#include <fcntl.h>
#include <sys/param.h>
#include <netdb.h>
#include <limits.h>
#include "yb_query_diagnostics.h"

#ifdef HAVE_SYS_PRCTL_H
#include <sys/prctl.h>
#endif

#ifdef HAVE_SYS_SELECT_H
#include <sys/select.h>
#endif

#ifdef USE_BONJOUR
#include <dns_sd.h>
#endif

#ifdef USE_SYSTEMD
#include <systemd/sd-daemon.h>
#endif

#ifdef HAVE_PTHREAD_IS_THREADED_NP
#include <pthread.h>
#endif

#include "access/transam.h"
#include "access/xlog.h"
#include "access/xact.h"
#include "access/xlogrecovery.h"
#include "catalog/pg_control.h"
#include "common/file_perm.h"
#include "common/ip.h"
#include "common/pg_prng.h"
#include "common/string.h"
#include "lib/ilist.h"
#include "libpq/auth.h"
#include "libpq/libpq.h"
#include "libpq/pqformat.h"
#include "libpq/pqsignal.h"
#include "pg_getopt.h"
#include "pgstat.h"
#include "port/pg_bswap.h"
#include "postmaster/autovacuum.h"
#include "postmaster/auxprocess.h"
#include "postmaster/bgworker_internals.h"
#include "postmaster/fork_process.h"
#include "postmaster/interrupt.h"
#include "postmaster/pgarch.h"
#include "postmaster/postmaster.h"
#include "postmaster/syslogger.h"
#include "replication/logicallauncher.h"
#include "replication/slot.h"
#include "replication/syncrep.h"
#include "replication/walsender.h"
#include "storage/fd.h"
#include "storage/ipc.h"
#include "storage/pg_shmem.h"
#include "storage/pmsignal.h"
#include "storage/proc.h"
#include "storage/procarray.h"
#include "storage/procsignal.h"
#include "storage/sinvaladt.h"
#include "tcop/tcopprot.h"
#include "utils/builtins.h"
#include "utils/datetime.h"
#include "utils/memutils.h"
#include "utils/pidfile.h"
#include "utils/ps_status.h"
#include "utils/queryjumble.h"
#include "utils/timeout.h"
#include "utils/timestamp.h"
#include "utils/varlena.h"

#include "common/pg_yb_common.h"
#include "pg_yb_utils.h"
#include "yb_ash.h"

#ifdef EXEC_BACKEND
#include "storage/spin.h"
#endif

/*
 * Possible types of a backend. Beyond being the possible bkend_type values in
 * struct bkend, these are OR-able request flag bits for SignalSomeChildren()
 * and CountChildren().
 */
#define BACKEND_TYPE_NORMAL		0x0001	/* normal backend */
#define BACKEND_TYPE_AUTOVAC	0x0002	/* autovacuum worker process */
#define BACKEND_TYPE_WALSND		0x0004	/* walsender process */
#define BACKEND_TYPE_BGWORKER	0x0008	/* bgworker process */
#define BACKEND_TYPE_ALL		0x000F	/* OR of all the above */

/*
 * List of active backends (or child processes anyway; we don't actually
 * know whether a given child has become a backend or is still in the
 * authorization phase).  This is used mainly to keep track of how many
 * children we have and send them appropriate signals when necessary.
 *
 * As shown in the above set of backend types, this list includes not only
 * "normal" client sessions, but also autovacuum workers, walsenders, and
 * background workers.  (Note that at the time of launch, walsenders are
 * labeled BACKEND_TYPE_NORMAL; we relabel them to BACKEND_TYPE_WALSND
 * upon noticing they've changed their PMChildFlags entry.  Hence that check
 * must be done before any operation that needs to distinguish walsenders
 * from normal backends.)
 *
 * Also, "dead_end" children are in it: these are children launched just for
 * the purpose of sending a friendly rejection message to a would-be client.
 * We must track them because they are attached to shared memory, but we know
 * they will never become live backends.  dead_end children are not assigned a
 * PMChildSlot.  dead_end children have bkend_type NORMAL.
 *
 * "Special" children such as the startup, bgwriter and autovacuum launcher
 * tasks are not in this list.  They are tracked via StartupPID and other
 * pid_t variables below.  (Thus, there can't be more than one of any given
 * "special" child process type.  We use BackendList entries for any child
 * process there can be more than one of.)
 */
typedef struct bkend
{
	pid_t		pid;			/* process id of backend */
	int32		cancel_key;		/* cancel key for cancels for this backend */
	int			child_slot;		/* PMChildSlot for this backend, if any */
	int			bkend_type;		/* child process flavor, see above */
	bool		dead_end;		/* is it going to send an error and quit? */
	bool		bgworker_notify;	/* gets bgworker start/stop notifications */
	dlist_node	elem;			/* list link in BackendList */
} Backend;

static dlist_head BackendList = DLIST_STATIC_INIT(BackendList);

#ifdef EXEC_BACKEND
static Backend *ShmemBackendArray;
#endif

BackgroundWorker *MyBgworkerEntry = NULL;



/* The socket number we are listening for connections on */
int			PostPortNumber;

/* The directory names for Unix socket(s) */
char	   *Unix_socket_directories;

/* The TCP listen address(es) */
char	   *ListenAddresses;

/*
 * ReservedBackends is the number of backends reserved for superuser use.
 * This number is taken out of the pool size given by MaxConnections so
 * number of backend slots available to non-superusers is
 * (MaxConnections - ReservedBackends).  Note what this really means is
 * "if there are <= ReservedBackends connections available, only superusers
 * can make new connections" --- pre-existing superuser connections don't
 * count against the limit.
 */
int			ReservedBackends;

/* The socket(s) we're listening to. */
#define MAXLISTEN	64
static pgsocket ListenSocket[MAXLISTEN];

/*
 * These globals control the behavior of the postmaster in case some
 * backend dumps core.  Normally, it kills all peers of the dead backend
 * and reinitializes shared memory.  By specifying -s or -n, we can have
 * the postmaster stop (rather than kill) peers and not reinitialize
 * shared data structures.  (Reinit is currently dead code, though.)
 */
static bool Reinit = true;
static int	SendStop = false;

/* still more option variables */
bool		EnableSSL = false;

int			PreAuthDelay = 0;
int			AuthenticationTimeout = 60;

bool		log_hostname;		/* for ps display and logging */
bool		Log_connections = false;
bool		Db_user_namespace = false;

bool		enable_bonjour = false;
char	   *bonjour_name;
bool		restart_after_crash = true;
bool		remove_temp_files_after_crash = true;

/* PIDs of special child processes; 0 when not running */
static pid_t StartupPID = 0,
			BgWriterPID = 0,
			CheckpointerPID = 0,
			WalWriterPID = 0,
			WalReceiverPID = 0,
			AutoVacPID = 0,
			PgArchPID = 0,
			SysLoggerPID = 0;

/* Startup process's status */
typedef enum
{
	STARTUP_NOT_RUNNING,
	STARTUP_RUNNING,
	STARTUP_SIGNALED,			/* we sent it a SIGQUIT or SIGKILL */
	STARTUP_CRASHED
} StartupStatusEnum;

static StartupStatusEnum StartupStatus = STARTUP_NOT_RUNNING;

/* Startup/shutdown state */
#define			NoShutdown		0
#define			SmartShutdown	1
#define			FastShutdown	2
#define			ImmediateShutdown	3

static int	Shutdown = NoShutdown;

static bool FatalError = false; /* T if recovering from backend crash */

/* Crashed before fully acquiring a lock, or with unexpected error code.  */
static bool YbCrashInUnmanageableState = false;

static char *YbBackendOomScoreAdj = NULL;

/*
 * We use a simple state machine to control startup, shutdown, and
 * crash recovery (which is rather like shutdown followed by startup).
 *
 * After doing all the postmaster initialization work, we enter PM_STARTUP
 * state and the startup process is launched. The startup process begins by
 * reading the control file and other preliminary initialization steps.
 * In a normal startup, or after crash recovery, the startup process exits
 * with exit code 0 and we switch to PM_RUN state.  However, archive recovery
 * is handled specially since it takes much longer and we would like to support
 * hot standby during archive recovery.
 *
 * When the startup process is ready to start archive recovery, it signals the
 * postmaster, and we switch to PM_RECOVERY state. The background writer and
 * checkpointer are launched, while the startup process continues applying WAL.
 * If Hot Standby is enabled, then, after reaching a consistent point in WAL
 * redo, startup process signals us again, and we switch to PM_HOT_STANDBY
 * state and begin accepting connections to perform read-only queries.  When
 * archive recovery is finished, the startup process exits with exit code 0
 * and we switch to PM_RUN state.
 *
 * Normal child backends can only be launched when we are in PM_RUN or
 * PM_HOT_STANDBY state.  (connsAllowed can also restrict launching.)
 * In other states we handle connection requests by launching "dead_end"
 * child processes, which will simply send the client an error message and
 * quit.  (We track these in the BackendList so that we can know when they
 * are all gone; this is important because they're still connected to shared
 * memory, and would interfere with an attempt to destroy the shmem segment,
 * possibly leading to SHMALL failure when we try to make a new one.)
 * In PM_WAIT_DEAD_END state we are waiting for all the dead_end children
 * to drain out of the system, and therefore stop accepting connection
 * requests at all until the last existing child has quit (which hopefully
 * will not be very long).
 *
 * Notice that this state variable does not distinguish *why* we entered
 * states later than PM_RUN --- Shutdown and FatalError must be consulted
 * to find that out.  FatalError is never true in PM_RECOVERY, PM_HOT_STANDBY,
 * or PM_RUN states, nor in PM_SHUTDOWN states (because we don't enter those
 * states when trying to recover from a crash).  It can be true in PM_STARTUP
 * state, because we don't clear it until we've successfully started WAL redo.
 */
typedef enum
{
	PM_INIT,					/* postmaster starting */
	PM_STARTUP,					/* waiting for startup subprocess */
	PM_RECOVERY,				/* in archive recovery mode */
	PM_HOT_STANDBY,				/* in hot standby mode */
	PM_RUN,						/* normal "database is alive" state */
	PM_STOP_BACKENDS,			/* need to stop remaining backends */
	PM_WAIT_BACKENDS,			/* waiting for live backends to exit */
	PM_SHUTDOWN,				/* waiting for checkpointer to do shutdown
								 * ckpt */
	PM_SHUTDOWN_2,				/* waiting for archiver and walsenders to
								 * finish */
	PM_WAIT_DEAD_END,			/* waiting for dead_end children to exit */
	PM_NO_CHILDREN				/* all important children have exited */
} PMState;

static PMState pmState = PM_INIT;

/*
 * While performing a "smart shutdown", we restrict new connections but stay
 * in PM_RUN or PM_HOT_STANDBY state until all the client backends are gone.
 * connsAllowed is a sub-state indicator showing the active restriction.
 * It is of no interest unless pmState is PM_RUN or PM_HOT_STANDBY.
 */
static bool connsAllowed = true;

/* Start time of SIGKILL timeout during immediate shutdown or child crash */
/* Zero means timeout is not running */
static time_t AbortStartTime = 0;

/* Length of said timeout */
#define SIGKILL_CHILDREN_AFTER_SECS		5

static bool ReachedNormalRunning = false;	/* T if we've reached PM_RUN */

bool		ClientAuthInProgress = false;	/* T during new-client
											 * authentication */

bool		redirection_done = false;	/* stderr redirected for syslogger? */

/* received START_AUTOVAC_LAUNCHER signal */
static volatile sig_atomic_t start_autovac_launcher = false;

/* the launcher needs to be signaled to communicate some condition */
static volatile bool avlauncher_needs_signal = false;

/* received START_WALRECEIVER signal */
static volatile sig_atomic_t WalReceiverRequested = false;

/* set when there's a worker that needs to be started up */
static volatile bool StartWorkerNeeded = true;
static volatile bool HaveCrashedWorker = false;

#ifdef USE_SSL
/* Set when and if SSL has been initialized properly */
static bool LoadedSSL = false;
#endif

#ifdef USE_BONJOUR
static DNSServiceRef bonjour_sdref = NULL;
#endif

/*
 * postmaster.c - function prototypes
 */
static void CloseServerPorts(int status, Datum arg);
static void unlink_external_pid_file(int status, Datum arg);
static void getInstallationPaths(const char *argv0);
static void checkControlFile(void);
static Port *ConnCreate(int serverFd);
static void ConnFree(Port *port);
static void reset_shared(void);
static void SIGHUP_handler(SIGNAL_ARGS);
static void pmdie(SIGNAL_ARGS);
static void reaper(SIGNAL_ARGS);
static void sigusr1_handler(SIGNAL_ARGS);
static void process_startup_packet_die(SIGNAL_ARGS);
static void dummy_handler(SIGNAL_ARGS);
static void StartupPacketTimeoutHandler(void);
static void CleanupBackend(int pid, int exitstatus);
static bool CleanupKilledProcess(PGPROC *proc);
static bool CleanupBackgroundWorker(int pid, int exitstatus);
static void HandleChildCrash(int pid, int exitstatus, const char *procname);
static void LogChildExit(int lev, const char *procname,
						 int pid, int exitstatus);
static void PostmasterStateMachine(void);
static void BackendInitialize(Port *port);
static void BackendRun(Port *port) pg_attribute_noreturn();
static void ExitPostmaster(int status) pg_attribute_noreturn();
static int	ServerLoop(void);
static int	BackendStartup(Port *port);
static int	ProcessStartupPacket(Port *port, bool ssl_done, bool gss_done);
static void SendNegotiateProtocolVersion(List *unrecognized_protocol_options);
static void processCancelRequest(Port *port, void *pkt);
static int	initMasks(fd_set *rmask);
static void report_fork_failure_to_client(Port *port, int errnum);
static CAC_state canAcceptConnections(int backend_type);
static bool RandomCancelKey(int32 *cancel_key);
static void signal_child(pid_t pid, int signal);
static bool SignalSomeChildren(int signal, int targets);
static void TerminateChildren(int signal);

#define SignalChildren(sig)			   SignalSomeChildren(sig, BACKEND_TYPE_ALL)

static int	CountChildren(int target);
static bool assign_backendlist_entry(RegisteredBgWorker *rw);
static void maybe_start_bgworkers(void);
static bool CreateOptsFile(int argc, char *argv[], char *fullprogname);
static pid_t StartChildProcess(AuxProcType type);
static void StartAutovacuumWorker(void);
static void MaybeStartWalReceiver(void);
static void InitPostmasterDeathWatchHandle(void);

/*
 * Archiver is allowed to start up at the current postmaster state?
 *
 * If WAL archiving is enabled always, we are allowed to start archiver
 * even during recovery.
 */
#define PgArchStartupAllowed()	\
	(((XLogArchivingActive() && pmState == PM_RUN) ||			\
	  (XLogArchivingAlways() &&									  \
	   (pmState == PM_RECOVERY || pmState == PM_HOT_STANDBY))) && \
	 PgArchCanRestart())

#ifdef EXEC_BACKEND

#ifdef WIN32
#define WNOHANG 0				/* ignored, so any integer value will do */

static pid_t waitpid(pid_t pid, int *exitstatus, int options);
static void WINAPI pgwin32_deadchild_callback(PVOID lpParameter, BOOLEAN TimerOrWaitFired);

static HANDLE win32ChildQueue;

typedef struct
{
	HANDLE		waitHandle;
	HANDLE		procHandle;
	DWORD		procId;
} win32_deadchild_waitinfo;
#endif							/* WIN32 */

static pid_t backend_forkexec(Port *port);
static pid_t internal_forkexec(int argc, char *argv[], Port *port);

/* Type for a socket that can be inherited to a client process */
#ifdef WIN32
typedef struct
{
	SOCKET		origsocket;		/* Original socket value, or PGINVALID_SOCKET
								 * if not a socket */
	WSAPROTOCOL_INFO wsainfo;
} InheritableSocket;
#else
typedef int InheritableSocket;
#endif

/*
 * Structure contains all variables passed to exec:ed backends
 */
typedef struct
{
	Port		port;
	InheritableSocket portsocket;
	char		DataDir[MAXPGPATH];
	pgsocket	ListenSocket[MAXLISTEN];
	int32		MyCancelKey;
	int			MyPMChildSlot;
#ifndef WIN32
	unsigned long UsedShmemSegID;
#else
	void	   *ShmemProtectiveRegion;
	HANDLE		UsedShmemSegID;
#endif
	void	   *UsedShmemSegAddr;
	slock_t    *ShmemLock;
	VariableCache ShmemVariableCache;
	Backend    *ShmemBackendArray;
#ifndef HAVE_SPINLOCKS
	PGSemaphore *SpinlockSemaArray;
#endif
	int			NamedLWLockTrancheRequests;
	NamedLWLockTranche *NamedLWLockTrancheArray;
	LWLockPadded *MainLWLockArray;
	slock_t    *ProcStructLock;
	PROC_HDR   *ProcGlobal;
	PGPROC	   *AuxiliaryProcs;
	PGPROC	   *PreparedXactProcs;
	PMSignalData *PMSignalState;
	pid_t		PostmasterPid;
	TimestampTz PgStartTime;
	TimestampTz PgReloadTime;
	pg_time_t	first_syslogger_file_time;
	bool		redirection_done;
	bool		IsBinaryUpgrade;
	bool		query_id_enabled;
	int			max_safe_fds;
	int			MaxBackends;
#ifdef WIN32
	HANDLE		PostmasterHandle;
	HANDLE		initial_signal_pipe;
	HANDLE		syslogPipe[2];
#else
	int			postmaster_alive_fds[2];
	int			syslogPipe[2];
#endif
	char		my_exec_path[MAXPGPATH];
	char		pkglib_path[MAXPGPATH];
} BackendParameters;

static void read_backend_variables(char *id, Port *port);
static void restore_backend_variables(BackendParameters *param, Port *port);

#ifndef WIN32
static bool save_backend_variables(BackendParameters *param, Port *port);
#else
static bool save_backend_variables(BackendParameters *param, Port *port,
								   HANDLE childProcess, pid_t childPid);
#endif

static void ShmemBackendArrayAdd(Backend *bn);
static void ShmemBackendArrayRemove(Backend *bn);
#endif							/* EXEC_BACKEND */

#define StartupDataBase()		StartChildProcess(StartupProcess)
#define StartArchiver()			StartChildProcess(ArchiverProcess)
#define StartBackgroundWriter() StartChildProcess(BgWriterProcess)
#define StartCheckpointer()		StartChildProcess(CheckpointerProcess)
#define StartWalWriter()		StartChildProcess(WalWriterProcess)
#define StartWalReceiver()		StartChildProcess(WalReceiverProcess)

/* Macros to check exit status of a child process */
#define EXIT_STATUS_0(st)  ((st) == 0)
#define EXIT_STATUS_1(st)  (WIFEXITED(st) && WEXITSTATUS(st) == 1)
#define EXIT_STATUS_3(st)  (WIFEXITED(st) && WEXITSTATUS(st) == 3)

#ifndef WIN32
/*
 * File descriptors for pipe used to monitor if postmaster is alive.
 * First is POSTMASTER_FD_WATCH, second is POSTMASTER_FD_OWN.
 */
int			postmaster_alive_fds[2] = {-1, -1};
#else
/* Process handle of postmaster used for the same purpose on Windows */
HANDLE		PostmasterHandle;
#endif

/*
 * Wrap strdup so we can suppress LeakSanitizer (LSAN) warnings here without
 * suppressing them in all occurrences of strdup.
 */
char *
postmaster_strdup(const char *in)
{
	return strdup(in);
}

/*
 * Postmaster main entry point
 */
void
PostmasterMain(int argc, char *argv[])
{
	int			opt;
	int			status;
	char	   *userDoption = NULL;
	bool		listen_addr_saved = false;
	int			i;
	char	   *output_config_variable = NULL;

	// This should be done as the first thing after process start.
	YBSetParentDeathSignal();

	InitProcessGlobals();

	PostmasterPid = MyProcPid;

	IsPostmasterEnvironment = true;

	/*
	 * Start our win32 signal implementation
	 */
#ifdef WIN32
	pgwin32_signal_initialize();
#endif

	/*
	 * We should not be creating any files or directories before we check the
	 * data directory (see checkDataDir()), but just in case set the umask to
	 * the most restrictive (owner-only) permissions.
	 *
	 * checkDataDir() will reset the umask based on the data directory
	 * permissions.
	 */
	umask(PG_MODE_MASK_OWNER);

	/*
	 * By default, palloc() requests in the postmaster will be allocated in
	 * the PostmasterContext, which is space that can be recycled by backends.
	 * Allocated data that needs to be available to backends should be
	 * allocated in TopMemoryContext.
	 */
	PostmasterContext = AllocSetContextCreate(TopMemoryContext,
											  "Postmaster",
											  ALLOCSET_DEFAULT_SIZES);
	MemoryContextSwitchTo(PostmasterContext);

	/* Initialize paths to installation files */
	getInstallationPaths(argv[0]);

	/*
	 * Set up signal handlers for the postmaster process.
	 *
	 * In the postmaster, we use pqsignal_pm() rather than pqsignal() (which
	 * is used by all child processes and client processes).  That has a
	 * couple of special behaviors:
	 *
	 * 1. Except on Windows, we tell sigaction() to block all signals for the
	 * duration of the signal handler.  This is faster than our old approach
	 * of blocking/unblocking explicitly in the signal handler, and it should
	 * also prevent excessive stack consumption if signals arrive quickly.
	 *
	 * 2. We do not set the SA_RESTART flag.  This is because signals will be
	 * blocked at all times except when ServerLoop is waiting for something to
	 * happen, and during that window, we want signals to exit the select(2)
	 * wait so that ServerLoop can respond if anything interesting happened.
	 * On some platforms, signals marked SA_RESTART would not cause the
	 * select() wait to end.
	 *
	 * Child processes will generally want SA_RESTART, so pqsignal() sets that
	 * flag.  We expect children to set up their own handlers before
	 * unblocking signals.
	 *
	 * CAUTION: when changing this list, check for side-effects on the signal
	 * handling setup of child processes.  See tcop/postgres.c,
	 * bootstrap/bootstrap.c, postmaster/bgwriter.c, postmaster/walwriter.c,
	 * postmaster/autovacuum.c, postmaster/pgarch.c, postmaster/syslogger.c,
	 * postmaster/bgworker.c and postmaster/checkpointer.c.
	 */
	pqinitmask();
	PG_SETMASK(&BlockSig);

	pqsignal_pm(SIGHUP, SIGHUP_handler);	/* reread config file and have
											 * children do same */
	pqsignal_pm(SIGINT, pmdie); /* send SIGTERM and shut down */
	pqsignal_pm(SIGQUIT, pmdie);	/* send SIGQUIT and die */
	pqsignal_pm(SIGTERM, pmdie);	/* wait for children and shut down */
	pqsignal_pm(SIGALRM, SIG_IGN);	/* ignored */
	pqsignal_pm(SIGPIPE, SIG_IGN);	/* ignored */
	pqsignal_pm(SIGUSR1, sigusr1_handler);	/* message from child process */
	pqsignal_pm(SIGUSR2, dummy_handler);	/* unused, reserve for children */
	pqsignal_pm(SIGCHLD, reaper);	/* handle child termination */

#ifdef SIGURG

	/*
	 * Ignore SIGURG for now.  Child processes may change this (see
	 * InitializeLatchSupport), but they will not receive any such signals
	 * until they wait on a latch.
	 */
	pqsignal_pm(SIGURG, SIG_IGN);	/* ignored */
#endif

	/*
	 * No other place in Postgres should touch SIGTTIN/SIGTTOU handling.  We
	 * ignore those signals in a postmaster environment, so that there is no
	 * risk of a child process freezing up due to writing to stderr.  But for
	 * a standalone backend, their default handling is reasonable.  Hence, all
	 * child processes should just allow the inherited settings to stand.
	 */
#ifdef SIGTTIN
	pqsignal_pm(SIGTTIN, SIG_IGN);	/* ignored */
#endif
#ifdef SIGTTOU
	pqsignal_pm(SIGTTOU, SIG_IGN);	/* ignored */
#endif

	/* ignore SIGXFSZ, so that ulimit violations work like disk full */
#ifdef SIGXFSZ
	pqsignal_pm(SIGXFSZ, SIG_IGN);	/* ignored */
#endif

	/*
	 * Options setup
	 */
	InitializeGUCOptions();

	opterr = 1;

	/*
	 * Parse command-line options.  CAUTION: keep this in sync with
	 * tcop/postgres.c (the option sets should not conflict) and with the
	 * common help() function in main/main.c.
	 */
	while ((opt = getopt(argc, argv, "B:bc:C:D:d:EeFf:h:ijk:lN:nOPp:r:S:sTt:W:-:")) != -1)
	{
		switch (opt)
		{
			case 'B':
				SetConfigOption("shared_buffers", optarg, PGC_POSTMASTER, PGC_S_ARGV);
				break;

			case 'b':
				/* Undocumented flag used for binary upgrades */
				IsBinaryUpgrade = true;
				break;

			case 'C':
				output_config_variable = postmaster_strdup(optarg);
				break;

			case 'D':
				userDoption = postmaster_strdup(optarg);
				break;

			case 'd':
				set_debug_options(atoi(optarg), PGC_POSTMASTER, PGC_S_ARGV);
				break;

			case 'E':
				SetConfigOption("log_statement", "all", PGC_POSTMASTER, PGC_S_ARGV);
				break;

			case 'e':
				SetConfigOption("datestyle", "euro", PGC_POSTMASTER, PGC_S_ARGV);
				break;

			case 'F':
				SetConfigOption("fsync", "false", PGC_POSTMASTER, PGC_S_ARGV);
				break;

			case 'f':
				if (!set_plan_disabling_options(optarg, PGC_POSTMASTER, PGC_S_ARGV))
				{
					write_stderr("%s: invalid argument for option -f: \"%s\"\n",
								 progname, optarg);
					ExitPostmaster(1);
				}
				break;

			case 'h':
				SetConfigOption("listen_addresses", optarg, PGC_POSTMASTER, PGC_S_ARGV);
				break;

			case 'i':
				SetConfigOption("listen_addresses", "*", PGC_POSTMASTER, PGC_S_ARGV);
				break;

			case 'j':
				/* only used by interactive backend */
				break;

			case 'k':
				SetConfigOption("unix_socket_directories", optarg, PGC_POSTMASTER, PGC_S_ARGV);
				break;

			case 'l':
				SetConfigOption("ssl", "true", PGC_POSTMASTER, PGC_S_ARGV);
				break;

			case 'N':
				SetConfigOption("max_connections", optarg, PGC_POSTMASTER, PGC_S_ARGV);
				break;

			case 'n':
				/* Don't reinit shared mem after abnormal exit */
				Reinit = false;
				break;

			case 'O':
				SetConfigOption("allow_system_table_mods", "true", PGC_POSTMASTER, PGC_S_ARGV);
				break;

			case 'P':
				SetConfigOption("ignore_system_indexes", "true", PGC_POSTMASTER, PGC_S_ARGV);
				break;

			case 'p':
				SetConfigOption("port", optarg, PGC_POSTMASTER, PGC_S_ARGV);
				break;

			case 'r':
				/* only used by single-user backend */
				break;

			case 'S':
				SetConfigOption("work_mem", optarg, PGC_POSTMASTER, PGC_S_ARGV);
				break;

			case 's':
				SetConfigOption("log_statement_stats", "true", PGC_POSTMASTER, PGC_S_ARGV);
				break;

			case 'T':

				/*
				 * In the event that some backend dumps core, send SIGSTOP,
				 * rather than SIGQUIT, to all its peers.  This lets the wily
				 * post_hacker collect core dumps from everyone.
				 */
				SendStop = true;
				break;

			case 't':
				{
					const char *tmp = get_stats_option_name(optarg);

					if (tmp)
					{
						SetConfigOption(tmp, "true", PGC_POSTMASTER, PGC_S_ARGV);
					}
					else
					{
						write_stderr("%s: invalid argument for option -t: \"%s\"\n",
									 progname, optarg);
						ExitPostmaster(1);
					}
					break;
				}

			case 'W':
				SetConfigOption("post_auth_delay", optarg, PGC_POSTMASTER, PGC_S_ARGV);
				break;

			case 'c':
			case '-':
				{
					char	   *name,
							   *value;

					ParseLongOption(optarg, &name, &value);
					if (!value)
					{
						if (opt == '-')
							ereport(ERROR,
									(errcode(ERRCODE_SYNTAX_ERROR),
									 errmsg("--%s requires a value",
											optarg)));
						else
							ereport(ERROR,
									(errcode(ERRCODE_SYNTAX_ERROR),
									 errmsg("-c %s requires a value",
											optarg)));
					}

					SetConfigOption(name, value, PGC_POSTMASTER, PGC_S_ARGV);
					free(name);
					if (value)
						free(value);
					break;
				}

			default:
				write_stderr("Try \"%s --help\" for more information.\n",
							 progname);
				ExitPostmaster(1);
		}
	}

	/*
	 * Postmaster accepts no non-option switch arguments.
	 */
	if (optind < argc)
	{
		write_stderr("%s: invalid argument: \"%s\"\n",
					 progname, argv[optind]);
		write_stderr("Try \"%s --help\" for more information.\n",
					 progname);
		ExitPostmaster(1);
	}

	/*
	 * Locate the proper configuration files and data directory, and read
	 * postgresql.conf for the first time.
	 */
	if (!SelectConfigFiles(userDoption, progname))
		ExitPostmaster(2);

	if (output_config_variable != NULL)
	{
		/*
		 * If this is a runtime-computed GUC, it hasn't yet been initialized,
		 * and the present value is not useful.  However, this is a convenient
		 * place to print the value for most GUCs because it is safe to run
		 * postmaster startup to this point even if the server is already
		 * running.  For the handful of runtime-computed GUCs that we cannot
		 * provide meaningful values for yet, we wait until later in
		 * postmaster startup to print the value.  We won't be able to use -C
		 * on running servers for those GUCs, but using this option now would
		 * lead to incorrect results for them.
		 */
		int			flags = GetConfigOptionFlags(output_config_variable, true);

		if ((flags & GUC_RUNTIME_COMPUTED) == 0)
		{
			/*
			 * "-C guc" was specified, so print GUC's value and exit.  No
			 * extra permission check is needed because the user is reading
			 * inside the data dir.
			 */
			const char *config_val = GetConfigOption(output_config_variable,
													 false, false);

			puts(config_val ? config_val : "");
			ExitPostmaster(0);
		}

		/*
		 * A runtime-computed GUC will be printed later on.  As we initialize
		 * a server startup sequence, silence any log messages that may show
		 * up in the output generated.  FATAL and more severe messages are
		 * useful to show, even if one would only expect at least PANIC.  LOG
		 * entries are hidden.
		 */
		SetConfigOption("log_min_messages", "FATAL", PGC_SUSET,
						PGC_S_OVERRIDE);
	}

	/* Verify that DataDir looks reasonable */
	checkDataDir();

	/* Check that pg_control exists */
	checkControlFile();

	/* And switch working directory into it */
	ChangeToDataDir();

	/*
	 * Check for invalid combinations of GUC settings.
	 */
	if (ReservedBackends >= MaxConnections)
	{
		write_stderr("%s: superuser_reserved_connections (%d) must be less than max_connections (%d)\n",
					 progname,
					 ReservedBackends, MaxConnections);
		ExitPostmaster(1);
	}
	if (XLogArchiveMode > ARCHIVE_MODE_OFF && wal_level == WAL_LEVEL_MINIMAL)
		ereport(ERROR,
				(errmsg("WAL archival cannot be enabled when wal_level is \"minimal\"")));
	if (max_wal_senders > 0 && wal_level == WAL_LEVEL_MINIMAL)
		ereport(ERROR,
				(errmsg("WAL streaming (max_wal_senders > 0) requires wal_level \"replica\" or \"logical\"")));

	/*
	 * Other one-time internal sanity checks can go here, if they are fast.
	 * (Put any slow processing further down, after postmaster.pid creation.)
	 */
	if (!CheckDateTokenTables())
	{
		write_stderr("%s: invalid datetoken tables, please fix\n", progname);
		ExitPostmaster(1);
	}

	/*
	 * Now that we are done processing the postmaster arguments, reset
	 * getopt(3) library so that it will work correctly in subprocesses.
	 */
	optind = 1;
#ifdef HAVE_INT_OPTRESET
	optreset = 1;				/* some systems need this too */
#endif

	/* For debugging: display postmaster environment */
	{
		extern char **environ;
		char	  **p;

		ereport(DEBUG3,
				(errmsg_internal("%s: PostmasterMain: initial environment dump:",
								 progname)));
		ereport(DEBUG3,
				(errmsg_internal("-----------------------------------------")));
		for (p = environ; *p; ++p)
			ereport(DEBUG3,
					(errmsg_internal("\t%s", *p)));
		ereport(DEBUG3,
				(errmsg_internal("-----------------------------------------")));
	}

	YBReportIfYugaByteEnabled();
#ifdef __APPLE__
	if (YBIsEnabledInPostgresEnvVar()) {
		/*
		 * Resolve local hostname to initialize macOS network libraries. If we
		 * don't do this, there might be a lot of segmentation faults in
		 * PostgreSQL backend processes in tests on macOS (especially debug
		 * mode).
		 *
		 * See https://github.com/yugabyte/yugabyte-db/issues/2509 for details.
		 */
		YBCResolveHostname();
	}
#endif

	/*
	 * Create lockfile for data directory.
	 *
	 * We want to do this before we try to grab the input sockets, because the
	 * data directory interlock is more reliable than the socket-file
	 * interlock (thanks to whoever decided to put socket files in /tmp :-().
	 * For the same reason, it's best to grab the TCP socket(s) before the
	 * Unix socket(s).
	 *
	 * Also note that this internally sets up the on_proc_exit function that
	 * is responsible for removing both data directory and socket lockfiles;
	 * so it must happen before opening sockets so that at exit, the socket
	 * lockfiles go away after CloseServerPorts runs.
	 */
	CreateDataDirLockFile(true);

	/*
	 * Read the control file (for error checking and config info).
	 *
	 * Since we verify the control file's CRC, this has a useful side effect
	 * on machines where we need a run-time test for CRC support instructions.
	 * The postmaster will do the test once at startup, and then its child
	 * processes will inherit the correct function pointer and not need to
	 * repeat the test.
	 */
	LocalProcessControlFile(false);

	/*
	 * Register the apply launcher.  It's probably a good idea to call this
	 * before any modules had a chance to take the background worker slots.
	 *
	 * Logical replication is not supported in YugaByte mode currently and the
	 * registration is disabled.
	 */
	if (!YBIsEnabledInPostgresEnvVar())
		ApplyLauncherRegister();

	/* Register ASH collector */
	if (YBIsEnabledInPostgresEnvVar() && yb_ash_enable_infra)
		YbAshRegister();

	/*
	 * process any libraries that should be preloaded at postmaster start
	 */
	process_shared_preload_libraries();

	/*
	 * Initialize SSL library, if specified.
	 */
#ifdef USE_SSL
	if (EnableSSL)
	{
		(void) secure_initialize(true);
		LoadedSSL = true;
	}
#endif

	/*
	 * Now that loadable modules have had their chance to alter any GUCs,
	 * calculate MaxBackends.
	 */
	InitializeMaxBackends();

	/*
	 * Give preloaded libraries a chance to request additional shared memory.
	 */
	process_shmem_requests();

	/*
	 * Now that loadable modules have had their chance to request additional
	 * shared memory, determine the value of any runtime-computed GUCs that
	 * depend on the amount of shared memory required.
	 */
	InitializeShmemGUCs();

	/*
	 * Now that modules have been loaded, we can process any custom resource
	 * managers specified in the wal_consistency_checking GUC.
	 */
	InitializeWalConsistencyChecking();

	/*
	 * If -C was specified with a runtime-computed GUC, we held off printing
	 * the value earlier, as the GUC was not yet initialized.  We handle -C
	 * for most GUCs before we lock the data directory so that the option may
	 * be used on a running server.  However, a handful of GUCs are runtime-
	 * computed and do not have meaningful values until after locking the data
	 * directory, and we cannot safely calculate their values earlier on a
	 * running server.  At this point, such GUCs should be properly
	 * initialized, and we haven't yet set up shared memory, so this is a good
	 * time to handle the -C option for these special GUCs.
	 */
	if (output_config_variable != NULL)
	{
		const char *config_val = GetConfigOption(output_config_variable,
												 false, false);

		puts(config_val ? config_val : "");
		ExitPostmaster(0);
	}

	/*
	 * Set up shared memory and semaphores.
	 */
	reset_shared();

	/*
	 * Estimate number of openable files.  This must happen after setting up
	 * semaphores, because on some platforms semaphores count as open files.
	 */
	set_max_safe_fds();

	/*
	 * Set reference point for stack-depth checking.
	 */
	(void) set_stack_base();

	/*
	 * Initialize pipe (or process handle on Windows) that allows children to
	 * wake up from sleep on postmaster death.
	 */
	InitPostmasterDeathWatchHandle();

#ifdef WIN32

	/*
	 * Initialize I/O completion port used to deliver list of dead children.
	 */
	win32ChildQueue = CreateIoCompletionPort(INVALID_HANDLE_VALUE, NULL, 0, 1);
	if (win32ChildQueue == NULL)
		ereport(FATAL,
				(errmsg("could not create I/O completion port for child queue")));
#endif

#ifdef EXEC_BACKEND
	/* Write out nondefault GUC settings for child processes to use */
	write_nondefault_variables(PGC_POSTMASTER);

	/*
	 * Clean out the temp directory used to transmit parameters to child
	 * processes (see internal_forkexec, below).  We must do this before
	 * launching any child processes, else we have a race condition: we could
	 * remove a parameter file before the child can read it.  It should be
	 * safe to do so now, because we verified earlier that there are no
	 * conflicting Postgres processes in this data directory.
	 */
	RemovePgTempFilesInDir(PG_TEMP_FILES_DIR, true, false);
#endif

	/*
	 * Forcibly remove the files signaling a standby promotion request.
	 * Otherwise, the existence of those files triggers a promotion too early,
	 * whether a user wants that or not.
	 *
	 * This removal of files is usually unnecessary because they can exist
	 * only during a few moments during a standby promotion. However there is
	 * a race condition: if pg_ctl promote is executed and creates the files
	 * during a promotion, the files can stay around even after the server is
	 * brought up to be the primary.  Then, if a new standby starts by using
	 * the backup taken from the new primary, the files can exist at server
	 * startup and must be removed in order to avoid an unexpected promotion.
	 *
	 * Note that promotion signal files need to be removed before the startup
	 * process is invoked. Because, after that, they can be used by
	 * postmaster's SIGUSR1 signal handler.
	 */
	RemovePromoteSignalFiles();

<<<<<<< HEAD
	/* Do the same for logrotate signal file */
	RemoveLogrotateSignalFiles();

	/* Remove any outdated file holding the current log filenames. */
	if (unlink(LOG_METAINFO_DATAFILE) < 0 && errno != ENOENT)
		ereport(LOG,
				(errcode_for_file_access(),
				 errmsg("could not remove file \"%s\": %m",
						LOG_METAINFO_DATAFILE)));
=======
	/* Register the query diagnostics background worker */	
	if (YBIsEnabledInPostgresEnvVar() && YBIsQueryDiagnosticsEnabled())
		YbQueryDiagnosticsBgWorkerRegister(); 

	/* Register ASH collector */
	if (YBIsEnabledInPostgresEnvVar() && yb_ash_enable_infra)
		YbAshRegister();
>>>>>>> ac9164b6

	/*
	 * If enabled, start up syslogger collection subprocess
	 */
	SysLoggerPID = SysLogger_Start();

	/*
	 * Reset whereToSendOutput from DestDebug (its starting state) to
	 * DestNone. This stops ereport from sending log messages to stderr unless
	 * Log_destination permits.  We don't do this until the postmaster is
	 * fully launched, since startup failures may as well be reported to
	 * stderr.
	 *
	 * If we are in fact disabling logging to stderr, first emit a log message
	 * saying so, to provide a breadcrumb trail for users who may not remember
	 * that their logging is configured to go somewhere else.
	 */
	if (!(Log_destination & LOG_DESTINATION_STDERR))
		ereport(LOG,
				(errmsg("ending log output to stderr"),
				 errhint("Future log output will go to log destination \"%s\".",
						 Log_destination_string)));

	whereToSendOutput = DestNone;

	/*
	 * Report server startup in log.  While we could emit this much earlier,
	 * it seems best to do so after starting the log collector, if we intend
	 * to use one.
	 */
	ereport(LOG,
			(errmsg("starting %s", PG_VERSION_STR)));

	/*
	 * Establish input sockets.
	 *
	 * First, mark them all closed, and set up an on_proc_exit function that's
	 * charged with closing the sockets again at postmaster shutdown.
	 */
	for (i = 0; i < MAXLISTEN; i++)
		ListenSocket[i] = PGINVALID_SOCKET;

	on_proc_exit(CloseServerPorts, 0);

	if (ListenAddresses)
	{
		char	   *rawstring;
		List	   *elemlist;
		ListCell   *l;
		int			success = 0;

		/* Need a modifiable copy of ListenAddresses */
		rawstring = pstrdup(ListenAddresses);

		/* Parse string into list of hostnames */
		if (!SplitGUCList(rawstring, ',', &elemlist))
		{
			/* syntax error in list */
			ereport(FATAL,
					(errcode(ERRCODE_INVALID_PARAMETER_VALUE),
					 errmsg("invalid list syntax in parameter \"%s\"",
							"listen_addresses")));
		}

		foreach(l, elemlist)
		{
			char	   *curhost = (char *) lfirst(l);

			if (strcmp(curhost, "*") == 0)
				status = StreamServerPort(AF_UNSPEC, NULL,
										  (unsigned short) PostPortNumber,
										  NULL,
										  ListenSocket, MAXLISTEN);
			else
				status = StreamServerPort(AF_UNSPEC, curhost,
										  (unsigned short) PostPortNumber,
										  NULL,
										  ListenSocket, MAXLISTEN);

			if (status == STATUS_OK)
			{
				success++;
				/* record the first successful host addr in lockfile */
				if (!listen_addr_saved)
				{
					AddToDataDirLockFile(LOCK_FILE_LINE_LISTEN_ADDR, curhost);
					listen_addr_saved = true;
				}
			}
			else
				ereport(WARNING,
						(errmsg("could not create listen socket for \"%s\"",
								curhost)));
		}

		if (!success && elemlist != NIL)
			ereport(FATAL,
					(errmsg("could not create any TCP/IP sockets")));

		list_free(elemlist);
		pfree(rawstring);
	}

#ifdef USE_BONJOUR
	/* Register for Bonjour only if we opened TCP socket(s) */
	if (enable_bonjour && ListenSocket[0] != PGINVALID_SOCKET)
	{
		DNSServiceErrorType err;

		/*
		 * We pass 0 for interface_index, which will result in registering on
		 * all "applicable" interfaces.  It's not entirely clear from the
		 * DNS-SD docs whether this would be appropriate if we have bound to
		 * just a subset of the available network interfaces.
		 */
		err = DNSServiceRegister(&bonjour_sdref,
								 0,
								 0,
								 bonjour_name,
								 "_postgresql._tcp.",
								 NULL,
								 NULL,
								 pg_hton16(PostPortNumber),
								 0,
								 NULL,
								 NULL,
								 NULL);
		if (err != kDNSServiceErr_NoError)
			ereport(LOG,
					(errmsg("DNSServiceRegister() failed: error code %ld",
							(long) err)));

		/*
		 * We don't bother to read the mDNS daemon's reply, and we expect that
		 * it will automatically terminate our registration when the socket is
		 * closed at postmaster termination.  So there's nothing more to be
		 * done here.  However, the bonjour_sdref is kept around so that
		 * forked children can close their copies of the socket.
		 */
	}
#endif

#ifdef HAVE_UNIX_SOCKETS
	if (Unix_socket_directories)
	{
		char	   *rawstring;
		List	   *elemlist;
		ListCell   *l;
		int			success = 0;

		/* Need a modifiable copy of Unix_socket_directories */
		rawstring = pstrdup(Unix_socket_directories);

		/* Parse string into list of directories */
		if (!SplitDirectoriesString(rawstring, ',', &elemlist))
		{
			/* syntax error in list */
			ereport(FATAL,
					(errcode(ERRCODE_INVALID_PARAMETER_VALUE),
					 errmsg("invalid list syntax in parameter \"%s\"",
							"unix_socket_directories")));
		}

		foreach(l, elemlist)
		{
			char	   *socketdir = (char *) lfirst(l);

			status = StreamServerPort(AF_UNIX, NULL,
									  (unsigned short) PostPortNumber,
									  socketdir,
									  ListenSocket, MAXLISTEN);

			if (status == STATUS_OK)
			{
				success++;
				/* record the first successful Unix socket in lockfile */
				if (success == 1)
					AddToDataDirLockFile(LOCK_FILE_LINE_SOCKET_DIR, socketdir);
			}
			else
				ereport(WARNING,
						(errmsg("could not create Unix-domain socket in directory \"%s\"",
								socketdir)));
		}

		if (!success && elemlist != NIL)
			ereport(FATAL,
					(errmsg("could not create any Unix-domain sockets")));

		list_free_deep(elemlist);
		pfree(rawstring);
	}
#endif

	/*
	 * check that we have some socket to listen on
	 */
	if (ListenSocket[0] == PGINVALID_SOCKET)
		ereport(FATAL,
				(errmsg("no socket created for listening")));

	/*
	 * If no valid TCP ports, write an empty line for listen address,
	 * indicating the Unix socket must be used.  Note that this line is not
	 * added to the lock file until there is a socket backing it.
	 */
	if (!listen_addr_saved)
		AddToDataDirLockFile(LOCK_FILE_LINE_LISTEN_ADDR, "");

	/*
	 * Record postmaster options.  We delay this till now to avoid recording
	 * bogus options (eg, unusable port number).
	 */
	if (!CreateOptsFile(argc, argv, my_exec_path))
		ExitPostmaster(1);

	/*
	 * Write the external PID file if requested
	 */
	if (external_pid_file)
	{
		FILE	   *fpidfile = fopen(external_pid_file, "w");

		if (fpidfile)
		{
			fprintf(fpidfile, "%d\n", MyProcPid);
			fclose(fpidfile);

			/* Make PID file world readable */
			if (chmod(external_pid_file, S_IRUSR | S_IWUSR | S_IRGRP | S_IROTH) != 0)
				write_stderr("%s: could not change permissions of external PID file \"%s\": %s\n",
							 progname, external_pid_file, strerror(errno));
		}
		else
			write_stderr("%s: could not write external PID file \"%s\": %s\n",
						 progname, external_pid_file, strerror(errno));

		on_proc_exit(unlink_external_pid_file, 0);
	}

	/*
	 * Remove old temporary files.  At this point there can be no other
	 * Postgres processes running in this directory, so this should be safe.
	 */
	RemovePgTempFiles();

	/*
	 * Initialize the autovacuum subsystem (again, no process start yet)
	 */
	autovac_init();

	/*
	 * Load configuration files for client authentication.
	 */
	if (!load_hba())
	{
		/*
		 * It makes no sense to continue if we fail to load the HBA file,
		 * since there is no way to connect to the database in this case.
		 */
		ereport(FATAL,
				(errmsg("could not load pg_hba.conf")));
	}
	if (!load_ident())
	{
		/*
		 * We can start up without the IDENT file, although it means that you
		 * cannot log in using any of the authentication methods that need a
		 * user name mapping. load_ident() already logged the details of error
		 * to the log.
		 */
	}

#ifdef HAVE_PTHREAD_IS_THREADED_NP

	/*
	 * On macOS, libintl replaces setlocale() with a version that calls
	 * CFLocaleCopyCurrent() when its second argument is "" and every relevant
	 * environment variable is unset or empty.  CFLocaleCopyCurrent() makes
	 * the process multithreaded.  The postmaster calls sigprocmask() and
	 * calls fork() without an immediate exec(), both of which have undefined
	 * behavior in a multithreaded program.  A multithreaded postmaster is the
	 * normal case on Windows, which offers neither fork() nor sigprocmask().
	 */
	if (pthread_is_threaded_np() != 0)
		ereport(FATAL,
				(errcode(ERRCODE_OBJECT_NOT_IN_PREREQUISITE_STATE),
				 errmsg("postmaster became multithreaded during startup"),
				 errhint("Set the LC_ALL environment variable to a valid locale.")));
#endif

	/*
	 * Remember postmaster startup time
	 */
	PgStartTime = GetCurrentTimestamp();

	/*
	 * Report postmaster status in the postmaster.pid file, to allow pg_ctl to
	 * see what's happening.
	 */
	AddToDataDirLockFile(LOCK_FILE_LINE_PM_STATUS, PM_STATUS_STARTING);

	/* Start bgwriter and checkpointer so they can help with recovery */
	if (CheckpointerPID == 0)
		CheckpointerPID = StartCheckpointer();
	if (BgWriterPID == 0)
		BgWriterPID = StartBackgroundWriter();

	/*
	 * We're ready to rock and roll...
	 */
	StartupPID = StartupDataBase();
	Assert(StartupPID != 0);
	StartupStatus = STARTUP_RUNNING;
	pmState = PM_STARTUP;

	/* Some workers may be scheduled to start now */
	maybe_start_bgworkers();

	status = ServerLoop();

	/*
	 * ServerLoop probably shouldn't ever return, but if it does, close down.
	 */
	ExitPostmaster(status != STATUS_OK);

	abort();					/* not reached */
}


/*
 * on_proc_exit callback to close server's listen sockets
 */
static void
CloseServerPorts(int status, Datum arg)
{
	int			i;

	/*
	 * First, explicitly close all the socket FDs.  We used to just let this
	 * happen implicitly at postmaster exit, but it's better to close them
	 * before we remove the postmaster.pid lockfile; otherwise there's a race
	 * condition if a new postmaster wants to re-use the TCP port number.
	 */
	for (i = 0; i < MAXLISTEN; i++)
	{
		if (ListenSocket[i] != PGINVALID_SOCKET)
		{
			StreamClose(ListenSocket[i]);
			ListenSocket[i] = PGINVALID_SOCKET;
		}
	}

	/*
	 * Next, remove any filesystem entries for Unix sockets.  To avoid race
	 * conditions against incoming postmasters, this must happen after closing
	 * the sockets and before removing lock files.
	 */
	RemoveSocketFiles();

	/*
	 * We don't do anything about socket lock files here; those will be
	 * removed in a later on_proc_exit callback.
	 */
}

/*
 * on_proc_exit callback to delete external_pid_file
 */
static void
unlink_external_pid_file(int status, Datum arg)
{
	if (external_pid_file)
		unlink(external_pid_file);
}


/*
 * Compute and check the directory paths to files that are part of the
 * installation (as deduced from the postgres executable's own location)
 */
static void
getInstallationPaths(const char *argv0)
{
	DIR		   *pdir;

	/* Locate the postgres executable itself */
	if (find_my_exec(argv0, my_exec_path) < 0)
		ereport(FATAL,
				(errmsg("%s: could not locate my own executable path", argv0)));

#ifdef EXEC_BACKEND
	/* Locate executable backend before we change working directory */
	if (find_other_exec(argv0, "postgres", PG_BACKEND_VERSIONSTR,
						postgres_exec_path) < 0)
		ereport(FATAL,
				(errmsg("%s: could not locate matching postgres executable",
						argv0)));
#endif

	/*
	 * Locate the pkglib directory --- this has to be set early in case we try
	 * to load any modules from it in response to postgresql.conf entries.
	 */
	get_pkglib_path(my_exec_path, pkglib_path);

	/*
	 * Verify that there's a readable directory there; otherwise the Postgres
	 * installation is incomplete or corrupt.  (A typical cause of this
	 * failure is that the postgres executable has been moved or hardlinked to
	 * some directory that's not a sibling of the installation lib/
	 * directory.)
	 */
	pdir = AllocateDir(pkglib_path);
	if (pdir == NULL)
		ereport(ERROR,
				(errcode_for_file_access(),
				 errmsg("could not open directory \"%s\": %m",
						pkglib_path),
				 errhint("This may indicate an incomplete PostgreSQL installation, or that the file \"%s\" has been moved away from its proper location.",
						 my_exec_path)));
	FreeDir(pdir);

	/*
	 * XXX is it worth similarly checking the share/ directory?  If the lib/
	 * directory is there, then share/ probably is too.
	 */
}

/*
 * Check that pg_control exists in the correct location in the data directory.
 *
 * No attempt is made to validate the contents of pg_control here.  This is
 * just a sanity check to see if we are looking at a real data directory.
 */
static void
checkControlFile(void)
{
	char		path[MAXPGPATH];
	FILE	   *fp;

	snprintf(path, sizeof(path), "%s/global/pg_control", DataDir);

	fp = AllocateFile(path, PG_BINARY_R);
	if (fp == NULL)
	{
		write_stderr("%s: could not find the database system\n"
					 "Expected to find it in the directory \"%s\",\n"
					 "but could not open file \"%s\": %s\n",
					 progname, DataDir, path, strerror(errno));
		ExitPostmaster(2);
	}
	FreeFile(fp);
}

/*
 * Determine how long should we let ServerLoop sleep.
 *
 * In normal conditions we wait at most one minute, to ensure that the other
 * background tasks handled by ServerLoop get done even when no requests are
 * arriving.  However, if there are background workers waiting to be started,
 * we don't actually sleep so that they are quickly serviced.  Other exception
 * cases are as shown in the code.
 */
static void
DetermineSleepTime(struct timeval *timeout)
{
	TimestampTz next_wakeup = 0;

	/*
	 * Normal case: either there are no background workers at all, or we're in
	 * a shutdown sequence (during which we ignore bgworkers altogether).
	 */
	if (Shutdown > NoShutdown ||
		(!StartWorkerNeeded && !HaveCrashedWorker))
	{
		if (AbortStartTime != 0)
		{
			/* time left to abort; clamp to 0 in case it already expired */
			timeout->tv_sec = SIGKILL_CHILDREN_AFTER_SECS -
				(time(NULL) - AbortStartTime);
			timeout->tv_sec = Max(timeout->tv_sec, 0);
			timeout->tv_usec = 0;
		}
		else
		{
			timeout->tv_sec = 60;
			timeout->tv_usec = 0;
		}
		return;
	}

	if (StartWorkerNeeded)
	{
		timeout->tv_sec = 0;
		timeout->tv_usec = 0;
		return;
	}

	if (HaveCrashedWorker)
	{
		slist_mutable_iter siter;

		/*
		 * When there are crashed bgworkers, we sleep just long enough that
		 * they are restarted when they request to be.  Scan the list to
		 * determine the minimum of all wakeup times according to most recent
		 * crash time and requested restart interval.
		 */
		slist_foreach_modify(siter, &BackgroundWorkerList)
		{
			RegisteredBgWorker *rw;
			TimestampTz this_wakeup;

			rw = slist_container(RegisteredBgWorker, rw_lnode, siter.cur);

			if (rw->rw_crashed_at == 0)
				continue;

			if (rw->rw_worker.bgw_restart_time == BGW_NEVER_RESTART
				|| rw->rw_terminate)
			{
				ForgetBackgroundWorker(&siter);
				continue;
			}

			this_wakeup = TimestampTzPlusMilliseconds(rw->rw_crashed_at,
													  1000L * rw->rw_worker.bgw_restart_time);
			if (next_wakeup == 0 || this_wakeup < next_wakeup)
				next_wakeup = this_wakeup;
		}
	}

	if (next_wakeup != 0)
	{
		long		secs;
		int			microsecs;

		TimestampDifference(GetCurrentTimestamp(), next_wakeup,
							&secs, &microsecs);
		timeout->tv_sec = secs;
		timeout->tv_usec = microsecs;

		/* Ensure we don't exceed one minute */
		if (timeout->tv_sec > 60)
		{
			timeout->tv_sec = 60;
			timeout->tv_usec = 0;
		}
	}
	else
	{
		timeout->tv_sec = 60;
		timeout->tv_usec = 0;
	}
}

/*
 * Main idle loop of postmaster
 *
 * NB: Needs to be called with signals blocked
 */
static int
ServerLoop(void)
{
	fd_set		readmask;
	int			nSockets;
	time_t		last_lockfile_recheck_time,
				last_touch_time;

	last_lockfile_recheck_time = last_touch_time = time(NULL);

	nSockets = initMasks(&readmask);
#ifdef __APPLE__
	bool yb_enabled = YBIsEnabledInPostgresEnvVar();
#endif

#ifdef __linux__
	if (getenv("FLAGS_yb_backend_oom_score_adj") != NULL)
	{
		YbBackendOomScoreAdj = strdup(getenv("FLAGS_yb_backend_oom_score_adj"));
	}
#endif

	for (;;)
	{
		fd_set		rmask;
		int			selres;
		time_t		now;

		/*
		 * Wait for a connection request to arrive.
		 *
		 * We block all signals except while sleeping. That makes it safe for
		 * signal handlers, which again block all signals while executing, to
		 * do nontrivial work.
		 *
		 * If we are in PM_WAIT_DEAD_END state, then we don't want to accept
		 * any new connections, so we don't call select(), and just sleep.
		 */
		memcpy((char *) &rmask, (char *) &readmask, sizeof(fd_set));

		if (pmState == PM_WAIT_DEAD_END)
		{
			PG_SETMASK(&UnBlockSig);

			pg_usleep(100000L); /* 100 msec seems reasonable */
			selres = 0;

			PG_SETMASK(&BlockSig);
		}
		else
		{
			/* must set timeout each time; some OSes change it! */
			struct timeval timeout;

			/* Needs to run with blocked signals! */
			DetermineSleepTime(&timeout);

			PG_SETMASK(&UnBlockSig);

			selres = select(nSockets, &rmask, NULL, NULL, &timeout);

			PG_SETMASK(&BlockSig);
		}

		/* Now check the select() result */
		if (selres < 0)
		{
			if (errno != EINTR && errno != EWOULDBLOCK)
			{
				ereport(LOG,
						(errcode_for_socket_access(),
						 errmsg("select() failed in postmaster: %m")));
				return STATUS_ERROR;
			}
		}

		/*
		 * New connection pending on any of our sockets? If so, fork a child
		 * process to deal with it.
		 */
		if (selres > 0)
		{
			int			i;

#ifdef __APPLE__
			// If STDIN is closed, it means that parent did exit
			if (yb_enabled && FD_ISSET(STDIN_FILENO, &rmask)) {
				return STATUS_OK;
			}
#endif

			for (i = 0; i < MAXLISTEN; i++)
			{
				if (ListenSocket[i] == PGINVALID_SOCKET)
					break;
				if (FD_ISSET(ListenSocket[i], &rmask))
				{
					Port	   *port;

					port = ConnCreate(ListenSocket[i]);
					if (port)
					{
						BackendStartup(port);

						/*
						 * We no longer need the open socket or port structure
						 * in this process
						 */
						StreamClose(port->sock);
						ConnFree(port);
					}
				}
			}
		}

		/* If we have lost the log collector, try to start a new one */
		if (SysLoggerPID == 0 && Logging_collector)
			SysLoggerPID = SysLogger_Start();

		/*
		 * If no background writer process is running, and we are not in a
		 * state that prevents it, start one.  It doesn't matter if this
		 * fails, we'll just try again later.  Likewise for the checkpointer.
		 */
		if (pmState == PM_RUN || pmState == PM_RECOVERY ||
			pmState == PM_HOT_STANDBY || pmState == PM_STARTUP)
		{
			if (CheckpointerPID == 0)
				CheckpointerPID = StartCheckpointer();
			if (BgWriterPID == 0)
				BgWriterPID = StartBackgroundWriter();
		}

		/*
		 * Likewise, if we have lost the walwriter process, try to start a new
		 * one.  But this is needed only in normal operation (else we cannot
		 * be writing any new WAL).
		 */
		if (WalWriterPID == 0 && pmState == PM_RUN)
			WalWriterPID = StartWalWriter();

		/*
		 * If we have lost the autovacuum launcher, try to start a new one. We
		 * don't want autovacuum to run in binary upgrade mode because
		 * autovacuum might update relfrozenxid for empty tables before the
		 * physical files are put in place.
		 */
		if (!IsBinaryUpgrade && AutoVacPID == 0 &&
			(AutoVacuumingActive() || start_autovac_launcher) &&
			pmState == PM_RUN && !YBIsEnabledInPostgresEnvVar())
		{
			AutoVacPID = StartAutoVacLauncher();
			if (AutoVacPID != 0)
				start_autovac_launcher = false; /* signal processed */
		}

		/* If we have lost the archiver, try to start a new one. */
		if (PgArchPID == 0 && PgArchStartupAllowed())
			PgArchPID = StartArchiver();

		/* If we need to signal the autovacuum launcher, do so now */
		if (avlauncher_needs_signal)
		{
			avlauncher_needs_signal = false;
			if (AutoVacPID != 0)
				kill(AutoVacPID, SIGUSR2);
		}

		/* If we need to start a WAL receiver, try to do that now */
		if (WalReceiverRequested)
			MaybeStartWalReceiver();

		/* Get other worker processes running, if needed */
		if (StartWorkerNeeded || HaveCrashedWorker)
			maybe_start_bgworkers();

#ifdef HAVE_PTHREAD_IS_THREADED_NP

		/*
		 * With assertions enabled, check regularly for appearance of
		 * additional threads.  All builds check at start and exit.
		 */
		Assert(pthread_is_threaded_np() == 0);
#endif

		/*
		 * Lastly, check to see if it's time to do some things that we don't
		 * want to do every single time through the loop, because they're a
		 * bit expensive.  Note that there's up to a minute of slop in when
		 * these tasks will be performed, since DetermineSleepTime() will let
		 * us sleep at most that long; except for SIGKILL timeout which has
		 * special-case logic there.
		 */
		now = time(NULL);

		/*
		 * If we already sent SIGQUIT to children and they are slow to shut
		 * down, it's time to send them SIGKILL.  This doesn't happen
		 * normally, but under certain conditions backends can get stuck while
		 * shutting down.  This is a last measure to get them unwedged.
		 *
		 * Note we also do this during recovery from a process crash.
		 */
		if ((Shutdown >= ImmediateShutdown || (FatalError && !SendStop)) &&
			AbortStartTime != 0 &&
			(now - AbortStartTime) >= SIGKILL_CHILDREN_AFTER_SECS)
		{
			/* We were gentle with them before. Not anymore */
			ereport(LOG,
					(errmsg("issuing SIGKILL to recalcitrant children")));
			TerminateChildren(SIGKILL);
			/* reset flag so we don't SIGKILL again */
			AbortStartTime = 0;
		}

		/*
		 * Once a minute, verify that postmaster.pid hasn't been removed or
		 * overwritten.  If it has, we force a shutdown.  This avoids having
		 * postmasters and child processes hanging around after their database
		 * is gone, and maybe causing problems if a new database cluster is
		 * created in the same place.  It also provides some protection
		 * against a DBA foolishly removing postmaster.pid and manually
		 * starting a new postmaster.  Data corruption is likely to ensue from
		 * that anyway, but we can minimize the damage by aborting ASAP.
		 */
		if (now - last_lockfile_recheck_time >= 1 * SECS_PER_MINUTE)
		{
			if (!RecheckDataDirLockFile())
			{
				ereport(LOG,
						(errmsg("performing immediate shutdown because data directory lock file is invalid")));
				kill(MyProcPid, SIGQUIT);
			}
			last_lockfile_recheck_time = now;
		}

		/*
		 * Touch Unix socket and lock files every 58 minutes, to ensure that
		 * they are not removed by overzealous /tmp-cleaning tasks.  We assume
		 * no one runs cleaners with cutoff times of less than an hour ...
		 */
		if (now - last_touch_time >= 58 * SECS_PER_MINUTE)
		{
			TouchSocketFiles();
			TouchSocketLockFiles();
			last_touch_time = now;
		}
	}
}

/*
 * Initialise the masks for select() for the ports we are listening on.
 * Return the number of sockets to listen on.
 */
static int
initMasks(fd_set *rmask)
{
	int			maxsock = -1;
	int			i;

	FD_ZERO(rmask);

#ifdef __APPLE__
	if (YBIsEnabledInPostgresEnvVar()) {
		FD_SET(STDIN_FILENO, rmask);
		maxsock = STDIN_FILENO;
	}
#endif

	for (i = 0; i < MAXLISTEN; i++)
	{
		int			fd = ListenSocket[i];

		if (fd == PGINVALID_SOCKET)
			break;
		FD_SET(fd, rmask);

		if (fd > maxsock)
			maxsock = fd;
	}

	return maxsock + 1;
}


/*
 * Read a client's startup packet and do something according to it.
 *
 * Returns STATUS_OK or STATUS_ERROR, or might call ereport(FATAL) and
 * not return at all.
 *
 * (Note that ereport(FATAL) stuff is sent to the client, so only use it
 * if that's what you want.  Return STATUS_ERROR if you don't want to
 * send anything to the client, which would typically be appropriate
 * if we detect a communications failure.)
 *
 * Set ssl_done and/or gss_done when negotiation of an encrypted layer
 * (currently, TLS or GSSAPI) is completed. A successful negotiation of either
 * encryption layer sets both flags, but a rejected negotiation sets only the
 * flag for that layer, since the client may wish to try the other one. We
 * should make no assumption here about the order in which the client may make
 * requests.
 */
static int
ProcessStartupPacket(Port *port, bool ssl_done, bool gss_done)
{
	int32		len;
	char	   *buf;
	ProtocolVersion proto;
	MemoryContext oldcontext;

	pq_startmsgread();

	/*
	 * Grab the first byte of the length word separately, so that we can tell
	 * whether we have no data at all or an incomplete packet.  (This might
	 * sound inefficient, but it's not really, because of buffering in
	 * pqcomm.c.)
	 */
	if (pq_getbytes((char *) &len, 1) == EOF)
	{
		/*
		 * If we get no data at all, don't clutter the log with a complaint;
		 * such cases often occur for legitimate reasons.  An example is that
		 * we might be here after responding to NEGOTIATE_SSL_CODE, and if the
		 * client didn't like our response, it'll probably just drop the
		 * connection.  Service-monitoring software also often just opens and
		 * closes a connection without sending anything.  (So do port
		 * scanners, which may be less benign, but it's not really our job to
		 * notice those.)
		 */
		return STATUS_ERROR;
	}

	if (pq_getbytes(((char *) &len) + 1, 3) == EOF)
	{
		/* Got a partial length word, so bleat about that */
		if (!ssl_done && !gss_done)
			ereport(COMMERROR,
					(errcode(ERRCODE_PROTOCOL_VIOLATION),
					 errmsg("incomplete startup packet")));
		return STATUS_ERROR;
	}

	len = pg_ntoh32(len);
	len -= 4;

	if (len < (int32) sizeof(ProtocolVersion) ||
		len > MAX_STARTUP_PACKET_LENGTH)
	{
		ereport(COMMERROR,
				(errcode(ERRCODE_PROTOCOL_VIOLATION),
				 errmsg("invalid length of startup packet")));
		return STATUS_ERROR;
	}

	/*
	 * Allocate space to hold the startup packet, plus one extra byte that's
	 * initialized to be zero.  This ensures we will have null termination of
	 * all strings inside the packet.
	 */
	buf = palloc(len + 1);
	buf[len] = '\0';

	if (pq_getbytes(buf, len) == EOF)
	{
		ereport(COMMERROR,
				(errcode(ERRCODE_PROTOCOL_VIOLATION),
				 errmsg("incomplete startup packet")));
		return STATUS_ERROR;
	}
	pq_endmsgread();

	/*
	 * The first field is either a protocol version number or a special
	 * request code.
	 */
	port->proto = proto = pg_ntoh32(*((ProtocolVersion *) buf));

	if (proto == CANCEL_REQUEST_CODE)
	{
		if (len != sizeof(CancelRequestPacket))
		{
			ereport(COMMERROR,
					(errcode(ERRCODE_PROTOCOL_VIOLATION),
					 errmsg("invalid length of startup packet")));
			return STATUS_ERROR;
		}
		processCancelRequest(port, buf);
		/* Not really an error, but we don't want to proceed further */
		return STATUS_ERROR;
	}

	if (proto == NEGOTIATE_SSL_CODE && !ssl_done)
	{
		char		SSLok;

#ifdef USE_SSL
		/* No SSL when disabled or on Unix sockets */
		if (!LoadedSSL || port->laddr.addr.ss_family == AF_UNIX)
			SSLok = 'N';
		else
			SSLok = 'S';		/* Support for SSL */
#else
		SSLok = 'N';			/* No support for SSL */
#endif

retry1:
		if (send(port->sock, &SSLok, 1, 0) != 1)
		{
			if (errno == EINTR)
				goto retry1;	/* if interrupted, just retry */
			ereport(COMMERROR,
					(errcode_for_socket_access(),
					 errmsg("failed to send SSL negotiation response: %m")));
			return STATUS_ERROR;	/* close the connection */
		}

#ifdef USE_SSL
		if (SSLok == 'S' && secure_open_server(port) == -1)
			return STATUS_ERROR;
#endif

		/*
		 * At this point we should have no data already buffered.  If we do,
		 * it was received before we performed the SSL handshake, so it wasn't
		 * encrypted and indeed may have been injected by a man-in-the-middle.
		 * We report this case to the client.
		 */
		if (pq_buffer_has_data())
			ereport(FATAL,
					(errcode(ERRCODE_PROTOCOL_VIOLATION),
					 errmsg("received unencrypted data after SSL request"),
					 errdetail("This could be either a client-software bug or evidence of an attempted man-in-the-middle attack.")));

		/*
		 * regular startup packet, cancel, etc packet should follow, but not
		 * another SSL negotiation request, and a GSS request should only
		 * follow if SSL was rejected (client may negotiate in either order)
		 */
		return ProcessStartupPacket(port, true, SSLok == 'S');
	}
	else if (proto == NEGOTIATE_GSS_CODE && !gss_done)
	{
		char		GSSok = 'N';

#ifdef ENABLE_GSS
		/* No GSSAPI encryption when on Unix socket */
		if (port->laddr.addr.ss_family != AF_UNIX)
			GSSok = 'G';
#endif

		while (send(port->sock, &GSSok, 1, 0) != 1)
		{
			if (errno == EINTR)
				continue;
			ereport(COMMERROR,
					(errcode_for_socket_access(),
					 errmsg("failed to send GSSAPI negotiation response: %m")));
			return STATUS_ERROR;	/* close the connection */
		}

#ifdef ENABLE_GSS
		if (GSSok == 'G' && secure_open_gssapi(port) == -1)
			return STATUS_ERROR;
#endif

		/*
		 * At this point we should have no data already buffered.  If we do,
		 * it was received before we performed the GSS handshake, so it wasn't
		 * encrypted and indeed may have been injected by a man-in-the-middle.
		 * We report this case to the client.
		 */
		if (pq_buffer_has_data())
			ereport(FATAL,
					(errcode(ERRCODE_PROTOCOL_VIOLATION),
					 errmsg("received unencrypted data after GSSAPI encryption request"),
					 errdetail("This could be either a client-software bug or evidence of an attempted man-in-the-middle attack.")));

		/*
		 * regular startup packet, cancel, etc packet should follow, but not
		 * another GSS negotiation request, and an SSL request should only
		 * follow if GSS was rejected (client may negotiate in either order)
		 */
		return ProcessStartupPacket(port, GSSok == 'G', true);
	}

	/* Could add additional special packet types here */

	/*
	 * Set FrontendProtocol now so that ereport() knows what format to send if
	 * we fail during startup.
	 */
	FrontendProtocol = proto;

	/* Check that the major protocol version is in range. */
	if (PG_PROTOCOL_MAJOR(proto) < PG_PROTOCOL_MAJOR(PG_PROTOCOL_EARLIEST) ||
		PG_PROTOCOL_MAJOR(proto) > PG_PROTOCOL_MAJOR(PG_PROTOCOL_LATEST))
		ereport(FATAL,
				(errcode(ERRCODE_FEATURE_NOT_SUPPORTED),
				 errmsg("unsupported frontend protocol %u.%u: server supports %u.0 to %u.%u",
						PG_PROTOCOL_MAJOR(proto), PG_PROTOCOL_MINOR(proto),
						PG_PROTOCOL_MAJOR(PG_PROTOCOL_EARLIEST),
						PG_PROTOCOL_MAJOR(PG_PROTOCOL_LATEST),
						PG_PROTOCOL_MINOR(PG_PROTOCOL_LATEST))));

	/*
	 * Now fetch parameters out of startup packet and save them into the Port
	 * structure.  All data structures attached to the Port struct must be
	 * allocated in TopMemoryContext so that they will remain available in a
	 * running backend (even after PostmasterContext is destroyed).  We need
	 * not worry about leaking this storage on failure, since we aren't in the
	 * postmaster process anymore.
	 */
	oldcontext = MemoryContextSwitchTo(TopMemoryContext);

	/* Handle protocol version 3 startup packet */
	{
		int32		offset = sizeof(ProtocolVersion);
		List	   *unrecognized_protocol_options = NIL;

		/*
		 * At this point we should have no data already buffered.  If we do,
		 * it was received before we performed the SSL handshake, so it wasn't
		 * encrypted and indeed may have been injected by a man-in-the-middle.
		 * We report this case to the client.
		 */
		if (pq_buffer_has_data())
			ereport(FATAL,
					(errcode(ERRCODE_PROTOCOL_VIOLATION),
					 errmsg("received unencrypted data after SSL request"),
					 errdetail("This could be either a client-software bug or evidence of an attempted man-in-the-middle attack.")));

		/*
		 * Scan packet body for name/option pairs.  We can assume any string
		 * beginning within the packet body is null-terminated, thanks to
		 * zeroing extra byte above.
		 */
		port->guc_options = NIL;

		while (offset < len)
		{
			char	   *nameptr = buf + offset;
			int32		valoffset;
			char	   *valptr;

			if (*nameptr == '\0')
				break;			/* found packet terminator */
			valoffset = offset + strlen(nameptr) + 1;
			if (valoffset >= len)
				break;			/* missing value, will complain below */
			valptr = buf + valoffset;

			if (strcmp(nameptr, "database") == 0)
				port->database_name = pstrdup(valptr);
			else if (strcmp(nameptr, "user") == 0)
				port->user_name = pstrdup(valptr);
			else if (strcmp(nameptr, "options") == 0)
				port->cmdline_options = pstrdup(valptr);
			else if (strcmp(nameptr, "replication") == 0)
			{
				/*
				 * Due to backward compatibility concerns the replication
				 * parameter is a hybrid beast which allows the value to be
				 * either boolean or the string 'database'. The latter
				 * connects to a specific database which is e.g. required for
				 * logical decoding while.
				 */
				if (strcmp(valptr, "database") == 0)
				{
					am_walsender = true;
					am_db_walsender = true;
				}
				else if (!parse_bool(valptr, &am_walsender))
					ereport(FATAL,
							(errcode(ERRCODE_INVALID_PARAMETER_VALUE),
							 errmsg("invalid value for parameter \"%s\": \"%s\"",
									"replication",
									valptr),
							 errhint("Valid values are: \"false\", 0, \"true\", 1, \"database\".")));
			}
			else if (strncmp(nameptr, "_pq_.", 5) == 0)
			{
				/*
				 * Any option beginning with _pq_. is reserved for use as a
				 * protocol-level option, but at present no such options are
				 * defined.
				 */
				unrecognized_protocol_options =
					lappend(unrecognized_protocol_options, pstrdup(nameptr));
			}
			else
			{
				/* Assume it's a generic GUC option */
				port->guc_options = lappend(port->guc_options,
											pstrdup(nameptr));
				port->guc_options = lappend(port->guc_options,
											pstrdup(valptr));

				/*
				 * Copy application_name to port if we come across it.  This
				 * is done so we can log the application_name in the
				 * connection authorization message.  Note that the GUC would
				 * be used but we haven't gone through GUC setup yet.
				 */
				if (strcmp(nameptr, "application_name") == 0)
				{
					char	   *tmp_app_name = pstrdup(valptr);

					pg_clean_ascii(tmp_app_name);

					port->application_name = tmp_app_name;
				}
			}
			offset = valoffset + strlen(valptr) + 1;
		}

		/*
		 * At this point we should have no data already buffered.  If we do,
		 * it was received before we performed the GSS handshake, so it wasn't
		 * encrypted and indeed may have been injected by a man-in-the-middle.
		 * We report this case to the client.
		 */
		if (pq_buffer_has_data())
			ereport(FATAL,
					(errcode(ERRCODE_PROTOCOL_VIOLATION),
					 errmsg("received unencrypted data after GSSAPI encryption request"),
					 errdetail("This could be either a client-software bug or evidence of an attempted man-in-the-middle attack.")));

		/*
		 * If we didn't find a packet terminator exactly at the end of the
		 * given packet length, complain.
		 */
		if (offset != len - 1)
			ereport(FATAL,
					(errcode(ERRCODE_PROTOCOL_VIOLATION),
					 errmsg("invalid startup packet layout: expected terminator as last byte")));

		/*
		 * If the client requested a newer protocol version or if the client
		 * requested any protocol options we didn't recognize, let them know
		 * the newest minor protocol version we do support and the names of
		 * any unrecognized options.
		 */
		if (PG_PROTOCOL_MINOR(proto) > PG_PROTOCOL_MINOR(PG_PROTOCOL_LATEST) ||
			unrecognized_protocol_options != NIL)
			SendNegotiateProtocolVersion(unrecognized_protocol_options);
	}

	/* Check a user name was given. */
	if (port->user_name == NULL || port->user_name[0] == '\0')
		ereport(FATAL,
				(errcode(ERRCODE_INVALID_AUTHORIZATION_SPECIFICATION),
				 errmsg("no PostgreSQL user name specified in startup packet")));

	/* The database defaults to the user name. */
	if (port->database_name == NULL || port->database_name[0] == '\0')
		port->database_name = pstrdup(port->user_name);

	if (Db_user_namespace)
	{
		/*
		 * If user@, it is a global user, remove '@'. We only want to do this
		 * if there is an '@' at the end and no earlier in the user string or
		 * they may fake as a local user of another database attaching to this
		 * database.
		 */
		if (strchr(port->user_name, '@') ==
			port->user_name + strlen(port->user_name) - 1)
			*strchr(port->user_name, '@') = '\0';
		else
		{
			/* Append '@' and dbname */
			port->user_name = psprintf("%s@%s", port->user_name, port->database_name);
		}
	}

	/*
	 * Truncate given database and user names to length of a Postgres name.
	 * This avoids lookup failures when overlength names are given.
	 */
	if (strlen(port->database_name) >= NAMEDATALEN)
		port->database_name[NAMEDATALEN - 1] = '\0';
	if (strlen(port->user_name) >= NAMEDATALEN)
		port->user_name[NAMEDATALEN - 1] = '\0';

	if (am_walsender)
		MyBackendType = B_WAL_SENDER;
	else if (YbIsClientYsqlConnMgr())
		MyBackendType = YB_YSQL_CONN_MGR;
	else
		MyBackendType = B_BACKEND;

	/*
	 * Normal walsender backends, e.g. for streaming replication, are not
	 * connected to a particular database. But walsenders used for logical
	 * replication need to connect to a specific database. We allow streaming
	 * replication commands to be issued even if connected to a database as it
	 * can make sense to first make a basebackup and then stream changes
	 * starting from that.
	 */
	if (am_walsender && !am_db_walsender)
		port->database_name[0] = '\0';

	/*
	 * Done putting stuff in TopMemoryContext.
	 */
	MemoryContextSwitchTo(oldcontext);

	/*
	 * If we're going to reject the connection due to database state, say so
	 * now instead of wasting cycles on an authentication exchange. (This also
	 * allows a pg_ping utility to be written.)
	 */
	switch (port->canAcceptConnections)
	{
		case CAC_STARTUP:
			ereport(FATAL,
					(errcode(ERRCODE_CANNOT_CONNECT_NOW),
					 errmsg("the database system is starting up")));
			break;
		case CAC_NOTCONSISTENT:
			if (EnableHotStandby)
				ereport(FATAL,
						(errcode(ERRCODE_CANNOT_CONNECT_NOW),
						 errmsg("the database system is not yet accepting connections"),
						 errdetail("Consistent recovery state has not been yet reached.")));
			else
				ereport(FATAL,
						(errcode(ERRCODE_CANNOT_CONNECT_NOW),
						 errmsg("the database system is not accepting connections"),
						 errdetail("Hot standby mode is disabled.")));
			break;
		case CAC_SHUTDOWN:
			ereport(FATAL,
					(errcode(ERRCODE_CANNOT_CONNECT_NOW),
					 errmsg("the database system is shutting down")));
			break;
		case CAC_RECOVERY:
			ereport(FATAL,
					(errcode(ERRCODE_CANNOT_CONNECT_NOW),
					 errmsg("the database system is in recovery mode")));
			break;
		case CAC_TOOMANY:
			/* increment rejection counter */
			(*yb_too_many_conn)++;
			ereport(FATAL,
					(errcode(ERRCODE_TOO_MANY_CONNECTIONS),
					 errmsg("sorry, too many clients already")));
			break;
		case CAC_OK:
			break;
	}

	return STATUS_OK;
}

/*
 * Send a NegotiateProtocolVersion to the client.  This lets the client know
 * that they have requested a newer minor protocol version than we are able
 * to speak.  We'll speak the highest version we know about; the client can,
 * of course, abandon the connection if that's a problem.
 *
 * We also include in the response a list of protocol options we didn't
 * understand.  This allows clients to include optional parameters that might
 * be present either in newer protocol versions or third-party protocol
 * extensions without fear of having to reconnect if those options are not
 * understood, while at the same time making certain that the client is aware
 * of which options were actually accepted.
 */
static void
SendNegotiateProtocolVersion(List *unrecognized_protocol_options)
{
	StringInfoData buf;
	ListCell   *lc;

	pq_beginmessage(&buf, 'v'); /* NegotiateProtocolVersion */
	pq_sendint32(&buf, PG_PROTOCOL_LATEST);
	pq_sendint32(&buf, list_length(unrecognized_protocol_options));
	foreach(lc, unrecognized_protocol_options)
		pq_sendstring(&buf, lfirst(lc));
	pq_endmessage(&buf);

	/* no need to flush, some other message will follow */
}

/*
 * The client has sent a cancel request packet, not a normal
 * start-a-new-connection packet.  Perform the necessary processing.
 * Nothing is sent back to the client.
 */
static void
processCancelRequest(Port *port, void *pkt)
{
	CancelRequestPacket *canc = (CancelRequestPacket *) pkt;
	int			backendPID;
	int32		cancelAuthCode;
	Backend    *bp;

#ifndef EXEC_BACKEND
	dlist_iter	iter;
#else
	int			i;
#endif

	backendPID = (int) pg_ntoh32(canc->backendPID);
	cancelAuthCode = (int32) pg_ntoh32(canc->cancelAuthCode);

	/*
	 * See if we have a matching backend.  In the EXEC_BACKEND case, we can no
	 * longer access the postmaster's own backend list, and must rely on the
	 * duplicate array in shared memory.
	 */
#ifndef EXEC_BACKEND
	dlist_foreach(iter, &BackendList)
	{
		bp = dlist_container(Backend, elem, iter.cur);
#else
	for (i = MaxLivePostmasterChildren() - 1; i >= 0; i--)
	{
		bp = (Backend *) &ShmemBackendArray[i];
#endif
		if (bp->pid == backendPID)
		{
			if (bp->cancel_key == cancelAuthCode)
			{
				/* Found a match; signal that backend to cancel current op */
				ereport(DEBUG2,
						(errmsg_internal("processing cancel request: sending SIGINT to process %d",
										 backendPID)));
				signal_child(bp->pid, SIGINT);
			}
			else
				/* Right PID, wrong key: no way, Jose */
				ereport(LOG,
						(errmsg("wrong key in cancel request for process %d",
								backendPID)));
			return;
		}
#ifndef EXEC_BACKEND			/* make GNU Emacs 26.1 see brace balance */
	}
#else
	}
#endif

	/* No matching backend */
	ereport(LOG,
			(errmsg("PID %d in cancel request did not match any process",
					backendPID)));
}

/*
 * canAcceptConnections --- check to see if database state allows connections
 * of the specified type.  backend_type can be BACKEND_TYPE_NORMAL,
 * BACKEND_TYPE_AUTOVAC, or BACKEND_TYPE_BGWORKER.  (Note that we don't yet
 * know whether a NORMAL connection might turn into a walsender.)
 */
static CAC_state
canAcceptConnections(int backend_type)
{
	CAC_state	result = CAC_OK;

	/*
	 * Can't start backends when in startup/shutdown/inconsistent recovery
	 * state.  We treat autovac workers the same as user backends for this
	 * purpose.  However, bgworkers are excluded from this test; we expect
	 * bgworker_should_start_now() decided whether the DB state allows them.
	 */
	if (pmState != PM_RUN && pmState != PM_HOT_STANDBY &&
		backend_type != BACKEND_TYPE_BGWORKER)
	{
		if (Shutdown > NoShutdown)
			return CAC_SHUTDOWN;	/* shutdown is pending */
		else if (!FatalError && pmState == PM_STARTUP)
			return CAC_STARTUP; /* normal startup */
		else if (!FatalError && pmState == PM_RECOVERY)
			return CAC_NOTCONSISTENT;	/* not yet at consistent recovery
										 * state */
		else
			return CAC_RECOVERY;	/* else must be crash recovery */
	}

	/*
	 * "Smart shutdown" restrictions are applied only to normal connections,
	 * not to autovac workers or bgworkers.
	 */
	if (!connsAllowed && backend_type == BACKEND_TYPE_NORMAL)
		return CAC_SHUTDOWN;	/* shutdown is pending */

	/*
	 * Don't start too many children.
	 *
	 * We allow more connections here than we can have backends because some
	 * might still be authenticating; they might fail auth, or some existing
	 * backend might exit before the auth cycle is completed.  The exact
	 * MaxBackends limit is enforced when a new backend tries to join the
	 * shared-inval backend array.
	 *
	 * The limit here must match the sizes of the per-child-process arrays;
	 * see comments for MaxLivePostmasterChildren().
	 */
	if (CountChildren(BACKEND_TYPE_ALL) >= MaxLivePostmasterChildren())
		result = CAC_TOOMANY;

	return result;
}


/*
 * ConnCreate -- create a local connection data structure
 *
 * Returns NULL on failure, other than out-of-memory which is fatal.
 */
static Port *
ConnCreate(int serverFd)
{
	Port	   *port;

	if (!(port = (Port *) calloc(1, sizeof(Port))))
	{
		ereport(LOG,
				(errcode(ERRCODE_OUT_OF_MEMORY),
				 errmsg("out of memory")));
		ExitPostmaster(1);
	}

	if (StreamConnection(serverFd, port) != STATUS_OK)
	{
		if (port->sock != PGINVALID_SOCKET)
			StreamClose(port->sock);
		ConnFree(port);
		return NULL;
	}

	return port;
}


/*
 * ConnFree -- free a local connection data structure
 *
 * Caller has already closed the socket if any, so there's not much
 * to do here.
 */
static void
ConnFree(Port *conn)
{
	free(conn);
}


/*
 * ClosePostmasterPorts -- close all the postmaster's open sockets
 *
 * This is called during child process startup to release file descriptors
 * that are not needed by that child process.  The postmaster still has
 * them open, of course.
 *
 * Note: we pass am_syslogger as a boolean because we don't want to set
 * the global variable yet when this is called.
 */
void
ClosePostmasterPorts(bool am_syslogger)
{
	int			i;

#ifndef WIN32

	/*
	 * Close the write end of postmaster death watch pipe. It's important to
	 * do this as early as possible, so that if postmaster dies, others won't
	 * think that it's still running because we're holding the pipe open.
	 */
	if (close(postmaster_alive_fds[POSTMASTER_FD_OWN]) != 0)
		ereport(FATAL,
				(errcode_for_file_access(),
				 errmsg_internal("could not close postmaster death monitoring pipe in child process: %m")));
	postmaster_alive_fds[POSTMASTER_FD_OWN] = -1;
	/* Notify fd.c that we released one pipe FD. */
	ReleaseExternalFD();
#endif

	/*
	 * Close the postmaster's listen sockets.  These aren't tracked by fd.c,
	 * so we don't call ReleaseExternalFD() here.
	 */
	for (i = 0; i < MAXLISTEN; i++)
	{
		if (ListenSocket[i] != PGINVALID_SOCKET)
		{
			StreamClose(ListenSocket[i]);
			ListenSocket[i] = PGINVALID_SOCKET;
		}
	}

	/*
	 * If using syslogger, close the read side of the pipe.  We don't bother
	 * tracking this in fd.c, either.
	 */
	if (!am_syslogger)
	{
#ifndef WIN32
		if (syslogPipe[0] >= 0)
			close(syslogPipe[0]);
		syslogPipe[0] = -1;
#else
		if (syslogPipe[0])
			CloseHandle(syslogPipe[0]);
		syslogPipe[0] = 0;
#endif
	}

#ifdef USE_BONJOUR
	/* If using Bonjour, close the connection to the mDNS daemon */
	if (bonjour_sdref)
		close(DNSServiceRefSockFD(bonjour_sdref));
#endif
}


/*
 * InitProcessGlobals -- set MyProcPid, MyStartTime[stamp], random seeds
 *
 * Called early in the postmaster and every backend.
 */
void
InitProcessGlobals(void)
{
	MyProcPid = getpid();
	MyStartTimestamp = GetCurrentTimestamp();
	MyStartTime = timestamptz_to_time_t(MyStartTimestamp);

	/*
	 * Set a different global seed in every process.  We want something
	 * unpredictable, so if possible, use high-quality random bits for the
	 * seed.  Otherwise, fall back to a seed based on timestamp and PID.
	 */
	if (unlikely(!pg_prng_strong_seed(&pg_global_prng_state)))
	{
		uint64		rseed;

		/*
		 * Since PIDs and timestamps tend to change more frequently in their
		 * least significant bits, shift the timestamp left to allow a larger
		 * total number of seeds in a given time period.  Since that would
		 * leave only 20 bits of the timestamp that cycle every ~1 second,
		 * also mix in some higher bits.
		 */
#ifdef ADDRESS_SANITIZER
		/* YugaByte fix for ASAN */
		rseed = ((uint64) MyProcPid) ^
			((uint64) MyStartTimestamp << 12) ^
			((uint64) MyStartTimestamp / USECS_PER_SEC);
#else
		rseed = ((uint64) MyProcPid) ^
			((uint64) MyStartTimestamp << 12) ^
			((uint64) MyStartTimestamp >> 20);
#endif
		pg_prng_seed(&pg_global_prng_state, rseed);
	}

	/*
	 * Also make sure that we've set a good seed for random(3).  Use of that
	 * is deprecated in core Postgres, but extensions might use it.
	 */
#ifndef WIN32
	srandom(pg_prng_uint32(&pg_global_prng_state));
#endif
}


/*
 * reset_shared -- reset shared memory and semaphores
 */
static void
reset_shared(void)
{
	/*
	 * Create or re-create shared memory and semaphores.
	 *
	 * Note: in each "cycle of life" we will normally assign the same IPC keys
	 * (if using SysV shmem and/or semas).  This helps ensure that we will
	 * clean up dead IPC objects if the postmaster crashes and is restarted.
	 */
	CreateSharedMemoryAndSemaphores();
}


/*
 * SIGHUP -- reread config files, and tell children to do same
 */
static void
SIGHUP_handler(SIGNAL_ARGS)
{
	int			save_errno = errno;

	/*
	 * We rely on the signal mechanism to have blocked all signals ... except
	 * on Windows, which lacks sigaction(), so we have to do it manually.
	 */
#ifdef WIN32
	PG_SETMASK(&BlockSig);
#endif

	if (Shutdown <= SmartShutdown)
	{
		ereport(LOG,
				(errmsg("received SIGHUP, reloading configuration files")));
		ProcessConfigFile(PGC_SIGHUP);
		SignalChildren(SIGHUP);
		if (StartupPID != 0)
			signal_child(StartupPID, SIGHUP);
		if (BgWriterPID != 0)
			signal_child(BgWriterPID, SIGHUP);
		if (CheckpointerPID != 0)
			signal_child(CheckpointerPID, SIGHUP);
		if (WalWriterPID != 0)
			signal_child(WalWriterPID, SIGHUP);
		if (WalReceiverPID != 0)
			signal_child(WalReceiverPID, SIGHUP);
		if (AutoVacPID != 0)
			signal_child(AutoVacPID, SIGHUP);
		if (PgArchPID != 0)
			signal_child(PgArchPID, SIGHUP);
		if (SysLoggerPID != 0)
			signal_child(SysLoggerPID, SIGHUP);

		/* Reload authentication config files too */
		if (!load_hba())
			ereport(LOG,
			/* translator: %s is a configuration file */
					(errmsg("%s was not reloaded", "pg_hba.conf")));

		if (!load_ident())
			ereport(LOG,
					(errmsg("%s was not reloaded", "pg_ident.conf")));

#ifdef USE_SSL
		/* Reload SSL configuration as well */
		if (EnableSSL)
		{
			if (secure_initialize(false) == 0)
				LoadedSSL = true;
			else
				ereport(LOG,
						(errmsg("SSL configuration was not reloaded")));
		}
		else
		{
			secure_destroy();
			LoadedSSL = false;
		}
#endif

#ifdef EXEC_BACKEND
		/* Update the starting-point file for future children */
		write_nondefault_variables(PGC_SIGHUP);
#endif
	}

#ifdef WIN32
	PG_SETMASK(&UnBlockSig);
#endif

	errno = save_errno;
}


/*
 * pmdie -- signal handler for processing various postmaster signals.
 */
static void
pmdie(SIGNAL_ARGS)
{
	int			save_errno = errno;

	/*
	 * We rely on the signal mechanism to have blocked all signals ... except
	 * on Windows, which lacks sigaction(), so we have to do it manually.
	 */
#ifdef WIN32
	PG_SETMASK(&BlockSig);
#endif

	ereport(DEBUG2,
			(errmsg_internal("postmaster received signal %d",
							 postgres_signal_arg)));

	switch (postgres_signal_arg)
	{
		case SIGTERM:

			/*
			 * Smart Shutdown:
			 *
			 * Wait for children to end their work, then shut down.
			 */
			if (Shutdown >= SmartShutdown)
				break;
			Shutdown = SmartShutdown;
			ereport(LOG,
					(errmsg("received smart shutdown request")));

			/* Report status */
			AddToDataDirLockFile(LOCK_FILE_LINE_PM_STATUS, PM_STATUS_STOPPING);
#ifdef USE_SYSTEMD
			sd_notify(0, "STOPPING=1");
#endif

			/*
			 * If we reached normal running, we go straight to waiting for
			 * client backends to exit.  If already in PM_STOP_BACKENDS or a
			 * later state, do not change it.
			 */
			if (pmState == PM_RUN || pmState == PM_HOT_STANDBY)
				connsAllowed = false;
			else if (pmState == PM_STARTUP || pmState == PM_RECOVERY)
			{
				/* There should be no clients, so proceed to stop children */
				pmState = PM_STOP_BACKENDS;
			}

			/*
			 * Now wait for online backup mode to end and backends to exit. If
			 * that is already the case, PostmasterStateMachine will take the
			 * next step.
			 */
			PostmasterStateMachine();
			break;

		case SIGINT:

			/*
			 * Fast Shutdown:
			 *
			 * Abort all children with SIGTERM (rollback active transactions
			 * and exit) and shut down when they are gone.
			 */
			if (Shutdown >= FastShutdown)
				break;
			Shutdown = FastShutdown;
			ereport(LOG,
					(errmsg("received fast shutdown request")));

			/* Report status */
			AddToDataDirLockFile(LOCK_FILE_LINE_PM_STATUS, PM_STATUS_STOPPING);
#ifdef USE_SYSTEMD
			sd_notify(0, "STOPPING=1");
#endif

			if (pmState == PM_STARTUP || pmState == PM_RECOVERY)
			{
				/* Just shut down background processes silently */
				pmState = PM_STOP_BACKENDS;
			}
			else if (pmState == PM_RUN ||
					 pmState == PM_HOT_STANDBY)
			{
				/* Report that we're about to zap live client sessions */
				ereport(LOG,
						(errmsg("aborting any active transactions")));
				pmState = PM_STOP_BACKENDS;
			}

			/*
			 * PostmasterStateMachine will issue any necessary signals, or
			 * take the next step if no child processes need to be killed.
			 */
			PostmasterStateMachine();
			break;

		case SIGQUIT:

			/*
			 * Immediate Shutdown:
			 *
			 * abort all children with SIGQUIT, wait for them to exit,
			 * terminate remaining ones with SIGKILL, then exit without
			 * attempt to properly shut down the data base system.
			 */
			if (Shutdown >= ImmediateShutdown)
				break;
			Shutdown = ImmediateShutdown;
			ereport(LOG,
					(errmsg("received immediate shutdown request")));

			/* Report status */
			AddToDataDirLockFile(LOCK_FILE_LINE_PM_STATUS, PM_STATUS_STOPPING);
#ifdef USE_SYSTEMD
			sd_notify(0, "STOPPING=1");
#endif

			/* tell children to shut down ASAP */
			SetQuitSignalReason(PMQUIT_FOR_STOP);
			TerminateChildren(SIGQUIT);
			pmState = PM_WAIT_BACKENDS;

			/* set stopwatch for them to die */
			AbortStartTime = time(NULL);

			/*
			 * Now wait for backends to exit.  If there are none,
			 * PostmasterStateMachine will take the next step.
			 */
			PostmasterStateMachine();
			break;
	}

#ifdef WIN32
	PG_SETMASK(&UnBlockSig);
#endif

	errno = save_errno;
}

/*
 * Reaper -- signal handler to cleanup after a child process dies.
 */
static void
reaper(SIGNAL_ARGS)
{
	int			save_errno = errno;
	int			pid;			/* process id of dead child process */
	int			exitstatus;		/* its exit status */

	/*
	 * We rely on the signal mechanism to have blocked all signals ... except
	 * on Windows, which lacks sigaction(), so we have to do it manually.
	 */
#ifdef WIN32
	PG_SETMASK(&BlockSig);
#endif

	ereport(DEBUG4,
			(errmsg_internal("reaping dead processes")));

	while ((pid = waitpid(-1, &exitstatus, WNOHANG)) > 0)
	{
		/*
		 * We perform the following tasks when a process crashes
		 * 1. If the killed process held no locks during a crash, we avoid
		 *    postmaster restarts.
		 * 2. If the killed process has acquired or is in the process acquiring
		 *    a lock we take a conservative approach and restart the postmaster.
		 * 3. If a process is killed before it can have a Proc struct assigned,
		 *    we take a conservative approach and restart the postmaster.
		 *    Examples of spinlocks accessed during process creation are:
		 *    XLogCtl->info_lck, ProcStructLock.
		 */

		int i;
		bool foundProcStruct = false;
		for (i = 0; i < ProcGlobal->allProcCount; i++)
		{
			PGPROC	   *proc = &ProcGlobal->allProcs[i];

			if (!proc || proc->pid != pid)
				continue;

			foundProcStruct = true;

			/*
			 * We take a conservative approach and restart the postmaster if
			 * a process dies while holding a lock. Otherwise, we can do some
			 * cleanup.
			 */
			if (proc->ybLWLockAcquired || proc->ybSpinLocksAcquired > 0)
			{
				YbCrashInUnmanageableState = true;
				ereport(WARNING,
						(errmsg("terminating active server processes due to backend crash while "
								"acquiring %s", proc->ybLWLockAcquired ? "LWLock" : "SpinLock")));
				break;
			}

			if (!WIFSIGNALED(exitstatus))
				break;

			if (WTERMSIG(exitstatus) != SIGABRT &&
				WTERMSIG(exitstatus) != SIGKILL &&
				WTERMSIG(exitstatus) != SIGSEGV)
			{
				YbCrashInUnmanageableState = true;
				ereport(WARNING,
						(errmsg("terminating active server processes due to backend crash from "
								"unexpected error code %d",
							WTERMSIG(exitstatus))));
				break;
			}

			if (!proc->ybInitializationCompleted)
			{
				YbCrashInUnmanageableState = true;
				ereport(WARNING,
						(errmsg("terminating active server processes due to backend crash of a "
								"process while it was initializing")));
				break;
			}

			if (proc->ybTerminationStarted)
			{
				YbCrashInUnmanageableState = true;
				ereport(WARNING,
						(errmsg("terminating active server processes due to backend crash of a "
								"process while it was terminating")));
				break;
			}

			if (proc->ybEnteredCriticalSection)
			{
				YbCrashInUnmanageableState = true;
				ereport(WARNING,
						(errmsg("terminating active server processes due to backend crash of a "
								"process while it was in a critical section")));
				break;
			}

			elog(INFO, "cleaning up after process with pid %d exited with status %d",
				 pid, exitstatus);
			if (!CleanupKilledProcess(proc))
			{
				YbCrashInUnmanageableState = true;
				ereport(WARNING,
						(errmsg("terminating active server processes due to backend crash that is "
								"unable to be cleaned up")));
			}
			break;
		}

		/*
		 * Check if this child was a startup process.
		 */
		if (pid == StartupPID)
		{
			StartupPID = 0;

			/*
			 * Startup process exited in response to a shutdown request (or it
			 * completed normally regardless of the shutdown request).
			 */
			if (Shutdown > NoShutdown &&
				(EXIT_STATUS_0(exitstatus) || EXIT_STATUS_1(exitstatus)))
			{
				StartupStatus = STARTUP_NOT_RUNNING;
				pmState = PM_WAIT_BACKENDS;
				/* PostmasterStateMachine logic does the rest */
				continue;
			}

			if (EXIT_STATUS_3(exitstatus))
			{
				ereport(LOG,
						(errmsg("shutdown at recovery target")));
				StartupStatus = STARTUP_NOT_RUNNING;
				Shutdown = Max(Shutdown, SmartShutdown);
				TerminateChildren(SIGTERM);
				pmState = PM_WAIT_BACKENDS;
				/* PostmasterStateMachine logic does the rest */
				continue;
			}

			/*
			 * Unexpected exit of startup process (including FATAL exit)
			 * during PM_STARTUP is treated as catastrophic. There are no
			 * other processes running yet, so we can just exit.
			 */
			if (pmState == PM_STARTUP &&
				StartupStatus != STARTUP_SIGNALED &&
				!EXIT_STATUS_0(exitstatus))
			{
				LogChildExit(LOG, _("startup process"),
							 pid, exitstatus);
				ereport(LOG,
						(errmsg("aborting startup due to startup process failure")));
				ExitPostmaster(1);
			}

			/*
			 * After PM_STARTUP, any unexpected exit (including FATAL exit) of
			 * the startup process is catastrophic, so kill other children,
			 * and set StartupStatus so we don't try to reinitialize after
			 * they're gone.  Exception: if StartupStatus is STARTUP_SIGNALED,
			 * then we previously sent the startup process a SIGQUIT; so
			 * that's probably the reason it died, and we do want to try to
			 * restart in that case.
			 *
			 * This stanza also handles the case where we sent a SIGQUIT
			 * during PM_STARTUP due to some dead_end child crashing: in that
			 * situation, if the startup process dies on the SIGQUIT, we need
			 * to transition to PM_WAIT_BACKENDS state which will allow
			 * PostmasterStateMachine to restart the startup process.  (On the
			 * other hand, the startup process might complete normally, if we
			 * were too late with the SIGQUIT.  In that case we'll fall
			 * through and commence normal operations.)
			 */
			if (!EXIT_STATUS_0(exitstatus))
			{
				if (StartupStatus == STARTUP_SIGNALED)
				{
					StartupStatus = STARTUP_NOT_RUNNING;
					if (pmState == PM_STARTUP)
						pmState = PM_WAIT_BACKENDS;
				}
				else
					StartupStatus = STARTUP_CRASHED;
				HandleChildCrash(pid, exitstatus,
								 _("startup process"));
				continue;
			}

			/*
			 * Startup succeeded, commence normal operations
			 */
			StartupStatus = STARTUP_NOT_RUNNING;
			FatalError = false;
			AbortStartTime = 0;
			ReachedNormalRunning = true;
			pmState = PM_RUN;
			connsAllowed = true;

			YbCrashInUnmanageableState = false;

			/*
			 * Crank up the background tasks, if we didn't do that already
			 * when we entered consistent recovery state.  It doesn't matter
			 * if this fails, we'll just try again later.
			 */
			if (CheckpointerPID == 0)
				CheckpointerPID = StartCheckpointer();
			if (BgWriterPID == 0)
				BgWriterPID = StartBackgroundWriter();
			if (WalWriterPID == 0)
				WalWriterPID = StartWalWriter();

			/*
			 * Likewise, start other special children as needed.  In a restart
			 * situation, some of them may be alive already.
			 */
			if (!IsBinaryUpgrade && AutoVacuumingActive() && AutoVacPID == 0 &&
				!YBIsEnabledInPostgresEnvVar())
				AutoVacPID = StartAutoVacLauncher();
			if (PgArchStartupAllowed() && PgArchPID == 0)
				PgArchPID = StartArchiver();

			/* workers may be scheduled to start now */
			maybe_start_bgworkers();

			/* at this point we are really open for business */
			ereport(LOG,
					(errmsg("database system is ready to accept connections")));

			/* Report status */
			AddToDataDirLockFile(LOCK_FILE_LINE_PM_STATUS, PM_STATUS_READY);
#ifdef USE_SYSTEMD
			sd_notify(0, "READY=1");
#endif

			continue;
		}

		/*
		 * Was it the bgwriter?  Normal exit can be ignored; we'll start a new
		 * one at the next iteration of the postmaster's main loop, if
		 * necessary.  Any other exit condition is treated as a crash.
		 */
		if (pid == BgWriterPID)
		{
			BgWriterPID = 0;
			if (!EXIT_STATUS_0(exitstatus))
				HandleChildCrash(pid, exitstatus,
								 _("background writer process"));
			continue;
		}

		/*
		 * Was it the checkpointer?
		 */
		if (pid == CheckpointerPID)
		{
			CheckpointerPID = 0;
			if (EXIT_STATUS_0(exitstatus) && pmState == PM_SHUTDOWN)
			{
				/*
				 * OK, we saw normal exit of the checkpointer after it's been
				 * told to shut down.  We expect that it wrote a shutdown
				 * checkpoint.  (If for some reason it didn't, recovery will
				 * occur on next postmaster start.)
				 *
				 * At this point we should have no normal backend children
				 * left (else we'd not be in PM_SHUTDOWN state) but we might
				 * have dead_end children to wait for.
				 *
				 * If we have an archiver subprocess, tell it to do a last
				 * archive cycle and quit. Likewise, if we have walsender
				 * processes, tell them to send any remaining WAL and quit.
				 */
				Assert(Shutdown > NoShutdown);

				/* Waken archiver for the last time */
				if (PgArchPID != 0)
					signal_child(PgArchPID, SIGUSR2);

				/*
				 * Waken walsenders for the last time. No regular backends
				 * should be around anymore.
				 */
				SignalChildren(SIGUSR2);

				pmState = PM_SHUTDOWN_2;
			}
			else
			{
				/*
				 * Any unexpected exit of the checkpointer (including FATAL
				 * exit) is treated as a crash.
				 */
				HandleChildCrash(pid, exitstatus,
								 _("checkpointer process"));
			}

			continue;
		}

		/*
		 * Was it the wal writer?  Normal exit can be ignored; we'll start a
		 * new one at the next iteration of the postmaster's main loop, if
		 * necessary.  Any other exit condition is treated as a crash.
		 */
		if (pid == WalWriterPID)
		{
			WalWriterPID = 0;
			if (!EXIT_STATUS_0(exitstatus))
				HandleChildCrash(pid, exitstatus,
								 _("WAL writer process"));
			continue;
		}

		/*
		 * Was it the wal receiver?  If exit status is zero (normal) or one
		 * (FATAL exit), we assume everything is all right just like normal
		 * backends.  (If we need a new wal receiver, we'll start one at the
		 * next iteration of the postmaster's main loop.)
		 */
		if (pid == WalReceiverPID)
		{
			WalReceiverPID = 0;
			if (!EXIT_STATUS_0(exitstatus) && !EXIT_STATUS_1(exitstatus))
				HandleChildCrash(pid, exitstatus,
								 _("WAL receiver process"));
			continue;
		}

		/*
		 * Was it the autovacuum launcher?	Normal exit can be ignored; we'll
		 * start a new one at the next iteration of the postmaster's main
		 * loop, if necessary.  Any other exit condition is treated as a
		 * crash.
		 */
		if (pid == AutoVacPID)
		{
			AutoVacPID = 0;
			if (!EXIT_STATUS_0(exitstatus))
				HandleChildCrash(pid, exitstatus,
								 _("autovacuum launcher process"));
			continue;
		}

		/*
		 * Was it the archiver?  If exit status is zero (normal) or one (FATAL
		 * exit), we assume everything is all right just like normal backends
		 * and just try to restart a new one so that we immediately retry
		 * archiving remaining files. (If fail, we'll try again in future
		 * cycles of the postmaster's main loop.) Unless we were waiting for
		 * it to shut down; don't restart it in that case, and
		 * PostmasterStateMachine() will advance to the next shutdown step.
		 */
		if (pid == PgArchPID)
		{
			PgArchPID = 0;
			if (!EXIT_STATUS_0(exitstatus) && !EXIT_STATUS_1(exitstatus))
				HandleChildCrash(pid, exitstatus,
								 _("archiver process"));
			if (PgArchStartupAllowed())
				PgArchPID = StartArchiver();
			continue;
		}

		/* Was it the system logger?  If so, try to start a new one */
		if (pid == SysLoggerPID)
		{
			SysLoggerPID = 0;
			/* for safety's sake, launch new logger *first* */
			SysLoggerPID = SysLogger_Start();
			if (!EXIT_STATUS_0(exitstatus))
				LogChildExit(LOG, _("system logger process"),
							 pid, exitstatus);
			continue;
		}

		/* Was it one of our background workers? */
		if (CleanupBackgroundWorker(pid, exitstatus))
		{
			/* have it be restarted */
			HaveCrashedWorker = true;
			continue;
		}

		/*
		 * Else do standard backend child cleanup.
		 *
		 * If there is no proc struct (and the crash is unexpected), restart.
		 * We need to check for an unexpected exit because if a connection attempt is made while the
		 * database system is starting up, that backend will fail. We do not want to restart the
		 * postmaster in those cases because the postmaster may end up in a restart loop.
		 * EXIT_STATUS_0 is normal termination, and EXIT_STATUS_1 is the process responding to a
		 * termination request or terminating with a FATAL.
		 */
		if (!foundProcStruct && !EXIT_STATUS_0(exitstatus) && !EXIT_STATUS_1(exitstatus))
		{
			YbCrashInUnmanageableState = true;
			ereport(WARNING,
					(errmsg("terminating active server processes due to backend crash of a "
							"partially initialized process")));
		}

		CleanupBackend(pid, exitstatus);
		if (!YbCrashInUnmanageableState && !FatalError)
		{
			/*
			 * Since this is not a fatal crash, we are pursuing a clean exit. All
			 * we need to do is to clear the pgstat entry of the dead backend
			 * pid. In case of postmaster restart, it is unnecessary as all the
			 * shared memory state will be reset.
			 */
			yb_pgstat_clear_entry_pid(pid);

		}
	}							/* loop over pending child-death reports */

	/*
	 * After cleaning out the SIGCHLD queue, see if we have any state changes
	 * or actions to make.
	 */
	PostmasterStateMachine();

	/* Done with signal handler */
#ifdef WIN32
	PG_SETMASK(&UnBlockSig);
#endif

	errno = save_errno;
}

/*
 * Scan the bgworkers list and see if the given PID (which has just stopped
 * or crashed) is in it.  Handle its shutdown if so, and return true.  If not a
 * bgworker, return false.
 *
 * This is heavily based on CleanupBackend.  One important difference is that
 * we don't know yet that the dying process is a bgworker, so we must be silent
 * until we're sure it is.
 */
static bool
CleanupBackgroundWorker(int pid,
						int exitstatus) /* child's exit status */
{
	char		namebuf[MAXPGPATH];
	slist_mutable_iter iter;

	slist_foreach_modify(iter, &BackgroundWorkerList)
	{
		RegisteredBgWorker *rw;

		rw = slist_container(RegisteredBgWorker, rw_lnode, iter.cur);

		if (rw->rw_pid != pid)
			continue;

#ifdef WIN32
		/* see CleanupBackend */
		if (exitstatus == ERROR_WAIT_NO_CHILDREN)
			exitstatus = 0;
#endif

		snprintf(namebuf, MAXPGPATH, _("background worker \"%s\""),
				 rw->rw_worker.bgw_type);


		if (!EXIT_STATUS_0(exitstatus))
		{
			/* Record timestamp, so we know when to restart the worker. */
			rw->rw_crashed_at = GetCurrentTimestamp();
		}
		else
		{
			/* Zero exit status means terminate */
			rw->rw_crashed_at = 0;
			rw->rw_terminate = true;
		}

		/*
		 * Additionally, just like a backend, any exit status other than 0 or
		 * 1 is considered a crash and causes a system-wide restart.
		 */
		if (!EXIT_STATUS_0(exitstatus) && !EXIT_STATUS_1(exitstatus))
		{
			HandleChildCrash(pid, exitstatus, namebuf);
			return true;
		}

		/*
		 * We must release the postmaster child slot. If the worker failed to
		 * do so, it did not clean up after itself, requiring a crash-restart
		 * cycle.
		 */
		if (!ReleasePostmasterChildSlot(rw->rw_child_slot))
		{
			HandleChildCrash(pid, exitstatus, namebuf);
			return true;
		}

		/* Get it out of the BackendList and clear out remaining data */
		dlist_delete(&rw->rw_backend->elem);
#ifdef EXEC_BACKEND
		ShmemBackendArrayRemove(rw->rw_backend);
#endif

		/*
		 * It's possible that this background worker started some OTHER
		 * background worker and asked to be notified when that worker started
		 * or stopped.  If so, cancel any notifications destined for the
		 * now-dead backend.
		 */
		if (rw->rw_backend->bgworker_notify)
			BackgroundWorkerStopNotifications(rw->rw_pid);
		free(rw->rw_backend);
		rw->rw_backend = NULL;
		rw->rw_pid = 0;
		rw->rw_child_slot = 0;
		ReportBackgroundWorkerExit(&iter);	/* report child death */

		LogChildExit(EXIT_STATUS_0(exitstatus) ? DEBUG1 : LOG,
					 namebuf, pid, exitstatus);

		return true;
	}

	return false;
}

/*
 * CleanupKilledProcess - cleanup after an unexpectedly killed process.
 *
 * Returns true if the process was succesfully cleaned up, false if the process
 * cannot be cleaned up.
 */
static bool
CleanupKilledProcess(PGPROC *proc)
{
	KilledProcToClean = proc;
	if (proc->backendId == InvalidBackendId)
	{
		/* These come from ShutdownAuxiliaryProcess */
		ConditionVariableCancelSleepForProc(proc);
#ifdef YB_TODO
		/* YB_TODO Rewrite this funtion first, and then reactivate this call */
		pgstat_report_wait_end_for_proc(proc);
#endif
	}
	else
	{
		/* From InitProcessPhase2 */
		ProcArrayRemove(proc, InvalidTransactionId);

		/* From ProcSignalInit */
		CleanupProcSignalStateForProc(proc);

		/* From SharedInvalBackendInit */
		CleanupInvalidationStateForProc(proc);
	}

	/* From ProcKill */
	ReplicationSlotCleanupForProc(proc);
	SyncRepCleanupAtProcExit(proc);
	ConditionVariableCancelSleepForProc(proc);

	if (proc->lockGroupLeader != NULL)
	{
		elog(WARNING, "cannot cleanup after a process in a lockgroup");
		return false;
	}

	DisownLatchOnBehalfOfPid(&proc->procLatch, proc->pid);

	ReleaseProcToFreeList(proc);

	KilledProcToClean = NULL;
	return true;
}

/*
 * CleanupBackend -- cleanup after terminated backend.
 *
 * Remove all local state associated with backend.
 *
 * If you change this, see also CleanupBackgroundWorker.
 */
static void
CleanupBackend(int pid,
			   int exitstatus)	/* child's exit status. */
{
	dlist_mutable_iter iter;

	if (YBIsEnabledInPostgresEnvVar())
	{
		LogChildExit(EXIT_STATUS_0(exitstatus) ? DEBUG2 : WARNING, _("server process"), pid, exitstatus);

#ifdef YB_TODO
		/* Postgres changed the implemenation for stats. Need new code. */
		if (WTERMSIG(exitstatus) == SIGKILL)
			pgstat_report_query_termination("Terminated by SIGKILL", pid);
		else if (WTERMSIG(exitstatus) == SIGSEGV)
			pgstat_report_query_termination("Terminated by SIGSEGV", pid);
#endif
	}
	else
		LogChildExit(DEBUG2, _("server process"), pid, exitstatus);

	/*
	 * If a backend dies in an ugly way then we must signal all other backends
	 * to quickdie.  If exit status is zero (normal) or one (FATAL exit), we
	 * assume everything is all right and proceed to remove the backend from
	 * the active backend list.
	 */

#ifdef WIN32

	/*
	 * On win32, also treat ERROR_WAIT_NO_CHILDREN (128) as nonfatal case,
	 * since that sometimes happens under load when the process fails to start
	 * properly (long before it starts using shared memory). Microsoft reports
	 * it is related to mutex failure:
	 * http://archives.postgresql.org/pgsql-hackers/2010-09/msg00790.php
	 */
	if (exitstatus == ERROR_WAIT_NO_CHILDREN)
	{
		LogChildExit(LOG, _("server process"), pid, exitstatus);
		exitstatus = 0;
	}
#endif

	if (!EXIT_STATUS_0(exitstatus) && !EXIT_STATUS_1(exitstatus))
	{
		HandleChildCrash(pid, exitstatus, _("server process"));
		return;
	}

	dlist_foreach_modify(iter, &BackendList)
	{
		Backend    *bp = dlist_container(Backend, elem, iter.cur);

		if (bp->pid == pid)
		{
			if (!bp->dead_end)
			{
				if (!ReleasePostmasterChildSlot(bp->child_slot))
				{
					/*
					 * Uh-oh, the child failed to clean itself up.  Treat as a
					 * crash after all.
					 */
					HandleChildCrash(pid, exitstatus, _("server process"));
					return;
				}
#ifdef EXEC_BACKEND
				ShmemBackendArrayRemove(bp);
#endif
			}
			if (bp->bgworker_notify)
			{
				/*
				 * This backend may have been slated to receive SIGUSR1 when
				 * some background worker started or stopped.  Cancel those
				 * notifications, as we don't want to signal PIDs that are not
				 * PostgreSQL backends.  This gets skipped in the (probably
				 * very common) case where the backend has never requested any
				 * such notifications.
				 */
				BackgroundWorkerStopNotifications(bp->pid);
			}
			dlist_delete(iter.cur);
			free(bp);
			break;
		}
	}
}

/*
 * HandleChildCrash -- cleanup after failed backend, bgwriter, checkpointer,
 * walwriter, autovacuum, archiver or background worker.
 *
 * The objectives here are to clean up our local state about the child
 * process, and to signal all other remaining children to quickdie.
 */
static void
HandleChildCrash(int pid, int exitstatus, const char *procname)
{
	dlist_mutable_iter iter;
	slist_iter	siter;
	Backend    *bp;
	bool		take_action;

	/*
	 * We only log messages and send signals if this is the first process
	 * crash and we're not doing an immediate shutdown; otherwise, we're only
	 * here to update postmaster's idea of live processes.  If we have already
	 * signaled children, nonzero exit status is to be expected, so don't
	 * clutter log.
	 */
	take_action = !FatalError && Shutdown != ImmediateShutdown;
	/*
	 * If we enable the flag yb_pg_terminate_child_backend to false, it means
	 * that if a child has crashed in a safe state, we need not do a postmaster
	 * restart. We check for that condition in determine if we need to restart
	 * postmaster (the variable take_action determines that).
	 */
	if (YBIsEnabledInPostgresEnvVar() && !YBShouldRestartAllChildrenIfOneCrashes())
	{
		take_action = take_action && YbCrashInUnmanageableState;
	}

	if (take_action)
	{
		int level = YBIsEnabledInPostgresEnvVar() ? INFO : LOG;
		LogChildExit(level, procname, pid, exitstatus);
		ereport(level,
				(errmsg("terminating any other active server processes")));
		SetQuitSignalReason(PMQUIT_FOR_CRASH);
	}

	/* Process background workers. */
	slist_foreach(siter, &BackgroundWorkerList)
	{
		RegisteredBgWorker *rw;

		rw = slist_container(RegisteredBgWorker, rw_lnode, siter.cur);
		if (rw->rw_pid == 0)
			continue;			/* not running */
		if (rw->rw_pid == pid)
		{
			/*
			 * Found entry for freshly-dead worker, so remove it.
			 */
			(void) ReleasePostmasterChildSlot(rw->rw_child_slot);
			dlist_delete(&rw->rw_backend->elem);
#ifdef EXEC_BACKEND
			ShmemBackendArrayRemove(rw->rw_backend);
#endif
			free(rw->rw_backend);
			rw->rw_backend = NULL;
			rw->rw_pid = 0;
			rw->rw_child_slot = 0;
			/* don't reset crashed_at */
			/* don't report child stop, either */
			/* Keep looping so we can signal remaining workers */
		}
		else
		{
			/*
			 * This worker is still alive.  Unless we did so already, tell it
			 * to commit hara-kiri.
			 *
			 * SIGQUIT is the special signal that says exit without proc_exit
			 * and let the user know what's going on. But if SendStop is set
			 * (-T on command line), then we send SIGSTOP instead, so that we
			 * can get core dumps from all backends by hand.
			 */
			if (take_action)
			{
				ereport(INFO,
						(errmsg_internal("sending %s to process %d",
										 (SendStop ? "SIGSTOP" : "SIGQUIT"),
										 (int) rw->rw_pid)));
				signal_child(rw->rw_pid, (SendStop ? SIGSTOP : SIGQUIT));
			}
		}
	}

	/* Process regular backends */
	dlist_foreach_modify(iter, &BackendList)
	{
		bp = dlist_container(Backend, elem, iter.cur);

		if (bp->pid == pid)
		{
			/*
			 * Found entry for freshly-dead backend, so remove it.
			 */
			if (!bp->dead_end)
			{
				(void) ReleasePostmasterChildSlot(bp->child_slot);
#ifdef EXEC_BACKEND
				ShmemBackendArrayRemove(bp);
#endif
			}
			dlist_delete(iter.cur);
			free(bp);
			/* Keep looping so we can signal remaining backends */
		}
		else
		{
			/*
			 * This backend is still alive.  Unless we did so already, tell it
			 * to commit hara-kiri.
			 *
			 * SIGQUIT is the special signal that says exit without proc_exit
			 * and let the user know what's going on. But if SendStop is set
			 * (-T on command line), then we send SIGSTOP instead, so that we
			 * can get core dumps from all backends by hand.
			 *
			 * We could exclude dead_end children here, but at least in the
			 * SIGSTOP case it seems better to include them.
			 *
			 * Background workers were already processed above; ignore them
			 * here.
			 */
			if (bp->bkend_type == BACKEND_TYPE_BGWORKER)
				continue;

			if (take_action)
			{
				ereport(DEBUG2,
						(errmsg_internal("sending %s to process %d",
										 (SendStop ? "SIGSTOP" : "SIGQUIT"),
										 (int) bp->pid)));
				signal_child(bp->pid, (SendStop ? SIGSTOP : SIGQUIT));
			}
		}
	}

	/* Take care of the startup process too */
	if (pid == StartupPID)
	{
		StartupPID = 0;
		/* Caller adjusts StartupStatus, so don't touch it here */
	}
	else if (StartupPID != 0 && take_action)
	{
		ereport(DEBUG2,
				(errmsg_internal("sending %s to process %d",
								 (SendStop ? "SIGSTOP" : "SIGQUIT"),
								 (int) StartupPID)));
		signal_child(StartupPID, (SendStop ? SIGSTOP : SIGQUIT));
		StartupStatus = STARTUP_SIGNALED;
	}

	/* Take care of the bgwriter too */
	if (pid == BgWriterPID)
		BgWriterPID = 0;
	else if (BgWriterPID != 0 && take_action)
	{
		ereport(DEBUG2,
				(errmsg_internal("sending %s to process %d",
								 (SendStop ? "SIGSTOP" : "SIGQUIT"),
								 (int) BgWriterPID)));
		signal_child(BgWriterPID, (SendStop ? SIGSTOP : SIGQUIT));
	}

	/* Take care of the checkpointer too */
	if (pid == CheckpointerPID)
		CheckpointerPID = 0;
	else if (CheckpointerPID != 0 && take_action)
	{
		ereport(DEBUG2,
				(errmsg_internal("sending %s to process %d",
								 (SendStop ? "SIGSTOP" : "SIGQUIT"),
								 (int) CheckpointerPID)));
		signal_child(CheckpointerPID, (SendStop ? SIGSTOP : SIGQUIT));
	}

	/* Take care of the walwriter too */
	if (pid == WalWriterPID)
		WalWriterPID = 0;
	else if (WalWriterPID != 0 && take_action)
	{
		ereport(DEBUG2,
				(errmsg_internal("sending %s to process %d",
								 (SendStop ? "SIGSTOP" : "SIGQUIT"),
								 (int) WalWriterPID)));
		signal_child(WalWriterPID, (SendStop ? SIGSTOP : SIGQUIT));
	}

	/* Take care of the walreceiver too */
	if (pid == WalReceiverPID)
		WalReceiverPID = 0;
	else if (WalReceiverPID != 0 && take_action)
	{
		ereport(DEBUG2,
				(errmsg_internal("sending %s to process %d",
								 (SendStop ? "SIGSTOP" : "SIGQUIT"),
								 (int) WalReceiverPID)));
		signal_child(WalReceiverPID, (SendStop ? SIGSTOP : SIGQUIT));
	}

	/* Take care of the autovacuum launcher too */
	if (pid == AutoVacPID)
		AutoVacPID = 0;
	else if (AutoVacPID != 0 && take_action)
	{
		ereport(DEBUG2,
				(errmsg_internal("sending %s to process %d",
								 (SendStop ? "SIGSTOP" : "SIGQUIT"),
								 (int) AutoVacPID)));
		signal_child(AutoVacPID, (SendStop ? SIGSTOP : SIGQUIT));
	}

	/* Take care of the archiver too */
	if (pid == PgArchPID)
		PgArchPID = 0;
	else if (PgArchPID != 0 && take_action)
	{
		ereport(DEBUG2,
				(errmsg_internal("sending %s to process %d",
								 (SendStop ? "SIGSTOP" : "SIGQUIT"),
								 (int) PgArchPID)));
		signal_child(PgArchPID, (SendStop ? SIGSTOP : SIGQUIT));
	}

	if (YBIsEnabledInPostgresEnvVar() && !YBShouldRestartAllChildrenIfOneCrashes() && !take_action)
		return;

	/* We do NOT restart the syslogger */

	if (Shutdown != ImmediateShutdown)
		FatalError = true;

	/* We now transit into a state of waiting for children to die */
	if (pmState == PM_RECOVERY ||
		pmState == PM_HOT_STANDBY ||
		pmState == PM_RUN ||
		pmState == PM_STOP_BACKENDS ||
		pmState == PM_SHUTDOWN)
		pmState = PM_WAIT_BACKENDS;

	/*
	 * .. and if this doesn't happen quickly enough, now the clock is ticking
	 * for us to kill them without mercy.
	 */
	if (AbortStartTime == 0)
		AbortStartTime = time(NULL);
}

/*
 * Log the death of a child process.
 */
static void
LogChildExit(int lev, const char *procname, int pid, int exitstatus)
{
	/*
	 * size of activity_buffer is arbitrary, but set equal to default
	 * track_activity_query_size
	 */
	char		activity_buffer[1024];
	const char *activity = NULL;

	if (!EXIT_STATUS_0(exitstatus))
		activity = pgstat_get_crashed_backend_activity(pid,
													   activity_buffer,
													   sizeof(activity_buffer));

	if (WIFEXITED(exitstatus))
		ereport(lev,

		/*------
		  translator: %s is a noun phrase describing a child process, such as
		  "server process" */
				(errmsg("%s (PID %d) exited with exit code %d",
						procname, pid, WEXITSTATUS(exitstatus)),
				 activity ? errdetail("Failed process was running: %s", activity) : 0));
	else if (WIFSIGNALED(exitstatus))
	{
#if defined(WIN32)
		ereport(lev,

		/*------
		  translator: %s is a noun phrase describing a child process, such as
		  "server process" */
				(errmsg("%s (PID %d) was terminated by exception 0x%X",
						procname, pid, WTERMSIG(exitstatus)),
				 errhint("See C include file \"ntstatus.h\" for a description of the hexadecimal value."),
				 activity ? errdetail("Failed process was running: %s", activity) : 0));
#else
		ereport(lev,

		/*------
		  translator: %s is a noun phrase describing a child process, such as
		  "server process" */
				(errmsg("%s (PID %d) was terminated by signal %d: %s",
						procname, pid, WTERMSIG(exitstatus),
						pg_strsignal(WTERMSIG(exitstatus))),
				 activity ? errdetail("Failed process was running: %s", activity) : 0));
#endif
	}
	else
		ereport(lev,

		/*------
		  translator: %s is a noun phrase describing a child process, such as
		  "server process" */
				(errmsg("%s (PID %d) exited with unrecognized status %d",
						procname, pid, exitstatus),
				 activity ? errdetail("Failed process was running: %s", activity) : 0));
}

/*
 * Advance the postmaster's state machine and take actions as appropriate
 *
 * This is common code for pmdie(), reaper() and sigusr1_handler(), which
 * receive the signals that might mean we need to change state.
 */
static void
PostmasterStateMachine(void)
{
	/* If we're doing a smart shutdown, try to advance that state. */
	if (pmState == PM_RUN || pmState == PM_HOT_STANDBY)
	{
		if (!connsAllowed)
		{
			/*
			 * This state ends when we have no normal client backends running.
			 * Then we're ready to stop other children.
			 */
			if (CountChildren(BACKEND_TYPE_NORMAL) == 0)
				pmState = PM_STOP_BACKENDS;
		}
	}

	/*
	 * If we're ready to do so, signal child processes to shut down.  (This
	 * isn't a persistent state, but treating it as a distinct pmState allows
	 * us to share this code across multiple shutdown code paths.)
	 */
	if (pmState == PM_STOP_BACKENDS)
	{
		/*
		 * Forget any pending requests for background workers, since we're no
		 * longer willing to launch any new workers.  (If additional requests
		 * arrive, BackgroundWorkerStateChange will reject them.)
		 */
		ForgetUnstartedBackgroundWorkers();

		/* Signal all backend children except walsenders */
		SignalSomeChildren(SIGTERM,
						   BACKEND_TYPE_ALL - BACKEND_TYPE_WALSND);
		/* and the autovac launcher too */
		if (AutoVacPID != 0)
			signal_child(AutoVacPID, SIGTERM);
		/* and the bgwriter too */
		if (BgWriterPID != 0)
			signal_child(BgWriterPID, SIGTERM);
		/* and the walwriter too */
		if (WalWriterPID != 0)
			signal_child(WalWriterPID, SIGTERM);
		/* If we're in recovery, also stop startup and walreceiver procs */
		if (StartupPID != 0)
			signal_child(StartupPID, SIGTERM);
		if (WalReceiverPID != 0)
			signal_child(WalReceiverPID, SIGTERM);
		/* checkpointer, archiver, stats, and syslogger may continue for now */

		/* Now transition to PM_WAIT_BACKENDS state to wait for them to die */
		pmState = PM_WAIT_BACKENDS;
	}

	/*
	 * If we are in a state-machine state that implies waiting for backends to
	 * exit, see if they're all gone, and change state if so.
	 */
	if (pmState == PM_WAIT_BACKENDS)
	{
		/*
		 * PM_WAIT_BACKENDS state ends when we have no regular backends
		 * (including autovac workers), no bgworkers (including unconnected
		 * ones), and no walwriter, autovac launcher or bgwriter.  If we are
		 * doing crash recovery or an immediate shutdown then we expect the
		 * checkpointer to exit as well, otherwise not. The stats and
		 * syslogger processes are disregarded since they are not connected to
		 * shared memory; we also disregard dead_end children here. Walsenders
		 * and archiver are also disregarded, they will be terminated later
		 * after writing the checkpoint record.
		 */
		if (CountChildren(BACKEND_TYPE_ALL - BACKEND_TYPE_WALSND) == 0 &&
			StartupPID == 0 &&
			WalReceiverPID == 0 &&
			BgWriterPID == 0 &&
			(CheckpointerPID == 0 ||
			 (!FatalError && Shutdown < ImmediateShutdown)) &&
			WalWriterPID == 0 &&
			AutoVacPID == 0)
		{
			if (Shutdown >= ImmediateShutdown || FatalError)
			{
				/*
				 * Start waiting for dead_end children to die.  This state
				 * change causes ServerLoop to stop creating new ones.
				 */
				pmState = PM_WAIT_DEAD_END;

				/*
				 * We already SIGQUIT'd the archiver and stats processes, if
				 * any, when we started immediate shutdown or entered
				 * FatalError state.
				 */
			}
			else
			{
				/*
				 * If we get here, we are proceeding with normal shutdown. All
				 * the regular children are gone, and it's time to tell the
				 * checkpointer to do a shutdown checkpoint.
				 */
				Assert(Shutdown > NoShutdown);
				/* Start the checkpointer if not running */
				if (CheckpointerPID == 0)
					CheckpointerPID = StartCheckpointer();
				/* And tell it to shut down */
				if (CheckpointerPID != 0)
				{
					signal_child(CheckpointerPID, SIGUSR2);
					pmState = PM_SHUTDOWN;
				}
				else
				{
					/*
					 * If we failed to fork a checkpointer, just shut down.
					 * Any required cleanup will happen at next restart. We
					 * set FatalError so that an "abnormal shutdown" message
					 * gets logged when we exit.
					 */
					FatalError = true;
					pmState = PM_WAIT_DEAD_END;

					/* Kill the walsenders and archiver too */
					SignalChildren(SIGQUIT);
					if (PgArchPID != 0)
						signal_child(PgArchPID, SIGQUIT);
				}
			}
		}
	}

	if (pmState == PM_SHUTDOWN_2)
	{
		/*
		 * PM_SHUTDOWN_2 state ends when there's no other children than
		 * dead_end children left. There shouldn't be any regular backends
		 * left by now anyway; what we're really waiting for is walsenders and
		 * archiver.
		 */
		if (PgArchPID == 0 && CountChildren(BACKEND_TYPE_ALL) == 0)
		{
			pmState = PM_WAIT_DEAD_END;
		}
	}

	if (pmState == PM_WAIT_DEAD_END)
	{
		/*
		 * PM_WAIT_DEAD_END state ends when the BackendList is entirely empty
		 * (ie, no dead_end children remain), and the archiver is gone too.
		 *
		 * The reason we wait for those two is to protect them against a new
		 * postmaster starting conflicting subprocesses; this isn't an
		 * ironclad protection, but it at least helps in the
		 * shutdown-and-immediately-restart scenario.  Note that they have
		 * already been sent appropriate shutdown signals, either during a
		 * normal state transition leading up to PM_WAIT_DEAD_END, or during
		 * FatalError processing.
		 */
		if (dlist_is_empty(&BackendList) && PgArchPID == 0)
		{
			/* These other guys should be dead already */
			Assert(StartupPID == 0);
			Assert(WalReceiverPID == 0);
			Assert(BgWriterPID == 0);
			Assert(CheckpointerPID == 0);
			Assert(WalWriterPID == 0);
			Assert(AutoVacPID == 0);
			/* syslogger is not considered here */
			pmState = PM_NO_CHILDREN;
		}
	}

	/*
	 * If we've been told to shut down, we exit as soon as there are no
	 * remaining children.  If there was a crash, cleanup will occur at the
	 * next startup.  (Before PostgreSQL 8.3, we tried to recover from the
	 * crash before exiting, but that seems unwise if we are quitting because
	 * we got SIGTERM from init --- there may well not be time for recovery
	 * before init decides to SIGKILL us.)
	 *
	 * Note that the syslogger continues to run.  It will exit when it sees
	 * EOF on its input pipe, which happens when there are no more upstream
	 * processes.
	 */
	if (Shutdown > NoShutdown && pmState == PM_NO_CHILDREN)
	{
		if (FatalError)
		{
			ereport(LOG, (errmsg("abnormal database system shutdown")));
			ExitPostmaster(1);
		}
		else
		{
			/*
			 * Normal exit from the postmaster is here.  We don't need to log
			 * anything here, since the UnlinkLockFiles proc_exit callback
			 * will do so, and that should be the last user-visible action.
			 */
			ExitPostmaster(0);
		}
	}

	/*
	 * If the startup process failed, or the user does not want an automatic
	 * restart after backend crashes, wait for all non-syslogger children to
	 * exit, and then exit postmaster.  We don't try to reinitialize when the
	 * startup process fails, because more than likely it will just fail again
	 * and we will keep trying forever.
	 */
	if (pmState == PM_NO_CHILDREN)
	{
		if (StartupStatus == STARTUP_CRASHED)
		{
			ereport(LOG,
					(errmsg("shutting down due to startup process failure")));
			ExitPostmaster(1);
		}
		if (!restart_after_crash)
		{
			ereport(LOG,
					(errmsg("shutting down because restart_after_crash is off")));
			ExitPostmaster(1);
		}
	}

	/*
	 * If we need to recover from a crash, wait for all non-syslogger children
	 * to exit, then reset shmem and StartupDataBase.
	 */
	if (FatalError && pmState == PM_NO_CHILDREN)
	{
		ereport(LOG,
				(errmsg("all server processes terminated; reinitializing")));

		/* remove leftover temporary files after a crash */
		if (remove_temp_files_after_crash)
			RemovePgTempFiles();

		/* allow background workers to immediately restart */
		ResetBackgroundWorkerCrashTimes();

		shmem_exit(1);

		/* re-read control file into local memory */
		LocalProcessControlFile(true);

		reset_shared();

		StartupPID = StartupDataBase();
		Assert(StartupPID != 0);
		StartupStatus = STARTUP_RUNNING;
		pmState = PM_STARTUP;
		/* crash recovery started, reset SIGKILL flag */
		AbortStartTime = 0;
	}
}


/*
 * Send a signal to a postmaster child process
 *
 * On systems that have setsid(), each child process sets itself up as a
 * process group leader.  For signals that are generally interpreted in the
 * appropriate fashion, we signal the entire process group not just the
 * direct child process.  This allows us to, for example, SIGQUIT a blocked
 * archive_recovery script, or SIGINT a script being run by a backend via
 * system().
 *
 * There is a race condition for recently-forked children: they might not
 * have executed setsid() yet.  So we signal the child directly as well as
 * the group.  We assume such a child will handle the signal before trying
 * to spawn any grandchild processes.  We also assume that signaling the
 * child twice will not cause any problems.
 */
static void
signal_child(pid_t pid, int signal)
{
	if (kill(pid, signal) < 0)
		elog(DEBUG3, "kill(%ld,%d) failed: %m", (long) pid, signal);
#ifdef HAVE_SETSID
	switch (signal)
	{
		case SIGINT:
		case SIGTERM:
		case SIGQUIT:
		case SIGSTOP:
		case SIGKILL:
			if (kill(-pid, signal) < 0)
				elog(DEBUG3, "kill(%ld,%d) failed: %m", (long) (-pid), signal);
			break;
		default:
			break;
	}
#endif
}

/*
 * Send a signal to the targeted children (but NOT special children;
 * dead_end children are never signaled, either).
 */
static bool
SignalSomeChildren(int signal, int target)
{
	dlist_iter	iter;
	bool		signaled = false;

	dlist_foreach(iter, &BackendList)
	{
		Backend    *bp = dlist_container(Backend, elem, iter.cur);

		if (bp->dead_end)
			continue;

		/*
		 * Since target == BACKEND_TYPE_ALL is the most common case, we test
		 * it first and avoid touching shared memory for every child.
		 */
		if (target != BACKEND_TYPE_ALL)
		{
			/*
			 * Assign bkend_type for any recently announced WAL Sender
			 * processes.
			 */
			if (bp->bkend_type == BACKEND_TYPE_NORMAL &&
				IsPostmasterChildWalSender(bp->child_slot))
				bp->bkend_type = BACKEND_TYPE_WALSND;

			if (!(target & bp->bkend_type))
				continue;
		}

		ereport(DEBUG4,
				(errmsg_internal("sending signal %d to process %d",
								 signal, (int) bp->pid)));
		signal_child(bp->pid, signal);
		signaled = true;
	}
	return signaled;
}

/*
 * Send a termination signal to children.  This considers all of our children
 * processes, except syslogger and dead_end backends.
 */
static void
TerminateChildren(int signal)
{
	SignalChildren(signal);
	if (StartupPID != 0)
	{
		signal_child(StartupPID, signal);
		if (signal == SIGQUIT || signal == SIGKILL)
			StartupStatus = STARTUP_SIGNALED;
	}
	if (BgWriterPID != 0)
		signal_child(BgWriterPID, signal);
	if (CheckpointerPID != 0)
		signal_child(CheckpointerPID, signal);
	if (WalWriterPID != 0)
		signal_child(WalWriterPID, signal);
	if (WalReceiverPID != 0)
		signal_child(WalReceiverPID, signal);
	if (AutoVacPID != 0)
		signal_child(AutoVacPID, signal);
	if (PgArchPID != 0)
		signal_child(PgArchPID, signal);
}

/*
 * SetOomScoreAdjForPid - sets /proc/<pid>/oom_score_adj for the given PID
 *
 * oom_score_adj varies from -1000 to 1000. The lower the value, the lower the
 * chance that it's going to be killed. A high value is more likely to be
 * killed by the OOM killer.
 */
static void
SetOomScoreAdjForPid(pid_t pid, char *oom_score_adj)
{
#ifdef __linux__
	if (oom_score_adj[0] == 0)
		return;

	char file_name[64];
	snprintf(file_name, sizeof(file_name), "/proc/%d/oom_score_adj", pid);
	FILE * fPtr;
	fPtr = fopen(file_name, "w");

	if(fPtr == NULL)
	{
		int saved_errno = errno;
		ereport(LOG,
			(errcode_for_file_access(),
				errmsg("error %d: %s, unable to open file %s", saved_errno,
				strerror(saved_errno), file_name)));
	}
	else
	{
		fputs(oom_score_adj, fPtr);
		fclose(fPtr);
	}
#endif
}

/*
 * BackendStartup -- start backend process
 *
 * returns: STATUS_ERROR if the fork failed, STATUS_OK otherwise.
 *
 * Note: if you change this code, also consider StartAutovacuumWorker.
 */
static int
BackendStartup(Port *port)
{
	Backend    *bn;				/* for backend cleanup */
	pid_t		pid;

	/*
	 * Create backend data structure.  Better before the fork() so we can
	 * handle failure cleanly.
	 */
	bn = (Backend *) malloc(sizeof(Backend));
	if (!bn)
	{
		ereport(LOG,
				(errcode(ERRCODE_OUT_OF_MEMORY),
				 errmsg("out of memory")));
		return STATUS_ERROR;
	}

	/*
	 * Compute the cancel key that will be assigned to this backend. The
	 * backend will have its own copy in the forked-off process' value of
	 * MyCancelKey, so that it can transmit the key to the frontend.
	 */
	if (!RandomCancelKey(&MyCancelKey))
	{
		free(bn);
		ereport(LOG,
				(errcode(ERRCODE_INTERNAL_ERROR),
				 errmsg("could not generate random cancel key")));
		return STATUS_ERROR;
	}

	bn->cancel_key = MyCancelKey;

	/* Pass down canAcceptConnections state */
	port->canAcceptConnections = canAcceptConnections(BACKEND_TYPE_NORMAL);
	bn->dead_end = (port->canAcceptConnections != CAC_OK);

	/*
	 * Unless it's a dead_end child, assign it a child slot number
	 */
	if (!bn->dead_end)
		bn->child_slot = MyPMChildSlot = AssignPostmasterChildSlot();
	else
		bn->child_slot = 0;

	/* Hasn't asked to be notified about any bgworkers yet */
	bn->bgworker_notify = false;

#ifdef EXEC_BACKEND
	pid = backend_forkexec(port);
#else							/* !EXEC_BACKEND */
	pid = fork_process();
	if (pid == 0)				/* child */
	{
#ifdef HAVE_SYS_PRCTL_H
		/*
		 * In YB, all backends are stateless and upon PG master termination, all
		 * backend processes should also terminate regardless what state they are
		 * in. No clean-up procedure is needed in the backends.
		 */
		if (YBIsEnabledInPostgresEnvVar())
			prctl(PR_SET_PDEATHSIG, SIGKILL);
#endif

		free(bn);

		/* Detangle from postmaster */
		InitPostmasterChild();

		/* Close the postmaster's sockets */
		ClosePostmasterPorts(false);

		/* Perform additional initialization and collect startup packet */
		BackendInitialize(port);

		/*
		 * Create a per-backend PGPROC struct in shared memory. We must do
		 * this before we can use LWLocks. In the !EXEC_BACKEND case (here)
		 * this could be delayed a bit further, but EXEC_BACKEND needs to do
		 * stuff with LWLocks before PostgresMain(), so we do it here as well
		 * for symmetry.
		 */
		InitProcess();

		/* And run the backend */
		BackendRun(port);
	}
#endif							/* EXEC_BACKEND */

	if (pid < 0)
	{
		/* in parent, fork failed */
		int			save_errno = errno;

		if (!bn->dead_end)
			(void) ReleasePostmasterChildSlot(bn->child_slot);
		free(bn);
		errno = save_errno;
		ereport(LOG,
				(errmsg("could not fork new process for connection: %m")));
		report_fork_failure_to_client(port, save_errno);
		return STATUS_ERROR;
	}

	/* in parent, successful fork */
	ereport(DEBUG2,
			(errmsg_internal("forked new backend, pid=%d socket=%d",
							 (int) pid, (int) port->sock)));

	/*
	 * Everything's been successful, it's safe to add this backend to our list
	 * of backends.
	 */
	bn->pid = pid;
	bn->bkend_type = BACKEND_TYPE_NORMAL;	/* Can change later to WALSND */
	dlist_push_head(&BackendList, &bn->elem);

#ifdef EXEC_BACKEND
	if (!bn->dead_end)
		ShmemBackendArrayAdd(bn);
#endif

	SetOomScoreAdjForPid(pid, YbBackendOomScoreAdj);

	return STATUS_OK;
}

/*
 * Try to report backend fork() failure to client before we close the
 * connection.  Since we do not care to risk blocking the postmaster on
 * this connection, we set the connection to non-blocking and try only once.
 *
 * This is grungy special-purpose code; we cannot use backend libpq since
 * it's not up and running.
 */
static void
report_fork_failure_to_client(Port *port, int errnum)
{
	char		buffer[1000];
	int			rc;

	/* Format the error message packet (always V2 protocol) */
	snprintf(buffer, sizeof(buffer), "E%s%s\n",
			 _("could not fork new process for connection: "),
			 strerror(errnum));

	/* Set port to non-blocking.  Don't do send() if this fails */
	if (!pg_set_noblock(port->sock))
		return;

	/* We'll retry after EINTR, but ignore all other failures */
	do
	{
		rc = send(port->sock, buffer, strlen(buffer) + 1, 0);
	} while (rc < 0 && errno == EINTR);
}


/*
 * BackendInitialize -- initialize an interactive (postmaster-child)
 *				backend process, and collect the client's startup packet.
 *
 * returns: nothing.  Will not return at all if there's any failure.
 *
 * Note: this code does not depend on having any access to shared memory.
 * Indeed, our approach to SIGTERM/timeout handling *requires* that
 * shared memory not have been touched yet; see comments within.
 * In the EXEC_BACKEND case, we are physically attached to shared memory
 * but have not yet set up most of our local pointers to shmem structures.
 */
static void
BackendInitialize(Port *port)
{
	int			status;
	int			ret;
	char		remote_host[NI_MAXHOST];
	char		remote_port[NI_MAXSERV];
	StringInfoData ps_data;

	/* Save port etc. for ps status */
	MyProcPort = port;

	/* Tell fd.c about the long-lived FD associated with the port */
	ReserveExternalFD();

	/*
	 * PreAuthDelay is a debugging aid for investigating problems in the
	 * authentication cycle: it can be set in postgresql.conf to allow time to
	 * attach to the newly-forked backend with a debugger.  (See also
	 * PostAuthDelay, which we allow clients to pass through PGOPTIONS, but it
	 * is not honored until after authentication.)
	 */
	if (PreAuthDelay > 0)
		pg_usleep(PreAuthDelay * 1000000L);

	/* This flag will remain set until InitPostgres finishes authentication */
	ClientAuthInProgress = true;	/* limit visibility of log messages */

	/* set these to empty in case they are needed before we set them up */
	port->remote_host = "";
	port->remote_port = "";

	/*
	 * Initialize libpq and enable reporting of ereport errors to the client.
	 * Must do this now because authentication uses libpq to send messages.
	 */
	pq_init();					/* initialize libpq to talk to client */
	whereToSendOutput = DestRemote; /* now safe to ereport to client */

	/*
	 * We arrange to do _exit(1) if we receive SIGTERM or timeout while trying
	 * to collect the startup packet; while SIGQUIT results in _exit(2).
	 * Otherwise the postmaster cannot shutdown the database FAST or IMMED
	 * cleanly if a buggy client fails to send the packet promptly.
	 *
	 * Exiting with _exit(1) is only possible because we have not yet touched
	 * shared memory; therefore no outside-the-process state needs to get
	 * cleaned up.
	 */
	pqsignal(SIGTERM, process_startup_packet_die);
	/* SIGQUIT handler was already set up by InitPostmasterChild */
	InitializeTimeouts();		/* establishes SIGALRM handler */
	PG_SETMASK(&StartupBlockSig);

	/*
	 * Get the remote host name and port for logging and status display.
	 */
	remote_host[0] = '\0';
	remote_port[0] = '\0';
	if ((ret = pg_getnameinfo_all(&port->raddr.addr, port->raddr.salen,
								  remote_host, sizeof(remote_host),
								  remote_port, sizeof(remote_port),
								  (log_hostname ? 0 : NI_NUMERICHOST) | NI_NUMERICSERV)) != 0)
		ereport(WARNING,
				(errmsg_internal("pg_getnameinfo_all() failed: %s",
								 gai_strerror(ret))));

	/*
	 * Save remote_host and remote_port in port structure (after this, they
	 * will appear in log_line_prefix data for log messages).
	 */
	port->remote_host = strdup(remote_host);
	port->remote_port = strdup(remote_port);

	/* And now we can issue the Log_connections message, if wanted */
	if (Log_connections)
	{
		if (remote_port[0])
			ereport(LOG,
					(errmsg("connection received: host=%s port=%s",
							remote_host,
							remote_port)));
		else
			ereport(LOG,
					(errmsg("connection received: host=%s",
							remote_host)));
	}

	/*
	 * If we did a reverse lookup to name, we might as well save the results
	 * rather than possibly repeating the lookup during authentication.
	 *
	 * Note that we don't want to specify NI_NAMEREQD above, because then we'd
	 * get nothing useful for a client without an rDNS entry.  Therefore, we
	 * must check whether we got a numeric IPv4 or IPv6 address, and not save
	 * it into remote_hostname if so.  (This test is conservative and might
	 * sometimes classify a hostname as numeric, but an error in that
	 * direction is safe; it only results in a possible extra lookup.)
	 */
	if (log_hostname &&
		ret == 0 &&
		strspn(remote_host, "0123456789.") < strlen(remote_host) &&
		strspn(remote_host, "0123456789ABCDEFabcdef:") < strlen(remote_host))
		port->remote_hostname = strdup(remote_host);

	/*
	 * Ready to begin client interaction.  We will give up and _exit(1) after
	 * a time delay, so that a broken client can't hog a connection
	 * indefinitely.  PreAuthDelay and any DNS interactions above don't count
	 * against the time limit.
	 *
	 * Note: AuthenticationTimeout is applied here while waiting for the
	 * startup packet, and then again in InitPostgres for the duration of any
	 * authentication operations.  So a hostile client could tie up the
	 * process for nearly twice AuthenticationTimeout before we kick him off.
	 *
	 * Note: because PostgresMain will call InitializeTimeouts again, the
	 * registration of STARTUP_PACKET_TIMEOUT will be lost.  This is okay
	 * since we never use it again after this function.
	 */
	RegisterTimeout(STARTUP_PACKET_TIMEOUT, StartupPacketTimeoutHandler);
	enable_timeout_after(STARTUP_PACKET_TIMEOUT, AuthenticationTimeout * 1000);

	/*
	 * Receive the startup packet (which might turn out to be a cancel request
	 * packet).
	 */
	status = ProcessStartupPacket(port, false, false);

	/*
	 * Disable the timeout, and prevent SIGTERM again.
	 */
	disable_timeout(STARTUP_PACKET_TIMEOUT, false);
	PG_SETMASK(&BlockSig);

	/*
	 * As a safety check that nothing in startup has yet performed
	 * shared-memory modifications that would need to be undone if we had
	 * exited through SIGTERM or timeout above, check that no on_shmem_exit
	 * handlers have been registered yet.  (This isn't terribly bulletproof,
	 * since someone might misuse an on_proc_exit handler for shmem cleanup,
	 * but it's a cheap and helpful check.  We cannot disallow on_proc_exit
	 * handlers unfortunately, since pq_init() already registered one.)
	 */
	check_on_shmem_exit_lists_are_empty();

	/*
	 * Stop here if it was bad or a cancel packet.  ProcessStartupPacket
	 * already did any appropriate error reporting.
	 */
	if (status != STATUS_OK)
		proc_exit(0);

	/*
	 * Now that we have the user and database name, we can set the process
	 * title for ps.  It's good to do this as early as possible in startup.
	 */
	initStringInfo(&ps_data);
	if (am_walsender)
		appendStringInfo(&ps_data, "%s ", GetBackendTypeDesc(B_WAL_SENDER));
	appendStringInfo(&ps_data, "%s ", port->user_name);
	if (!am_walsender)
		appendStringInfo(&ps_data, "%s ", port->database_name);
	appendStringInfo(&ps_data, "%s", port->remote_host);
	if (port->remote_port[0] != '\0')
		appendStringInfo(&ps_data, "(%s)", port->remote_port);

	init_ps_display(ps_data.data);
	pfree(ps_data.data);

	set_ps_display("initializing");

	if (YBIsEnabledInPostgresEnvVar() && am_walsender)
	{
		char		remote_ps_data[NI_MAXHOST];
	
		if (remote_port[0] == '\0')
			snprintf(remote_ps_data, sizeof(remote_ps_data), "%s", remote_host);
		else
			snprintf(remote_ps_data, sizeof(remote_ps_data), "%s(%s)", remote_host, remote_port);

		YBC_LOG_INFO("Started Walsender backend with pid: %d, user_name: %s, "
					 "remote_ps_data: %s",
					 getpid(), port->user_name, remote_ps_data);
	}
}


/*
 * BackendRun -- set up the backend's argument list and invoke PostgresMain()
 *
 * returns:
 *		Doesn't return at all.
 */
static void
BackendRun(Port *port)
{
	/*
	 * Make sure we aren't in PostmasterContext anymore.  (We can't delete it
	 * just yet, though, because InitPostgres will need the HBA data.)
	 */
	MemoryContextSwitchTo(TopMemoryContext);

	PostgresMain(port->database_name, port->user_name);
}


#ifdef EXEC_BACKEND

/*
 * postmaster_forkexec -- fork and exec a postmaster subprocess
 *
 * The caller must have set up the argv array already, except for argv[2]
 * which will be filled with the name of the temp variable file.
 *
 * Returns the child process PID, or -1 on fork failure (a suitable error
 * message has been logged on failure).
 *
 * All uses of this routine will dispatch to SubPostmasterMain in the
 * child process.
 */
pid_t
postmaster_forkexec(int argc, char *argv[])
{
	Port		port;

	/* This entry point passes dummy values for the Port variables */
	memset(&port, 0, sizeof(port));
	return internal_forkexec(argc, argv, &port);
}

/*
 * backend_forkexec -- fork/exec off a backend process
 *
 * Some operating systems (WIN32) don't have fork() so we have to simulate
 * it by storing parameters that need to be passed to the child and
 * then create a new child process.
 *
 * returns the pid of the fork/exec'd process, or -1 on failure
 */
static pid_t
backend_forkexec(Port *port)
{
	char	   *av[4];
	int			ac = 0;

	av[ac++] = "postgres";
	av[ac++] = "--forkbackend";
	av[ac++] = NULL;			/* filled in by internal_forkexec */

	av[ac] = NULL;
	Assert(ac < lengthof(av));

	return internal_forkexec(ac, av, port);
}

#ifndef WIN32

/*
 * internal_forkexec non-win32 implementation
 *
 * - writes out backend variables to the parameter file
 * - fork():s, and then exec():s the child process
 */
static pid_t
internal_forkexec(int argc, char *argv[], Port *port)
{
	static unsigned long tmpBackendFileNum = 0;
	pid_t		pid;
	char		tmpfilename[MAXPGPATH];
	BackendParameters param;
	FILE	   *fp;

	if (!save_backend_variables(&param, port))
		return -1;				/* log made by save_backend_variables */

	/* Calculate name for temp file */
	snprintf(tmpfilename, MAXPGPATH, "%s/%s.backend_var.%d.%lu",
			 PG_TEMP_FILES_DIR, PG_TEMP_FILE_PREFIX,
			 MyProcPid, ++tmpBackendFileNum);

	/* Open file */
	fp = AllocateFile(tmpfilename, PG_BINARY_W);
	if (!fp)
	{
		/*
		 * As in OpenTemporaryFileInTablespace, try to make the temp-file
		 * directory, ignoring errors.
		 */
		(void) MakePGDirectory(PG_TEMP_FILES_DIR);

		fp = AllocateFile(tmpfilename, PG_BINARY_W);
		if (!fp)
		{
			ereport(LOG,
					(errcode_for_file_access(),
					 errmsg("could not create file \"%s\": %m",
							tmpfilename)));
			return -1;
		}
	}

	if (fwrite(&param, sizeof(param), 1, fp) != 1)
	{
		ereport(LOG,
				(errcode_for_file_access(),
				 errmsg("could not write to file \"%s\": %m", tmpfilename)));
		FreeFile(fp);
		return -1;
	}

	/* Release file */
	if (FreeFile(fp))
	{
		ereport(LOG,
				(errcode_for_file_access(),
				 errmsg("could not write to file \"%s\": %m", tmpfilename)));
		return -1;
	}

	/* Make sure caller set up argv properly */
	Assert(argc >= 3);
	Assert(argv[argc] == NULL);
	Assert(strncmp(argv[1], "--fork", 6) == 0);
	Assert(argv[2] == NULL);

	/* Insert temp file name after --fork argument */
	argv[2] = tmpfilename;

	/* Fire off execv in child */
	if ((pid = fork_process()) == 0)
	{
		if (execv(postgres_exec_path, argv) < 0)
		{
			ereport(LOG,
					(errmsg("could not execute server process \"%s\": %m",
							postgres_exec_path)));
			/* We're already in the child process here, can't return */
			exit(1);
		}
	}

	return pid;					/* Parent returns pid, or -1 on fork failure */
}
#else							/* WIN32 */

/*
 * internal_forkexec win32 implementation
 *
 * - starts backend using CreateProcess(), in suspended state
 * - writes out backend variables to the parameter file
 *	- during this, duplicates handles and sockets required for
 *	  inheritance into the new process
 * - resumes execution of the new process once the backend parameter
 *	 file is complete.
 */
static pid_t
internal_forkexec(int argc, char *argv[], Port *port)
{
	int			retry_count = 0;
	STARTUPINFO si;
	PROCESS_INFORMATION pi;
	int			i;
	int			j;
	char		cmdLine[MAXPGPATH * 2];
	HANDLE		paramHandle;
	BackendParameters *param;
	SECURITY_ATTRIBUTES sa;
	char		paramHandleStr[32];
	win32_deadchild_waitinfo *childinfo;

	/* Make sure caller set up argv properly */
	Assert(argc >= 3);
	Assert(argv[argc] == NULL);
	Assert(strncmp(argv[1], "--fork", 6) == 0);
	Assert(argv[2] == NULL);

	/* Resume here if we need to retry */
retry:

	/* Set up shared memory for parameter passing */
	ZeroMemory(&sa, sizeof(sa));
	sa.nLength = sizeof(sa);
	sa.bInheritHandle = TRUE;
	paramHandle = CreateFileMapping(INVALID_HANDLE_VALUE,
									&sa,
									PAGE_READWRITE,
									0,
									sizeof(BackendParameters),
									NULL);
	if (paramHandle == INVALID_HANDLE_VALUE)
	{
		ereport(LOG,
				(errmsg("could not create backend parameter file mapping: error code %lu",
						GetLastError())));
		return -1;
	}

	param = MapViewOfFile(paramHandle, FILE_MAP_WRITE, 0, 0, sizeof(BackendParameters));
	if (!param)
	{
		ereport(LOG,
				(errmsg("could not map backend parameter memory: error code %lu",
						GetLastError())));
		CloseHandle(paramHandle);
		return -1;
	}

	/* Insert temp file name after --fork argument */
#ifdef _WIN64
	sprintf(paramHandleStr, "%llu", (LONG_PTR) paramHandle);
#else
	sprintf(paramHandleStr, "%lu", (DWORD) paramHandle);
#endif
	argv[2] = paramHandleStr;

	/* Format the cmd line */
	cmdLine[sizeof(cmdLine) - 1] = '\0';
	cmdLine[sizeof(cmdLine) - 2] = '\0';
	snprintf(cmdLine, sizeof(cmdLine) - 1, "\"%s\"", postgres_exec_path);
	i = 0;
	while (argv[++i] != NULL)
	{
		j = strlen(cmdLine);
		snprintf(cmdLine + j, sizeof(cmdLine) - 1 - j, " \"%s\"", argv[i]);
	}
	if (cmdLine[sizeof(cmdLine) - 2] != '\0')
	{
		ereport(LOG,
				(errmsg("subprocess command line too long")));
		UnmapViewOfFile(param);
		CloseHandle(paramHandle);
		return -1;
	}

	memset(&pi, 0, sizeof(pi));
	memset(&si, 0, sizeof(si));
	si.cb = sizeof(si);

	/*
	 * Create the subprocess in a suspended state. This will be resumed later,
	 * once we have written out the parameter file.
	 */
	if (!CreateProcess(NULL, cmdLine, NULL, NULL, TRUE, CREATE_SUSPENDED,
					   NULL, NULL, &si, &pi))
	{
		ereport(LOG,
				(errmsg("CreateProcess() call failed: %m (error code %lu)",
						GetLastError())));
		UnmapViewOfFile(param);
		CloseHandle(paramHandle);
		return -1;
	}

	if (!save_backend_variables(param, port, pi.hProcess, pi.dwProcessId))
	{
		/*
		 * log made by save_backend_variables, but we have to clean up the
		 * mess with the half-started process
		 */
		if (!TerminateProcess(pi.hProcess, 255))
			ereport(LOG,
					(errmsg_internal("could not terminate unstarted process: error code %lu",
									 GetLastError())));
		CloseHandle(pi.hProcess);
		CloseHandle(pi.hThread);
		UnmapViewOfFile(param);
		CloseHandle(paramHandle);
		return -1;				/* log made by save_backend_variables */
	}

	/* Drop the parameter shared memory that is now inherited to the backend */
	if (!UnmapViewOfFile(param))
		ereport(LOG,
				(errmsg("could not unmap view of backend parameter file: error code %lu",
						GetLastError())));
	if (!CloseHandle(paramHandle))
		ereport(LOG,
				(errmsg("could not close handle to backend parameter file: error code %lu",
						GetLastError())));

	/*
	 * Reserve the memory region used by our main shared memory segment before
	 * we resume the child process.  Normally this should succeed, but if ASLR
	 * is active then it might sometimes fail due to the stack or heap having
	 * gotten mapped into that range.  In that case, just terminate the
	 * process and retry.
	 */
	if (!pgwin32_ReserveSharedMemoryRegion(pi.hProcess))
	{
		/* pgwin32_ReserveSharedMemoryRegion already made a log entry */
		if (!TerminateProcess(pi.hProcess, 255))
			ereport(LOG,
					(errmsg_internal("could not terminate process that failed to reserve memory: error code %lu",
									 GetLastError())));
		CloseHandle(pi.hProcess);
		CloseHandle(pi.hThread);
		if (++retry_count < 100)
			goto retry;
		ereport(LOG,
				(errmsg("giving up after too many tries to reserve shared memory"),
				 errhint("This might be caused by ASLR or antivirus software.")));
		return -1;
	}

	/*
	 * Now that the backend variables are written out, we start the child
	 * thread so it can start initializing while we set up the rest of the
	 * parent state.
	 */
	if (ResumeThread(pi.hThread) == -1)
	{
		if (!TerminateProcess(pi.hProcess, 255))
		{
			ereport(LOG,
					(errmsg_internal("could not terminate unstartable process: error code %lu",
									 GetLastError())));
			CloseHandle(pi.hProcess);
			CloseHandle(pi.hThread);
			return -1;
		}
		CloseHandle(pi.hProcess);
		CloseHandle(pi.hThread);
		ereport(LOG,
				(errmsg_internal("could not resume thread of unstarted process: error code %lu",
								 GetLastError())));
		return -1;
	}

	/*
	 * Queue a waiter to signal when this child dies. The wait will be handled
	 * automatically by an operating system thread pool.
	 *
	 * Note: use malloc instead of palloc, since it needs to be thread-safe.
	 * Struct will be free():d from the callback function that runs on a
	 * different thread.
	 */
	childinfo = malloc(sizeof(win32_deadchild_waitinfo));
	if (!childinfo)
		ereport(FATAL,
				(errcode(ERRCODE_OUT_OF_MEMORY),
				 errmsg("out of memory")));

	childinfo->procHandle = pi.hProcess;
	childinfo->procId = pi.dwProcessId;

	if (!RegisterWaitForSingleObject(&childinfo->waitHandle,
									 pi.hProcess,
									 pgwin32_deadchild_callback,
									 childinfo,
									 INFINITE,
									 WT_EXECUTEONLYONCE | WT_EXECUTEINWAITTHREAD))
		ereport(FATAL,
				(errmsg_internal("could not register process for wait: error code %lu",
								 GetLastError())));

	/* Don't close pi.hProcess here - the wait thread needs access to it */

	CloseHandle(pi.hThread);

	return pi.dwProcessId;
}
#endif							/* WIN32 */


/*
 * SubPostmasterMain -- Get the fork/exec'd process into a state equivalent
 *			to what it would be if we'd simply forked on Unix, and then
 *			dispatch to the appropriate place.
 *
 * The first two command line arguments are expected to be "--forkFOO"
 * (where FOO indicates which postmaster child we are to become), and
 * the name of a variables file that we can read to load data that would
 * have been inherited by fork() on Unix.  Remaining arguments go to the
 * subprocess FooMain() routine.
 */
void
SubPostmasterMain(int argc, char *argv[])
{
	Port		port;

	/* In EXEC_BACKEND case we will not have inherited these settings */
	IsPostmasterEnvironment = true;
	whereToSendOutput = DestNone;

	/* Setup essential subsystems (to ensure elog() behaves sanely) */
	InitializeGUCOptions();

	/* Check we got appropriate args */
	if (argc < 3)
		elog(FATAL, "invalid subpostmaster invocation");

	/* Read in the variables file */
	memset(&port, 0, sizeof(Port));
	read_backend_variables(argv[2], &port);

	/* Close the postmaster's sockets (as soon as we know them) */
	ClosePostmasterPorts(strcmp(argv[1], "--forklog") == 0);

	/* Setup as postmaster child */
	InitPostmasterChild();

	/*
	 * If appropriate, physically re-attach to shared memory segment. We want
	 * to do this before going any further to ensure that we can attach at the
	 * same address the postmaster used.  On the other hand, if we choose not
	 * to re-attach, we may have other cleanup to do.
	 *
	 * If testing EXEC_BACKEND on Linux, you should run this as root before
	 * starting the postmaster:
	 *
	 * sysctl -w kernel.randomize_va_space=0
	 *
	 * This prevents using randomized stack and code addresses that cause the
	 * child process's memory map to be different from the parent's, making it
	 * sometimes impossible to attach to shared memory at the desired address.
	 * Return the setting to its old value (usually '1' or '2') when finished.
	 */
	if (strcmp(argv[1], "--forkbackend") == 0 ||
		strcmp(argv[1], "--forkavlauncher") == 0 ||
		strcmp(argv[1], "--forkavworker") == 0 ||
		strcmp(argv[1], "--forkaux") == 0 ||
		strncmp(argv[1], "--forkbgworker=", 15) == 0)
		PGSharedMemoryReAttach();
	else
		PGSharedMemoryNoReAttach();

	/* autovacuum needs this set before calling InitProcess */
	if (strcmp(argv[1], "--forkavlauncher") == 0)
		AutovacuumLauncherIAm();
	if (strcmp(argv[1], "--forkavworker") == 0)
		AutovacuumWorkerIAm();

	/* Read in remaining GUC variables */
	read_nondefault_variables();

	/*
	 * Check that the data directory looks valid, which will also check the
	 * privileges on the data directory and update our umask and file/group
	 * variables for creating files later.  Note: this should really be done
	 * before we create any files or directories.
	 */
	checkDataDir();

	/*
	 * (re-)read control file, as it contains config. The postmaster will
	 * already have read this, but this process doesn't know about that.
	 */
	LocalProcessControlFile(false);

	/*
	 * Reload any libraries that were preloaded by the postmaster.  Since we
	 * exec'd this process, those libraries didn't come along with us; but we
	 * should load them into all child processes to be consistent with the
	 * non-EXEC_BACKEND behavior.
	 */
	process_shared_preload_libraries();

	/* Run backend or appropriate child */
	if (strcmp(argv[1], "--forkbackend") == 0)
	{
		Assert(argc == 3);		/* shouldn't be any more args */

		/*
		 * Need to reinitialize the SSL library in the backend, since the
		 * context structures contain function pointers and cannot be passed
		 * through the parameter file.
		 *
		 * If for some reason reload fails (maybe the user installed broken
		 * key files), soldier on without SSL; that's better than all
		 * connections becoming impossible.
		 *
		 * XXX should we do this in all child processes?  For the moment it's
		 * enough to do it in backend children.
		 */
#ifdef USE_SSL
		if (EnableSSL)
		{
			if (secure_initialize(false) == 0)
				LoadedSSL = true;
			else
				ereport(LOG,
						(errmsg("SSL configuration could not be loaded in child process")));
		}
#endif

		/*
		 * Perform additional initialization and collect startup packet.
		 *
		 * We want to do this before InitProcess() for a couple of reasons: 1.
		 * so that we aren't eating up a PGPROC slot while waiting on the
		 * client. 2. so that if InitProcess() fails due to being out of
		 * PGPROC slots, we have already initialized libpq and are able to
		 * report the error to the client.
		 */
		BackendInitialize(&port);

		/* Restore basic shared memory pointers */
		InitShmemAccess(UsedShmemSegAddr);

		/* Need a PGPROC to run CreateSharedMemoryAndSemaphores */
		InitProcess();

		/* Attach process to shared data structures */
		CreateSharedMemoryAndSemaphores();

		/* And run the backend */
		BackendRun(&port);		/* does not return */
	}
	if (strcmp(argv[1], "--forkaux") == 0)
	{
		AuxProcType auxtype;

		Assert(argc == 4);

		/* Restore basic shared memory pointers */
		InitShmemAccess(UsedShmemSegAddr);

		/* Need a PGPROC to run CreateSharedMemoryAndSemaphores */
		InitAuxiliaryProcess();

		/* Attach process to shared data structures */
		CreateSharedMemoryAndSemaphores();

		auxtype = atoi(argv[3]);
		AuxiliaryProcessMain(auxtype);	/* does not return */
	}
	if (strcmp(argv[1], "--forkavlauncher") == 0)
	{
		/* Restore basic shared memory pointers */
		InitShmemAccess(UsedShmemSegAddr);

		/* Need a PGPROC to run CreateSharedMemoryAndSemaphores */
		InitProcess();

		/* Attach process to shared data structures */
		CreateSharedMemoryAndSemaphores();

		AutoVacLauncherMain(argc - 2, argv + 2);	/* does not return */
	}
	if (strcmp(argv[1], "--forkavworker") == 0)
	{
		/* Restore basic shared memory pointers */
		InitShmemAccess(UsedShmemSegAddr);

		/* Need a PGPROC to run CreateSharedMemoryAndSemaphores */
		InitProcess();

		/* Attach process to shared data structures */
		CreateSharedMemoryAndSemaphores();

		AutoVacWorkerMain(argc - 2, argv + 2);	/* does not return */
	}
	if (strncmp(argv[1], "--forkbgworker=", 15) == 0)
	{
		int			shmem_slot;

		/* do this as early as possible; in particular, before InitProcess() */
		IsBackgroundWorker = true;

		/* Restore basic shared memory pointers */
		InitShmemAccess(UsedShmemSegAddr);

		/* Need a PGPROC to run CreateSharedMemoryAndSemaphores */
		InitProcess();

		/* Attach process to shared data structures */
		CreateSharedMemoryAndSemaphores();

		/* Fetch MyBgworkerEntry from shared memory */
		shmem_slot = atoi(argv[1] + 15);
		MyBgworkerEntry = BackgroundWorkerEntry(shmem_slot);

		StartBackgroundWorker();
	}
	if (strcmp(argv[1], "--forklog") == 0)
	{
		/* Do not want to attach to shared memory */

		SysLoggerMain(argc, argv);	/* does not return */
	}

	abort();					/* shouldn't get here */
}
#endif							/* EXEC_BACKEND */


/*
 * ExitPostmaster -- cleanup
 *
 * Do NOT call exit() directly --- always go through here!
 */
static void
ExitPostmaster(int status)
{
#ifdef HAVE_PTHREAD_IS_THREADED_NP

	/*
	 * There is no known cause for a postmaster to become multithreaded after
	 * startup.  Recheck to account for the possibility of unknown causes.
	 * This message uses LOG level, because an unclean shutdown at this point
	 * would usually not look much different from a clean shutdown.
	 */
	if (pthread_is_threaded_np() != 0)
		ereport(LOG,
				(errcode(ERRCODE_INTERNAL_ERROR),
				 errmsg_internal("postmaster became multithreaded"),
				 errdetail("Please report this to <%s>.", PACKAGE_BUGREPORT)));
#endif

	/* should cleanup shared memory and kill all backends */

	/*
	 * Not sure of the semantics here.  When the Postmaster dies, should the
	 * backends all be killed? probably not.
	 *
	 * MUST		-- vadim 05-10-1999
	 */

	proc_exit(status);
}

/*
 * sigusr1_handler - handle signal conditions from child processes
 */
static void
sigusr1_handler(SIGNAL_ARGS)
{
	int			save_errno = errno;

	/*
	 * We rely on the signal mechanism to have blocked all signals ... except
	 * on Windows, which lacks sigaction(), so we have to do it manually.
	 */
#ifdef WIN32
	PG_SETMASK(&BlockSig);
#endif

	/*
	 * RECOVERY_STARTED and BEGIN_HOT_STANDBY signals are ignored in
	 * unexpected states. If the startup process quickly starts up, completes
	 * recovery, exits, we might process the death of the startup process
	 * first. We don't want to go back to recovery in that case.
	 */
	if (CheckPostmasterSignal(PMSIGNAL_RECOVERY_STARTED) &&
		pmState == PM_STARTUP && Shutdown == NoShutdown)
	{
		/* WAL redo has started. We're out of reinitialization. */
		FatalError = false;
		AbortStartTime = 0;

		/*
		 * Start the archiver if we're responsible for (re-)archiving received
		 * files.
		 */
		Assert(PgArchPID == 0);
		if (XLogArchivingAlways())
			PgArchPID = StartArchiver();

		/*
		 * If we aren't planning to enter hot standby mode later, treat
		 * RECOVERY_STARTED as meaning we're out of startup, and report status
		 * accordingly.
		 */
		if (!EnableHotStandby)
		{
			AddToDataDirLockFile(LOCK_FILE_LINE_PM_STATUS, PM_STATUS_STANDBY);
#ifdef USE_SYSTEMD
			sd_notify(0, "READY=1");
#endif
		}

		pmState = PM_RECOVERY;
	}

	if (CheckPostmasterSignal(PMSIGNAL_BEGIN_HOT_STANDBY) &&
		pmState == PM_RECOVERY && Shutdown == NoShutdown)
	{
		ereport(LOG,
				(errmsg("database system is ready to accept read-only connections")));

		/* Report status */
		AddToDataDirLockFile(LOCK_FILE_LINE_PM_STATUS, PM_STATUS_READY);
#ifdef USE_SYSTEMD
		sd_notify(0, "READY=1");
#endif

		pmState = PM_HOT_STANDBY;
		connsAllowed = true;

		/* Some workers may be scheduled to start now */
		StartWorkerNeeded = true;
	}

	/* Process background worker state changes. */
	if (CheckPostmasterSignal(PMSIGNAL_BACKGROUND_WORKER_CHANGE))
	{
		/* Accept new worker requests only if not stopping. */
		BackgroundWorkerStateChange(pmState < PM_STOP_BACKENDS);
		StartWorkerNeeded = true;
	}

	if (StartWorkerNeeded || HaveCrashedWorker)
		maybe_start_bgworkers();

	/* Tell syslogger to rotate logfile if requested */
	if (SysLoggerPID != 0)
	{
		if (CheckLogrotateSignal())
		{
			signal_child(SysLoggerPID, SIGUSR1);
			RemoveLogrotateSignalFiles();
		}
		else if (CheckPostmasterSignal(PMSIGNAL_ROTATE_LOGFILE))
		{
			signal_child(SysLoggerPID, SIGUSR1);
		}
	}

	if (CheckPostmasterSignal(PMSIGNAL_START_AUTOVAC_LAUNCHER) &&
		Shutdown <= SmartShutdown && pmState < PM_STOP_BACKENDS &&
		!YBIsEnabledInPostgresEnvVar())
	{
		/*
		 * Start one iteration of the autovacuum daemon, even if autovacuuming
		 * is nominally not enabled.  This is so we can have an active defense
		 * against transaction ID wraparound.  We set a flag for the main loop
		 * to do it rather than trying to do it here --- this is because the
		 * autovac process itself may send the signal, and we want to handle
		 * that by launching another iteration as soon as the current one
		 * completes.
		 */
		start_autovac_launcher = true;
	}

	if (CheckPostmasterSignal(PMSIGNAL_START_AUTOVAC_WORKER) &&
		Shutdown <= SmartShutdown && pmState < PM_STOP_BACKENDS &&
		!YBIsEnabledInPostgresEnvVar())
	{
		/* The autovacuum launcher wants us to start a worker process. */
		StartAutovacuumWorker();
	}

	if (CheckPostmasterSignal(PMSIGNAL_START_WALRECEIVER) &&
	    !YBIsEnabledInPostgresEnvVar())
	{
		/* Startup Process wants us to start the walreceiver process. */
		/* Start immediately if possible, else remember request for later. */
		WalReceiverRequested = true;
		MaybeStartWalReceiver();
	}

	/*
	 * Try to advance postmaster's state machine, if a child requests it.
	 *
	 * Be careful about the order of this action relative to sigusr1_handler's
	 * other actions.  Generally, this should be after other actions, in case
	 * they have effects PostmasterStateMachine would need to know about.
	 * However, we should do it before the CheckPromoteSignal step, which
	 * cannot have any (immediate) effect on the state machine, but does
	 * depend on what state we're in now.
	 */
	if (CheckPostmasterSignal(PMSIGNAL_ADVANCE_STATE_MACHINE))
	{
		PostmasterStateMachine();
	}

	if (StartupPID != 0 &&
		(pmState == PM_STARTUP || pmState == PM_RECOVERY ||
		 pmState == PM_HOT_STANDBY) &&
		CheckPromoteSignal())
	{
		/*
		 * Tell startup process to finish recovery.
		 *
		 * Leave the promote signal file in place and let the Startup process
		 * do the unlink.
		 */
		signal_child(StartupPID, SIGUSR2);
	}

#ifdef WIN32
	PG_SETMASK(&UnBlockSig);
#endif

	errno = save_errno;
}

/*
 * SIGTERM while processing startup packet.
 *
 * Running proc_exit() from a signal handler would be quite unsafe.
 * However, since we have not yet touched shared memory, we can just
 * pull the plug and exit without running any atexit handlers.
 *
 * One might be tempted to try to send a message, or log one, indicating
 * why we are disconnecting.  However, that would be quite unsafe in itself.
 * Also, it seems undesirable to provide clues about the database's state
 * to a client that has not yet completed authentication, or even sent us
 * a startup packet.
 */
static void
process_startup_packet_die(SIGNAL_ARGS)
{
	_exit(1);
}

/*
 * Dummy signal handler
 *
 * We use this for signals that we don't actually use in the postmaster,
 * but we do use in backends.  If we were to SIG_IGN such signals in the
 * postmaster, then a newly started backend might drop a signal that arrives
 * before it's able to reconfigure its signal processing.  (See notes in
 * tcop/postgres.c.)
 */
static void
dummy_handler(SIGNAL_ARGS)
{
}

/*
 * Timeout while processing startup packet.
 * As for process_startup_packet_die(), we exit via _exit(1).
 */
static void
StartupPacketTimeoutHandler(void)
{
	_exit(1);
}


/*
 * Generate a random cancel key.
 */
static bool
RandomCancelKey(int32 *cancel_key)
{
	return pg_strong_random(cancel_key, sizeof(int32));
}

/*
 * Count up number of child processes of specified types (dead_end children
 * are always excluded).
 */
static int
CountChildren(int target)
{
	dlist_iter	iter;
	int			cnt = 0;

	dlist_foreach(iter, &BackendList)
	{
		Backend    *bp = dlist_container(Backend, elem, iter.cur);

		if (bp->dead_end)
			continue;

		/*
		 * Since target == BACKEND_TYPE_ALL is the most common case, we test
		 * it first and avoid touching shared memory for every child.
		 */
		if (target != BACKEND_TYPE_ALL)
		{
			/*
			 * Assign bkend_type for any recently announced WAL Sender
			 * processes.
			 */
			if (bp->bkend_type == BACKEND_TYPE_NORMAL &&
				IsPostmasterChildWalSender(bp->child_slot))
				bp->bkend_type = BACKEND_TYPE_WALSND;

			if (!(target & bp->bkend_type))
				continue;
		}

		cnt++;
	}
	return cnt;
}


/*
 * StartChildProcess -- start an auxiliary process for the postmaster
 *
 * "type" determines what kind of child will be started.  All child types
 * initially go to AuxiliaryProcessMain, which will handle common setup.
 *
 * Return value of StartChildProcess is subprocess' PID, or 0 if failed
 * to start subprocess.
 */
static pid_t
StartChildProcess(AuxProcType type)
{
	pid_t		pid;

	if (YBIsEnabledInPostgresEnvVar() &&
		(type == BgWriterProcess ||
		 type == WalWriterProcess ||
		 type == WalReceiverProcess)) {
		return 0;
	}

#ifdef EXEC_BACKEND
	{
		char	   *av[10];
		int			ac = 0;
		char		typebuf[32];

		/*
		 * Set up command-line arguments for subprocess
		 */
		av[ac++] = "postgres";
		av[ac++] = "--forkaux";
		av[ac++] = NULL;		/* filled in by postmaster_forkexec */

		snprintf(typebuf, sizeof(typebuf), "%d", type);
		av[ac++] = typebuf;

		av[ac] = NULL;
		Assert(ac < lengthof(av));

		pid = postmaster_forkexec(ac, av);
	}
#else							/* !EXEC_BACKEND */
	pid = fork_process();

	if (pid == 0)				/* child */
	{
		InitPostmasterChild();

		/* Close the postmaster's sockets */
		ClosePostmasterPorts(false);

		/* Release postmaster's working memory context */
		MemoryContextSwitchTo(TopMemoryContext);
		MemoryContextDelete(PostmasterContext);
		PostmasterContext = NULL;

		AuxiliaryProcessMain(type); /* does not return */
	}
#endif							/* EXEC_BACKEND */

	if (pid < 0)
	{
		/* in parent, fork failed */
		int			save_errno = errno;

		errno = save_errno;
		switch (type)
		{
			case StartupProcess:
				ereport(LOG,
						(errmsg("could not fork startup process: %m")));
				break;
			case ArchiverProcess:
				ereport(LOG,
						(errmsg("could not fork archiver process: %m")));
				break;
			case BgWriterProcess:
				ereport(LOG,
						(errmsg("could not fork background writer process: %m")));
				break;
			case CheckpointerProcess:
				ereport(LOG,
						(errmsg("could not fork checkpointer process: %m")));
				break;
			case WalWriterProcess:
				ereport(LOG,
						(errmsg("could not fork WAL writer process: %m")));
				break;
			case WalReceiverProcess:
				ereport(LOG,
						(errmsg("could not fork WAL receiver process: %m")));
				break;
			default:
				ereport(LOG,
						(errmsg("could not fork process: %m")));
				break;
		}

		/*
		 * fork failure is fatal during startup, but there's no need to choke
		 * immediately if starting other child types fails.
		 */
		if (type == StartupProcess)
			ExitPostmaster(1);
		return 0;
	}

	/*
	 * in parent, successful fork
	 */
	return pid;
}

/*
 * StartAutovacuumWorker
 *		Start an autovac worker process.
 *
 * This function is here because it enters the resulting PID into the
 * postmaster's private backends list.
 *
 * NB -- this code very roughly matches BackendStartup.
 */
static void
StartAutovacuumWorker(void)
{
	Backend    *bn;

	/*
	 * If not in condition to run a process, don't try, but handle it like a
	 * fork failure.  This does not normally happen, since the signal is only
	 * supposed to be sent by autovacuum launcher when it's OK to do it, but
	 * we have to check to avoid race-condition problems during DB state
	 * changes.
	 */
	if (canAcceptConnections(BACKEND_TYPE_AUTOVAC) == CAC_OK)
	{
		/*
		 * Compute the cancel key that will be assigned to this session. We
		 * probably don't need cancel keys for autovac workers, but we'd
		 * better have something random in the field to prevent unfriendly
		 * people from sending cancels to them.
		 */
		if (!RandomCancelKey(&MyCancelKey))
		{
			ereport(LOG,
					(errcode(ERRCODE_INTERNAL_ERROR),
					 errmsg("could not generate random cancel key")));
			return;
		}

		bn = (Backend *) malloc(sizeof(Backend));
		if (bn)
		{
			bn->cancel_key = MyCancelKey;

			/* Autovac workers are not dead_end and need a child slot */
			bn->dead_end = false;
			bn->child_slot = MyPMChildSlot = AssignPostmasterChildSlot();
			bn->bgworker_notify = false;

			bn->pid = StartAutoVacWorker();
			if (bn->pid > 0)
			{
				bn->bkend_type = BACKEND_TYPE_AUTOVAC;
				dlist_push_head(&BackendList, &bn->elem);
#ifdef EXEC_BACKEND
				ShmemBackendArrayAdd(bn);
#endif
				/* all OK */
				return;
			}

			/*
			 * fork failed, fall through to report -- actual error message was
			 * logged by StartAutoVacWorker
			 */
			(void) ReleasePostmasterChildSlot(bn->child_slot);
			free(bn);
		}
		else
			ereport(LOG,
					(errcode(ERRCODE_OUT_OF_MEMORY),
					 errmsg("out of memory")));
	}

	/*
	 * Report the failure to the launcher, if it's running.  (If it's not, we
	 * might not even be connected to shared memory, so don't try to call
	 * AutoVacWorkerFailed.)  Note that we also need to signal it so that it
	 * responds to the condition, but we don't do that here, instead waiting
	 * for ServerLoop to do it.  This way we avoid a ping-pong signaling in
	 * quick succession between the autovac launcher and postmaster in case
	 * things get ugly.
	 */
	if (AutoVacPID != 0)
	{
		AutoVacWorkerFailed();
		avlauncher_needs_signal = true;
	}
}

/*
 * MaybeStartWalReceiver
 *		Start the WAL receiver process, if not running and our state allows.
 *
 * Note: if WalReceiverPID is already nonzero, it might seem that we should
 * clear WalReceiverRequested.  However, there's a race condition if the
 * walreceiver terminates and the startup process immediately requests a new
 * one: it's quite possible to get the signal for the request before reaping
 * the dead walreceiver process.  Better to risk launching an extra
 * walreceiver than to miss launching one we need.  (The walreceiver code
 * has logic to recognize that it should go away if not needed.)
 */
static void
MaybeStartWalReceiver(void)
{
	if (WalReceiverPID == 0 &&
		(pmState == PM_STARTUP || pmState == PM_RECOVERY ||
		 pmState == PM_HOT_STANDBY) &&
		Shutdown <= SmartShutdown)
	{
		WalReceiverPID = StartWalReceiver();
		if (WalReceiverPID != 0)
			WalReceiverRequested = false;
		/* else leave the flag set, so we'll try again later */
	}
}


/*
 * Create the opts file
 */
static bool
CreateOptsFile(int argc, char *argv[], char *fullprogname)
{
	FILE	   *fp;
	int			i;

#define OPTS_FILE	"postmaster.opts"

	if ((fp = fopen(OPTS_FILE, "w")) == NULL)
	{
		ereport(LOG,
				(errcode_for_file_access(),
				 errmsg("could not create file \"%s\": %m", OPTS_FILE)));
		return false;
	}

	fprintf(fp, "%s", fullprogname);
	for (i = 1; i < argc; i++)
		fprintf(fp, " \"%s\"", argv[i]);
	fputs("\n", fp);

	if (fclose(fp))
	{
		ereport(LOG,
				(errcode_for_file_access(),
				 errmsg("could not write file \"%s\": %m", OPTS_FILE)));
		return false;
	}

	return true;
}


/*
 * MaxLivePostmasterChildren
 *
 * This reports the number of entries needed in per-child-process arrays
 * (the PMChildFlags array, and if EXEC_BACKEND the ShmemBackendArray).
 * These arrays include regular backends, autovac workers, walsenders
 * and background workers, but not special children nor dead_end children.
 * This allows the arrays to have a fixed maximum size, to wit the same
 * too-many-children limit enforced by canAcceptConnections().  The exact value
 * isn't too critical as long as it's more than MaxBackends.
 */
int
MaxLivePostmasterChildren(void)
{
	return 2 * (MaxConnections + autovacuum_max_workers + 1 +
				max_wal_senders + max_worker_processes);
}

/*
 * Connect background worker to a database.
 */
void
BackgroundWorkerInitializeConnection(const char *dbname, const char *username, uint32 flags)
{
	BackgroundWorker *worker = MyBgworkerEntry;

	/* XXX is this the right errcode? */
	if (!(worker->bgw_flags & BGWORKER_BACKEND_DATABASE_CONNECTION))
		ereport(FATAL,
				(errcode(ERRCODE_PROGRAM_LIMIT_EXCEEDED),
				 errmsg("database connection requirement not indicated during registration")));

	InitPostgres(dbname, InvalidOid,	/* database to connect to */
				 username, InvalidOid,	/* role to connect as */
				 false,			/* never honor session_preload_libraries */
				 (flags & BGWORKER_BYPASS_ALLOWCONN) != 0,	/* ignore datallowconn? */
				 NULL,			/* no out_dbname */
				 NULL);			/* session id */

	/* it had better not gotten out of "init" mode yet */
	if (!IsInitProcessingMode())
		ereport(ERROR,
				(errmsg("invalid processing mode in background worker")));
	SetProcessingMode(NormalProcessing);
}

/*
 * Connect background worker to a database using OIDs.
 */
void
YbBackgroundWorkerInitializeConnectionByOid(Oid dboid, Oid useroid,
											uint64_t *session_id, uint32 flags)
{
	BackgroundWorker *worker = MyBgworkerEntry;

	/* XXX is this the right errcode? */
	if (!(worker->bgw_flags & BGWORKER_BACKEND_DATABASE_CONNECTION))
		ereport(FATAL,
				(errcode(ERRCODE_PROGRAM_LIMIT_EXCEEDED),
				 errmsg("database connection requirement not indicated during registration")));

	InitPostgres(NULL, dboid,	/* database to connect to */
				 NULL, useroid, /* role to connect as */
				 false,			/* never honor session_preload_libraries */
				 (flags & BGWORKER_BYPASS_ALLOWCONN) != 0,	/* ignore datallowconn? */
				 NULL,			/* no out_dbname */
				 session_id);	/* session id */

	/* it had better not gotten out of "init" mode yet */
	if (!IsInitProcessingMode())
		ereport(ERROR,
				(errmsg("invalid processing mode in background worker")));
	SetProcessingMode(NormalProcessing);
}

void
BackgroundWorkerInitializeConnectionByOid(Oid dboid, Oid useroid,
										  uint32 flags)
{
	YbBackgroundWorkerInitializeConnectionByOid(dboid, useroid, NULL, flags);
}

/*
 * Block/unblock signals in a background worker
 */
void
BackgroundWorkerBlockSignals(void)
{
	PG_SETMASK(&BlockSig);
}

void
BackgroundWorkerUnblockSignals(void)
{
	PG_SETMASK(&UnBlockSig);
}

#ifdef EXEC_BACKEND
static pid_t
bgworker_forkexec(int shmem_slot)
{
	char	   *av[10];
	int			ac = 0;
	char		forkav[MAXPGPATH];

	snprintf(forkav, MAXPGPATH, "--forkbgworker=%d", shmem_slot);

	av[ac++] = "postgres";
	av[ac++] = forkav;
	av[ac++] = NULL;			/* filled in by postmaster_forkexec */
	av[ac] = NULL;

	Assert(ac < lengthof(av));

	return postmaster_forkexec(ac, av);
}
#endif

/*
 * Start a new bgworker.
 * Starting time conditions must have been checked already.
 *
 * Returns true on success, false on failure.
 * In either case, update the RegisteredBgWorker's state appropriately.
 *
 * This code is heavily based on autovacuum.c, q.v.
 */
static bool
do_start_bgworker(RegisteredBgWorker *rw)
{
	pid_t		worker_pid;

	Assert(rw->rw_pid == 0);

	/*
	 * Allocate and assign the Backend element.  Note we must do this before
	 * forking, so that we can handle failures (out of memory or child-process
	 * slots) cleanly.
	 *
	 * Treat failure as though the worker had crashed.  That way, the
	 * postmaster will wait a bit before attempting to start it again; if we
	 * tried again right away, most likely we'd find ourselves hitting the
	 * same resource-exhaustion condition.
	 */
	if (!assign_backendlist_entry(rw))
	{
		rw->rw_crashed_at = GetCurrentTimestamp();
		return false;
	}

	ereport(DEBUG1,
			(errmsg_internal("starting background worker process \"%s\"",
							 rw->rw_worker.bgw_name)));

#ifdef EXEC_BACKEND
	switch ((worker_pid = bgworker_forkexec(rw->rw_shmem_slot)))
#else
	switch ((worker_pid = fork_process()))
#endif
	{
		case -1:
			/* in postmaster, fork failed ... */
			ereport(LOG,
					(errmsg("could not fork worker process: %m")));
			/* undo what assign_backendlist_entry did */
			ReleasePostmasterChildSlot(rw->rw_child_slot);
			rw->rw_child_slot = 0;
			free(rw->rw_backend);
			rw->rw_backend = NULL;
			/* mark entry as crashed, so we'll try again later */
			rw->rw_crashed_at = GetCurrentTimestamp();
			break;

#ifndef EXEC_BACKEND
		case 0:
			/* in postmaster child ... */
			InitPostmasterChild();

			/* Close the postmaster's sockets */
			ClosePostmasterPorts(false);

			/*
			 * Before blowing away PostmasterContext, save this bgworker's
			 * data where it can find it.
			 */
			MyBgworkerEntry = (BackgroundWorker *)
				MemoryContextAlloc(TopMemoryContext, sizeof(BackgroundWorker));
			memcpy(MyBgworkerEntry, &rw->rw_worker, sizeof(BackgroundWorker));

			/* Release postmaster's working memory context */
			MemoryContextSwitchTo(TopMemoryContext);
			MemoryContextDelete(PostmasterContext);
			PostmasterContext = NULL;

			SetOomScoreAdjForPid(MyProcPid, rw->rw_worker.bgw_oom_score_adj);

			StartBackgroundWorker();

			exit(1);			/* should not get here */
			break;
#endif
		default:
			/* in postmaster, fork successful ... */
			rw->rw_pid = worker_pid;
			rw->rw_backend->pid = rw->rw_pid;
			ReportBackgroundWorkerPID(rw);
			/* add new worker to lists of backends */
			dlist_push_head(&BackendList, &rw->rw_backend->elem);
#ifdef EXEC_BACKEND
			ShmemBackendArrayAdd(rw->rw_backend);
#endif
			return true;
	}

	return false;
}

/*
 * Does the current postmaster state require starting a worker with the
 * specified start_time?
 */
static bool
bgworker_should_start_now(BgWorkerStartTime start_time)
{
	switch (pmState)
	{
		case PM_NO_CHILDREN:
		case PM_WAIT_DEAD_END:
		case PM_SHUTDOWN_2:
		case PM_SHUTDOWN:
		case PM_WAIT_BACKENDS:
		case PM_STOP_BACKENDS:
			break;

		case PM_RUN:
			if (start_time == BgWorkerStart_RecoveryFinished)
				return true;
			switch_fallthrough();

		case PM_HOT_STANDBY:
			if (start_time == BgWorkerStart_ConsistentState)
				return true;
			switch_fallthrough();

		case PM_RECOVERY:
		case PM_STARTUP:
		case PM_INIT:
			if (start_time == BgWorkerStart_PostmasterStart)
				return true;
			/* fall through */
	}

	return false;
}

/*
 * Allocate the Backend struct for a connected background worker, but don't
 * add it to the list of backends just yet.
 *
 * On failure, return false without changing any worker state.
 *
 * Some info from the Backend is copied into the passed rw.
 */
static bool
assign_backendlist_entry(RegisteredBgWorker *rw)
{
	Backend    *bn;

	/*
	 * Check that database state allows another connection.  Currently the
	 * only possible failure is CAC_TOOMANY, so we just log an error message
	 * based on that rather than checking the error code precisely.
	 */
	if (canAcceptConnections(BACKEND_TYPE_BGWORKER) != CAC_OK)
	{
		ereport(LOG,
				(errcode(ERRCODE_CONFIGURATION_LIMIT_EXCEEDED),
				 errmsg("no slot available for new worker process")));
		return false;
	}

	/*
	 * Compute the cancel key that will be assigned to this session. We
	 * probably don't need cancel keys for background workers, but we'd better
	 * have something random in the field to prevent unfriendly people from
	 * sending cancels to them.
	 */
	if (!RandomCancelKey(&MyCancelKey))
	{
		ereport(LOG,
				(errcode(ERRCODE_INTERNAL_ERROR),
				 errmsg("could not generate random cancel key")));
		return false;
	}

	bn = malloc(sizeof(Backend));
	if (bn == NULL)
	{
		ereport(LOG,
				(errcode(ERRCODE_OUT_OF_MEMORY),
				 errmsg("out of memory")));
		return false;
	}

	bn->cancel_key = MyCancelKey;
	bn->child_slot = MyPMChildSlot = AssignPostmasterChildSlot();
	bn->bkend_type = BACKEND_TYPE_BGWORKER;
	bn->dead_end = false;
	bn->bgworker_notify = false;

	rw->rw_backend = bn;
	rw->rw_child_slot = bn->child_slot;

	return true;
}

/*
 * If the time is right, start background worker(s).
 *
 * As a side effect, the bgworker control variables are set or reset
 * depending on whether more workers may need to be started.
 *
 * We limit the number of workers started per call, to avoid consuming the
 * postmaster's attention for too long when many such requests are pending.
 * As long as StartWorkerNeeded is true, ServerLoop will not block and will
 * call this function again after dealing with any other issues.
 */
static void
maybe_start_bgworkers(void)
{
#define MAX_BGWORKERS_TO_LAUNCH 100
	int			num_launched = 0;
	TimestampTz now = 0;
	slist_mutable_iter iter;

	/*
	 * During crash recovery, we have no need to be called until the state
	 * transition out of recovery.
	 */
	if (FatalError)
	{
		StartWorkerNeeded = false;
		HaveCrashedWorker = false;
		return;
	}

	/* Don't need to be called again unless we find a reason for it below */
	StartWorkerNeeded = false;
	HaveCrashedWorker = false;

	slist_foreach_modify(iter, &BackgroundWorkerList)
	{
		RegisteredBgWorker *rw;

		rw = slist_container(RegisteredBgWorker, rw_lnode, iter.cur);

		/* ignore if already running */
		if (rw->rw_pid != 0)
			continue;

		/* if marked for death, clean up and remove from list */
		if (rw->rw_terminate)
		{
			ForgetBackgroundWorker(&iter);
			continue;
		}

		/*
		 * If this worker has crashed previously, maybe it needs to be
		 * restarted (unless on registration it specified it doesn't want to
		 * be restarted at all).  Check how long ago did a crash last happen.
		 * If the last crash is too recent, don't start it right away; let it
		 * be restarted once enough time has passed.
		 */
		if (rw->rw_crashed_at != 0)
		{
			if (rw->rw_worker.bgw_restart_time == BGW_NEVER_RESTART)
			{
				int			notify_pid;

				notify_pid = rw->rw_worker.bgw_notify_pid;

				ForgetBackgroundWorker(&iter);

				/* Report worker is gone now. */
				if (notify_pid != 0)
					kill(notify_pid, SIGUSR1);

				continue;
			}

			/* read system time only when needed */
			if (now == 0)
				now = GetCurrentTimestamp();

			if (!TimestampDifferenceExceeds(rw->rw_crashed_at, now,
											rw->rw_worker.bgw_restart_time * 1000))
			{
				/* Set flag to remember that we have workers to start later */
				HaveCrashedWorker = true;
				continue;
			}
		}

		if (bgworker_should_start_now(rw->rw_worker.bgw_start_time))
		{
			/* reset crash time before trying to start worker */
			rw->rw_crashed_at = 0;

			/*
			 * Try to start the worker.
			 *
			 * On failure, give up processing workers for now, but set
			 * StartWorkerNeeded so we'll come back here on the next iteration
			 * of ServerLoop to try again.  (We don't want to wait, because
			 * there might be additional ready-to-run workers.)  We could set
			 * HaveCrashedWorker as well, since this worker is now marked
			 * crashed, but there's no need because the next run of this
			 * function will do that.
			 */
			if (!do_start_bgworker(rw))
			{
				StartWorkerNeeded = true;
				return;
			}

			/*
			 * If we've launched as many workers as allowed, quit, but have
			 * ServerLoop call us again to look for additional ready-to-run
			 * workers.  There might not be any, but we'll find out the next
			 * time we run.
			 */
			if (++num_launched >= MAX_BGWORKERS_TO_LAUNCH)
			{
				StartWorkerNeeded = true;
				return;
			}
		}
	}
}

/*
 * When a backend asks to be notified about worker state changes, we
 * set a flag in its backend entry.  The background worker machinery needs
 * to know when such backends exit.
 */
bool
PostmasterMarkPIDForWorkerNotify(int pid)
{
	dlist_iter	iter;
	Backend    *bp;

	dlist_foreach(iter, &BackendList)
	{
		bp = dlist_container(Backend, elem, iter.cur);
		if (bp->pid == pid)
		{
			bp->bgworker_notify = true;
			return true;
		}
	}
	return false;
}

#ifdef EXEC_BACKEND

/*
 * The following need to be available to the save/restore_backend_variables
 * functions.  They are marked NON_EXEC_STATIC in their home modules.
 */
extern slock_t *ShmemLock;
extern slock_t *ProcStructLock;
extern PGPROC *AuxiliaryProcs;
extern PMSignalData *PMSignalState;
extern pg_time_t first_syslogger_file_time;

#ifndef WIN32
#define write_inheritable_socket(dest, src, childpid) ((*(dest) = (src)), true)
#define read_inheritable_socket(dest, src) (*(dest) = *(src))
#else
static bool write_duplicated_handle(HANDLE *dest, HANDLE src, HANDLE child);
static bool write_inheritable_socket(InheritableSocket *dest, SOCKET src,
									 pid_t childPid);
static void read_inheritable_socket(SOCKET *dest, InheritableSocket *src);
#endif


/* Save critical backend variables into the BackendParameters struct */
#ifndef WIN32
static bool
save_backend_variables(BackendParameters *param, Port *port)
#else
static bool
save_backend_variables(BackendParameters *param, Port *port,
					   HANDLE childProcess, pid_t childPid)
#endif
{
	memcpy(&param->port, port, sizeof(Port));
	if (!write_inheritable_socket(&param->portsocket, port->sock, childPid))
		return false;

	strlcpy(param->DataDir, DataDir, MAXPGPATH);

	memcpy(&param->ListenSocket, &ListenSocket, sizeof(ListenSocket));

	param->MyCancelKey = MyCancelKey;
	param->MyPMChildSlot = MyPMChildSlot;

#ifdef WIN32
	param->ShmemProtectiveRegion = ShmemProtectiveRegion;
#endif
	param->UsedShmemSegID = UsedShmemSegID;
	param->UsedShmemSegAddr = UsedShmemSegAddr;

	param->ShmemLock = ShmemLock;
	param->ShmemVariableCache = ShmemVariableCache;
	param->ShmemBackendArray = ShmemBackendArray;

#ifndef HAVE_SPINLOCKS
	param->SpinlockSemaArray = SpinlockSemaArray;
#endif
	param->NamedLWLockTrancheRequests = NamedLWLockTrancheRequests;
	param->NamedLWLockTrancheArray = NamedLWLockTrancheArray;
	param->MainLWLockArray = MainLWLockArray;
	param->ProcStructLock = ProcStructLock;
	param->ProcGlobal = ProcGlobal;
	param->AuxiliaryProcs = AuxiliaryProcs;
	param->PreparedXactProcs = PreparedXactProcs;
	param->PMSignalState = PMSignalState;

	param->PostmasterPid = PostmasterPid;
	param->PgStartTime = PgStartTime;
	param->PgReloadTime = PgReloadTime;
	param->first_syslogger_file_time = first_syslogger_file_time;

	param->redirection_done = redirection_done;
	param->IsBinaryUpgrade = IsBinaryUpgrade;
	param->query_id_enabled = query_id_enabled;
	param->max_safe_fds = max_safe_fds;

	param->MaxBackends = MaxBackends;

#ifdef WIN32
	param->PostmasterHandle = PostmasterHandle;
	if (!write_duplicated_handle(&param->initial_signal_pipe,
								 pgwin32_create_signal_listener(childPid),
								 childProcess))
		return false;
#else
	memcpy(&param->postmaster_alive_fds, &postmaster_alive_fds,
		   sizeof(postmaster_alive_fds));
#endif

	memcpy(&param->syslogPipe, &syslogPipe, sizeof(syslogPipe));

	strlcpy(param->my_exec_path, my_exec_path, MAXPGPATH);

	strlcpy(param->pkglib_path, pkglib_path, MAXPGPATH);

	return true;
}


#ifdef WIN32
/*
 * Duplicate a handle for usage in a child process, and write the child
 * process instance of the handle to the parameter file.
 */
static bool
write_duplicated_handle(HANDLE *dest, HANDLE src, HANDLE childProcess)
{
	HANDLE		hChild = INVALID_HANDLE_VALUE;

	if (!DuplicateHandle(GetCurrentProcess(),
						 src,
						 childProcess,
						 &hChild,
						 0,
						 TRUE,
						 DUPLICATE_CLOSE_SOURCE | DUPLICATE_SAME_ACCESS))
	{
		ereport(LOG,
				(errmsg_internal("could not duplicate handle to be written to backend parameter file: error code %lu",
								 GetLastError())));
		return false;
	}

	*dest = hChild;
	return true;
}

/*
 * Duplicate a socket for usage in a child process, and write the resulting
 * structure to the parameter file.
 * This is required because a number of LSPs (Layered Service Providers) very
 * common on Windows (antivirus, firewalls, download managers etc) break
 * straight socket inheritance.
 */
static bool
write_inheritable_socket(InheritableSocket *dest, SOCKET src, pid_t childpid)
{
	dest->origsocket = src;
	if (src != 0 && src != PGINVALID_SOCKET)
	{
		/* Actual socket */
		if (WSADuplicateSocket(src, childpid, &dest->wsainfo) != 0)
		{
			ereport(LOG,
					(errmsg("could not duplicate socket %d for use in backend: error code %d",
							(int) src, WSAGetLastError())));
			return false;
		}
	}
	return true;
}

/*
 * Read a duplicate socket structure back, and get the socket descriptor.
 */
static void
read_inheritable_socket(SOCKET *dest, InheritableSocket *src)
{
	SOCKET		s;

	if (src->origsocket == PGINVALID_SOCKET || src->origsocket == 0)
	{
		/* Not a real socket! */
		*dest = src->origsocket;
	}
	else
	{
		/* Actual socket, so create from structure */
		s = WSASocket(FROM_PROTOCOL_INFO,
					  FROM_PROTOCOL_INFO,
					  FROM_PROTOCOL_INFO,
					  &src->wsainfo,
					  0,
					  0);
		if (s == INVALID_SOCKET)
		{
			write_stderr("could not create inherited socket: error code %d\n",
						 WSAGetLastError());
			exit(1);
		}
		*dest = s;

		/*
		 * To make sure we don't get two references to the same socket, close
		 * the original one. (This would happen when inheritance actually
		 * works..
		 */
		closesocket(src->origsocket);
	}
}
#endif

static void
read_backend_variables(char *id, Port *port)
{
	BackendParameters param;

#ifndef WIN32
	/* Non-win32 implementation reads from file */
	FILE	   *fp;

	/* Open file */
	fp = AllocateFile(id, PG_BINARY_R);
	if (!fp)
	{
		write_stderr("could not open backend variables file \"%s\": %s\n",
					 id, strerror(errno));
		exit(1);
	}

	if (fread(&param, sizeof(param), 1, fp) != 1)
	{
		write_stderr("could not read from backend variables file \"%s\": %s\n",
					 id, strerror(errno));
		exit(1);
	}

	/* Release file */
	FreeFile(fp);
	if (unlink(id) != 0)
	{
		write_stderr("could not remove file \"%s\": %s\n",
					 id, strerror(errno));
		exit(1);
	}
#else
	/* Win32 version uses mapped file */
	HANDLE		paramHandle;
	BackendParameters *paramp;

#ifdef _WIN64
	paramHandle = (HANDLE) _atoi64(id);
#else
	paramHandle = (HANDLE) atol(id);
#endif
	paramp = MapViewOfFile(paramHandle, FILE_MAP_READ, 0, 0, 0);
	if (!paramp)
	{
		write_stderr("could not map view of backend variables: error code %lu\n",
					 GetLastError());
		exit(1);
	}

	memcpy(&param, paramp, sizeof(BackendParameters));

	if (!UnmapViewOfFile(paramp))
	{
		write_stderr("could not unmap view of backend variables: error code %lu\n",
					 GetLastError());
		exit(1);
	}

	if (!CloseHandle(paramHandle))
	{
		write_stderr("could not close handle to backend parameter variables: error code %lu\n",
					 GetLastError());
		exit(1);
	}
#endif

	restore_backend_variables(&param, port);
}

/* Restore critical backend variables from the BackendParameters struct */
static void
restore_backend_variables(BackendParameters *param, Port *port)
{
	memcpy(port, &param->port, sizeof(Port));
	read_inheritable_socket(&port->sock, &param->portsocket);

	SetDataDir(param->DataDir);

	memcpy(&ListenSocket, &param->ListenSocket, sizeof(ListenSocket));

	MyCancelKey = param->MyCancelKey;
	MyPMChildSlot = param->MyPMChildSlot;

#ifdef WIN32
	ShmemProtectiveRegion = param->ShmemProtectiveRegion;
#endif
	UsedShmemSegID = param->UsedShmemSegID;
	UsedShmemSegAddr = param->UsedShmemSegAddr;

	ShmemLock = param->ShmemLock;
	ShmemVariableCache = param->ShmemVariableCache;
	ShmemBackendArray = param->ShmemBackendArray;

#ifndef HAVE_SPINLOCKS
	SpinlockSemaArray = param->SpinlockSemaArray;
#endif
	NamedLWLockTrancheRequests = param->NamedLWLockTrancheRequests;
	NamedLWLockTrancheArray = param->NamedLWLockTrancheArray;
	MainLWLockArray = param->MainLWLockArray;
	ProcStructLock = param->ProcStructLock;
	ProcGlobal = param->ProcGlobal;
	AuxiliaryProcs = param->AuxiliaryProcs;
	PreparedXactProcs = param->PreparedXactProcs;
	PMSignalState = param->PMSignalState;

	PostmasterPid = param->PostmasterPid;
	PgStartTime = param->PgStartTime;
	PgReloadTime = param->PgReloadTime;
	first_syslogger_file_time = param->first_syslogger_file_time;

	redirection_done = param->redirection_done;
	IsBinaryUpgrade = param->IsBinaryUpgrade;
	query_id_enabled = param->query_id_enabled;
	max_safe_fds = param->max_safe_fds;

	MaxBackends = param->MaxBackends;

#ifdef WIN32
	PostmasterHandle = param->PostmasterHandle;
	pgwin32_initial_signal_pipe = param->initial_signal_pipe;
#else
	memcpy(&postmaster_alive_fds, &param->postmaster_alive_fds,
		   sizeof(postmaster_alive_fds));
#endif

	memcpy(&syslogPipe, &param->syslogPipe, sizeof(syslogPipe));

	strlcpy(my_exec_path, param->my_exec_path, MAXPGPATH);

	strlcpy(pkglib_path, param->pkglib_path, MAXPGPATH);

	/*
	 * We need to restore fd.c's counts of externally-opened FDs; to avoid
	 * confusion, be sure to do this after restoring max_safe_fds.  (Note:
	 * BackendInitialize will handle this for port->sock.)
	 */
#ifndef WIN32
	if (postmaster_alive_fds[0] >= 0)
		ReserveExternalFD();
	if (postmaster_alive_fds[1] >= 0)
		ReserveExternalFD();
#endif
}


Size
ShmemBackendArraySize(void)
{
	return mul_size(MaxLivePostmasterChildren(), sizeof(Backend));
}

void
ShmemBackendArrayAllocation(void)
{
	Size		size = ShmemBackendArraySize();

	ShmemBackendArray = (Backend *) ShmemAlloc(size);
	/* Mark all slots as empty */
	memset(ShmemBackendArray, 0, size);
}

static void
ShmemBackendArrayAdd(Backend *bn)
{
	/* The array slot corresponding to my PMChildSlot should be free */
	int			i = bn->child_slot - 1;

	Assert(ShmemBackendArray[i].pid == 0);
	ShmemBackendArray[i] = *bn;
}

static void
ShmemBackendArrayRemove(Backend *bn)
{
	int			i = bn->child_slot - 1;

	Assert(ShmemBackendArray[i].pid == bn->pid);
	/* Mark the slot as empty */
	ShmemBackendArray[i].pid = 0;
}
#endif							/* EXEC_BACKEND */


#ifdef WIN32

/*
 * Subset implementation of waitpid() for Windows.  We assume pid is -1
 * (that is, check all child processes) and options is WNOHANG (don't wait).
 */
static pid_t
waitpid(pid_t pid, int *exitstatus, int options)
{
	DWORD		dwd;
	ULONG_PTR	key;
	OVERLAPPED *ovl;

	/*
	 * Check if there are any dead children. If there are, return the pid of
	 * the first one that died.
	 */
	if (GetQueuedCompletionStatus(win32ChildQueue, &dwd, &key, &ovl, 0))
	{
		*exitstatus = (int) key;
		return dwd;
	}

	return -1;
}

/*
 * Note! Code below executes on a thread pool! All operations must
 * be thread safe! Note that elog() and friends must *not* be used.
 */
static void WINAPI
pgwin32_deadchild_callback(PVOID lpParameter, BOOLEAN TimerOrWaitFired)
{
	win32_deadchild_waitinfo *childinfo = (win32_deadchild_waitinfo *) lpParameter;
	DWORD		exitcode;

	if (TimerOrWaitFired)
		return;					/* timeout. Should never happen, since we use
								 * INFINITE as timeout value. */

	/*
	 * Remove handle from wait - required even though it's set to wait only
	 * once
	 */
	UnregisterWaitEx(childinfo->waitHandle, NULL);

	if (!GetExitCodeProcess(childinfo->procHandle, &exitcode))
	{
		/*
		 * Should never happen. Inform user and set a fixed exitcode.
		 */
		write_stderr("could not read exit code for process\n");
		exitcode = 255;
	}

	if (!PostQueuedCompletionStatus(win32ChildQueue, childinfo->procId, (ULONG_PTR) exitcode, NULL))
		write_stderr("could not post child completion status\n");

	/*
	 * Handle is per-process, so we close it here instead of in the
	 * originating thread
	 */
	CloseHandle(childinfo->procHandle);

	/*
	 * Free struct that was allocated before the call to
	 * RegisterWaitForSingleObject()
	 */
	free(childinfo);

	/* Queue SIGCHLD signal */
	pg_queue_signal(SIGCHLD);
}
#endif							/* WIN32 */

/*
 * Initialize one and only handle for monitoring postmaster death.
 *
 * Called once in the postmaster, so that child processes can subsequently
 * monitor if their parent is dead.
 */
static void
InitPostmasterDeathWatchHandle(void)
{
#ifndef WIN32

	/*
	 * Create a pipe. Postmaster holds the write end of the pipe open
	 * (POSTMASTER_FD_OWN), and children hold the read end. Children can pass
	 * the read file descriptor to select() to wake up in case postmaster
	 * dies, or check for postmaster death with a (read() == 0). Children must
	 * close the write end as soon as possible after forking, because EOF
	 * won't be signaled in the read end until all processes have closed the
	 * write fd. That is taken care of in ClosePostmasterPorts().
	 */
	Assert(MyProcPid == PostmasterPid);
	if (pipe(postmaster_alive_fds) < 0)
		ereport(FATAL,
				(errcode_for_file_access(),
				 errmsg_internal("could not create pipe to monitor postmaster death: %m")));

	/* Notify fd.c that we've eaten two FDs for the pipe. */
	ReserveExternalFD();
	ReserveExternalFD();

	/*
	 * Set O_NONBLOCK to allow testing for the fd's presence with a read()
	 * call.
	 */
	if (fcntl(postmaster_alive_fds[POSTMASTER_FD_WATCH], F_SETFL, O_NONBLOCK) == -1)
		ereport(FATAL,
				(errcode_for_socket_access(),
				 errmsg_internal("could not set postmaster death monitoring pipe to nonblocking mode: %m")));
#else

	/*
	 * On Windows, we use a process handle for the same purpose.
	 */
	if (DuplicateHandle(GetCurrentProcess(),
						GetCurrentProcess(),
						GetCurrentProcess(),
						&PostmasterHandle,
						0,
						TRUE,
						DUPLICATE_SAME_ACCESS) == 0)
		ereport(FATAL,
				(errmsg_internal("could not duplicate postmaster handle: error code %lu",
								 GetLastError())));
#endif							/* WIN32 */
}<|MERGE_RESOLUTION|>--- conflicted
+++ resolved
@@ -1072,6 +1072,10 @@
 	if (!YBIsEnabledInPostgresEnvVar())
 		ApplyLauncherRegister();
 
+	/* Register the query diagnostics background worker */	
+	if (YBIsEnabledInPostgresEnvVar() && YBIsQueryDiagnosticsEnabled())
+		YbQueryDiagnosticsBgWorkerRegister(); 
+
 	/* Register ASH collector */
 	if (YBIsEnabledInPostgresEnvVar() && yb_ash_enable_infra)
 		YbAshRegister();
@@ -1203,7 +1207,6 @@
 	 */
 	RemovePromoteSignalFiles();
 
-<<<<<<< HEAD
 	/* Do the same for logrotate signal file */
 	RemoveLogrotateSignalFiles();
 
@@ -1213,15 +1216,6 @@
 				(errcode_for_file_access(),
 				 errmsg("could not remove file \"%s\": %m",
 						LOG_METAINFO_DATAFILE)));
-=======
-	/* Register the query diagnostics background worker */	
-	if (YBIsEnabledInPostgresEnvVar() && YBIsQueryDiagnosticsEnabled())
-		YbQueryDiagnosticsBgWorkerRegister(); 
-
-	/* Register ASH collector */
-	if (YBIsEnabledInPostgresEnvVar() && yb_ash_enable_infra)
-		YbAshRegister();
->>>>>>> ac9164b6
 
 	/*
 	 * If enabled, start up syslogger collection subprocess
