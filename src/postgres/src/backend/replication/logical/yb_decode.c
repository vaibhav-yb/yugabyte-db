/*--------------------------------------------------------------------------------------------------
 *
 * yb_decode.c
 *		This module decodes YB Virtual WAL records read using yb_virtual_wal_client.h's APIs for the
 *		purpose of logical decoding by passing information to the
 *		reorderbuffer module (containing the actual changes).
 *
 * Copyright (c) YugaByte, Inc.
 *
 * Licensed under the Apache License, Version 2.0 (the "License"); you may not use this file except
 * in compliance with the License.  You may obtain a copy of the License at
 *
 * http://www.apache.org/licenses/LICENSE-2.0
 *
 * Unless required by applicable law or agreed to in writing, software distributed under the License
 * is distributed on an "AS IS" BASIS, WITHOUT WARRANTIES OR CONDITIONS OF ANY KIND, either express
 * or implied.  See the License for the specific language governing permissions and limitations
 * under the License.
 *
 * IDENTIFICATION
 *        src/postgres/src/backend/replication/logical/yb_decode.c
 *
 *--------------------------------------------------------------------------------------------------
 */

#include "postgres.h"

#include "access/xact.h"
#include "replication/yb_decode.h"
#include "utils/rel.h"
#include "yb/yql/pggate/ybc_pg_typedefs.h"

static void
YBDecodeInsert(LogicalDecodingContext *ctx, XLogReaderState *record);
static void
YBDecodeDelete(LogicalDecodingContext *ctx, XLogReaderState *record);
static void
YBDecodeCommit(LogicalDecodingContext *ctx, XLogReaderState *record);

static HeapTuple
YBGetHeapTuplesForRecord(const YBCPgVirtualWalRecord *yb_record,
						 enum ReorderBufferChangeType change_type);
static int
YBFindAttributeIndexInDescriptor(TupleDesc tupdesc, const char *column_name);

/*
 * Take every record received from the YB VirtualWAL and perform the actions
 * required to decode it using the output plugin already setup in the logical
 * decoding context.
 *
 * We make certain assumptions about the records received from the VirtualWAL:
 * 1. No interleaved transactions
 * 2. No irrelevant records other than DDL
 *
 * Even though there are no interleaved transactions, we still use the
 * ReorderBuffer component as it has the logic to spill large transactions to
 * disk.
 */
void
YBLogicalDecodingProcessRecord(LogicalDecodingContext *ctx,
							   XLogReaderState *record)
{
	elog(DEBUG4,
		 "YBLogicalDecodingProcessRecord: Decoding record with action = %d.",
		 record->yb_virtual_wal_record->action);
	switch (record->yb_virtual_wal_record->action)
	{
		case YB_PG_ROW_MESSAGE_ACTION_BEGIN:
			/*
			 * Start a transaction so that we can get the relation by oid in
			 * case of change operations. This transaction must be aborted
			 * after processing the corresponding commit record.
			 */
			StartTransactionCommand();
			return;

		case YB_PG_ROW_MESSAGE_ACTION_INSERT:
		{
			YBDecodeInsert(ctx, record);
			break;
		}

		/* TODO(#20726): Support Update operation. */
		case YB_PG_ROW_MESSAGE_ACTION_UPDATE:
			break;

		case YB_PG_ROW_MESSAGE_ACTION_DELETE:
		{
			YBDecodeDelete(ctx, record);
			break;
		}

		case YB_PG_ROW_MESSAGE_ACTION_COMMIT:
		{
			YBDecodeCommit(ctx, record);

			/*
			 * Abort the transaction that we started upon receiving the BEGIN
			 * message.
			 */
			AbortCurrentTransaction();
			Assert(!IsTransactionState());
			break;
		}

		/* Should never happen. */
		case YB_PG_ROW_MESSAGE_ACTION_UNKNOWN:
			pg_unreachable();
	}
}

/*
 * YB version of the DecodeInsert function from decode.c
 */
static void
YBDecodeInsert(LogicalDecodingContext *ctx, XLogReaderState *record)
{
	const YBCPgVirtualWalRecord	*yb_record = record->yb_virtual_wal_record;
	ReorderBufferChange			*change = ReorderBufferGetChange(ctx->reorder);
	HeapTuple					tuple;
	ReorderBufferTupleBuf		*tuple_buf;

	Assert(ctx->reader->ReadRecPtr == yb_record->lsn);

	change->action = REORDER_BUFFER_CHANGE_INSERT;
	/*
	 * We do not send the replication origin information. So any dummy value is
	 * sufficient here.
	 */
	change->origin_id = 1;

	ReorderBufferProcessXid(ctx->reorder, yb_record->xid,
							ctx->reader->ReadRecPtr);

	tuple = YBGetHeapTuplesForRecord(yb_record, REORDER_BUFFER_CHANGE_INSERT);
	tuple_buf =
		ReorderBufferGetTupleBuf(ctx->reorder, tuple->t_len + HEAPTUPLESIZE);
	tuple_buf->tuple = *tuple;
	change->data.tp.newtuple = tuple_buf;
	change->data.tp.oldtuple = NULL;
	change->data.tp.yb_table_oid = yb_record->table_oid;

	change->data.tp.clear_toast_afterwards = true;
	ReorderBufferQueueChange(ctx->reorder, yb_record->xid,
							 ctx->reader->ReadRecPtr, change);
}

/*
 * YB version of the DecodeDelete function from decode.c
 */
static void
YBDecodeDelete(LogicalDecodingContext *ctx, XLogReaderState *record)
{
	const YBCPgVirtualWalRecord	*yb_record = record->yb_virtual_wal_record;
	ReorderBufferChange			*change = ReorderBufferGetChange(ctx->reorder);
	HeapTuple					tuple;
	ReorderBufferTupleBuf		*tuple_buf;

	Assert(ctx->reader->ReadRecPtr == yb_record->lsn);

	change->action = REORDER_BUFFER_CHANGE_DELETE;
	/*
	 * We do not send the replication origin information. So any dummy value is
	 * sufficient here.
	 */
	change->origin_id = 1;

	ReorderBufferProcessXid(ctx->reorder, yb_record->xid,
							ctx->reader->ReadRecPtr);

	tuple = YBGetHeapTuplesForRecord(yb_record, REORDER_BUFFER_CHANGE_DELETE);

	tuple_buf =
		ReorderBufferGetTupleBuf(ctx->reorder, tuple->t_len + HEAPTUPLESIZE);
	tuple_buf->tuple = *tuple;
	change->data.tp.newtuple = NULL;
	change->data.tp.oldtuple = tuple_buf;
	change->data.tp.yb_table_oid = yb_record->table_oid;

	change->data.tp.clear_toast_afterwards = true;
	/* YB_TODO: Do the right thing for the last parameter, toast_insert. */
	ReorderBufferQueueChange(ctx->reorder, yb_record->xid,
<<<<<<< HEAD
							 ctx->reader->ReadRecPtr, change, false);

	RelationClose(relation);
=======
							 ctx->reader->ReadRecPtr, change);
>>>>>>> 01b596f1
}

/*
 * YB version of the DecodeCommit function from decode.c
 */
static void
YBDecodeCommit(LogicalDecodingContext *ctx, XLogReaderState *record)
{
	const YBCPgVirtualWalRecord	*yb_record = record->yb_virtual_wal_record;
	XLogRecPtr					commit_lsn = yb_record->lsn;
	XLogRecPtr					end_lsn = yb_record->lsn + 1;
	XLogRecPtr					origin_lsn = yb_record->lsn;
	/*
	 * We do not send the replication origin information. So any dummy value is
	 * sufficient here.
	 */
	RepOriginId					origin_id = 1;

	ReorderBufferCommit(ctx->reorder, yb_record->xid, commit_lsn, end_lsn,
						yb_record->commit_time, origin_id, origin_lsn);
}

static HeapTuple
YBGetHeapTuplesForRecord(const YBCPgVirtualWalRecord *yb_record,
						 enum ReorderBufferChangeType change_type)
{
	Relation					relation;
	TupleDesc					tupdesc;
	int							nattrs;
	HeapTuple					tuple;

	/*
	 * TODO(#20726): This is the schema of the relation at the streaming time.
	 * We need this to be the schema of the table at record commit time.
	 */
	relation = RelationIdGetRelation(yb_record->table_oid);
	if (!RelationIsValid(relation))
		elog(ERROR, "could not open relation with OID %u",
			 yb_record->table_oid);

	tupdesc = RelationGetDescr(relation);
	nattrs = tupdesc->natts;

	Datum datums[nattrs];
	bool is_nulls[nattrs];
	/* Set value to null by default so that we treat dropped columns as null. */
	memset(is_nulls, true, sizeof(is_nulls));
	for (int col_idx = 0; col_idx < yb_record->col_count; col_idx++)
	{
		const YBCPgDatumMessage *col = &yb_record->cols[col_idx];
		int attr_idx =
			YBFindAttributeIndexInDescriptor(tupdesc, col->column_name);

		datums[attr_idx] = (change_type == REORDER_BUFFER_CHANGE_INSERT) ?
							   col->after_op_datum :
							   col->before_op_datum;
		is_nulls[attr_idx] = (change_type == REORDER_BUFFER_CHANGE_INSERT) ?
								 col->after_op_is_null :
								 col->before_op_is_null;
	}

	tuple = heap_form_tuple(tupdesc, datums, is_nulls);

	RelationClose(relation);
	return tuple;
}

/*
 * TODO(#20726): Optimize this lookup via a cache. We do not need to iterate
 * through all attributes everytime this function is called. This should be done
 * after we have landed support for schema evolution as this logic is highly
 * likely to change before that.
 */
static int
YBFindAttributeIndexInDescriptor(TupleDesc tupdesc, const char *column_name)
{
	int attr_idx = 0;
	for (attr_idx = 0; attr_idx < tupdesc->natts; attr_idx++)
	{
		if (tupdesc->attrs[attr_idx].attisdropped)
			continue;

		if (!strcmp(tupdesc->attrs[attr_idx].attname.data, column_name))
			return attr_idx;
	}

	ereport(ERROR,
			(errcode(ERRCODE_INTERNAL_ERROR),
			 errmsg("Could not find column with name %s in tuple"
					" descriptor", column_name)));
	return -1;			/* keep compiler quiet */
}<|MERGE_RESOLUTION|>--- conflicted
+++ resolved
@@ -141,8 +141,9 @@
 	change->data.tp.yb_table_oid = yb_record->table_oid;
 
 	change->data.tp.clear_toast_afterwards = true;
+	/* YB_TODO: Do the right thing for the last parameter, toast_insert. */
 	ReorderBufferQueueChange(ctx->reorder, yb_record->xid,
-							 ctx->reader->ReadRecPtr, change);
+							 ctx->reader->ReadRecPtr, change, false);
 }
 
 /*
@@ -180,13 +181,7 @@
 	change->data.tp.clear_toast_afterwards = true;
 	/* YB_TODO: Do the right thing for the last parameter, toast_insert. */
 	ReorderBufferQueueChange(ctx->reorder, yb_record->xid,
-<<<<<<< HEAD
 							 ctx->reader->ReadRecPtr, change, false);
-
-	RelationClose(relation);
-=======
-							 ctx->reader->ReadRecPtr, change);
->>>>>>> 01b596f1
 }
 
 /*
