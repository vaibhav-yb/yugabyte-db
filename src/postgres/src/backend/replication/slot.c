/*-------------------------------------------------------------------------
 *
 * slot.c
 *	   Replication slot management.
 *
 *
 * Copyright (c) 2012-2022, PostgreSQL Global Development Group
 *
 *
 * IDENTIFICATION
 *	  src/backend/replication/slot.c
 *
 * NOTES
 *
 * Replication slots are used to keep state about replication streams
 * originating from this cluster.  Their primary purpose is to prevent the
 * premature removal of WAL or of old tuple versions in a manner that would
 * interfere with replication; they are also useful for monitoring purposes.
 * Slots need to be permanent (to allow restarts), crash-safe, and allocatable
 * on standbys (to support cascading setups).  The requirement that slots be
 * usable on standbys precludes storing them in the system catalogs.
 *
 * Each replication slot gets its own directory inside the $PGDATA/pg_replslot
 * directory. Inside that directory the state file will contain the slot's
 * own data. Additional data can be stored alongside that file if required.
 * While the server is running, the state data is also cached in memory for
 * efficiency.
 *
 * ReplicationSlotAllocationLock must be taken in exclusive mode to allocate
 * or free a slot. ReplicationSlotControlLock must be taken in shared mode
 * to iterate over the slots, and in exclusive mode to change the in_use flag
 * of a slot.  The remaining data in each slot is protected by its mutex.
 *
 *-------------------------------------------------------------------------
 */

#include "postgres.h"

#include <unistd.h>
#include <sys/stat.h>

#include "access/transam.h"
#include "access/xlog_internal.h"
#include "common/string.h"
#include "miscadmin.h"
#include "pgstat.h"
#include "replication/slot.h"
#include "storage/fd.h"
#include "storage/ipc.h"
#include "storage/proc.h"
#include "storage/procarray.h"
#include "utils/builtins.h"

/* YB includes. */
#include "commands/ybccmds.h"
#include "pg_yb_utils.h"

/*
 * Replication slot on-disk data structure.
 */
typedef struct ReplicationSlotOnDisk
{
	/* first part of this struct needs to be version independent */

	/* data not covered by checksum */
	uint32		magic;
	pg_crc32c	checksum;

	/* data covered by checksum */
	uint32		version;
	uint32		length;

	/*
	 * The actual data in the slot that follows can differ based on the above
	 * 'version'.
	 */

	ReplicationSlotPersistentData slotdata;
} ReplicationSlotOnDisk;

/* size of version independent data */
#define ReplicationSlotOnDiskConstantSize \
	offsetof(ReplicationSlotOnDisk, slotdata)
/* size of the part of the slot not covered by the checksum */
#define ReplicationSlotOnDiskNotChecksummedSize  \
	offsetof(ReplicationSlotOnDisk, version)
/* size of the part covered by the checksum */
#define ReplicationSlotOnDiskChecksummedSize \
	sizeof(ReplicationSlotOnDisk) - ReplicationSlotOnDiskNotChecksummedSize
/* size of the slot data that is version dependent */
#define ReplicationSlotOnDiskV2Size \
	sizeof(ReplicationSlotOnDisk) - ReplicationSlotOnDiskConstantSize

#define SLOT_MAGIC		0x1051CA1	/* format identifier */
#define SLOT_VERSION	2		/* version for new files */

/* Control array for replication slot management */
ReplicationSlotCtlData *ReplicationSlotCtl = NULL;

/* My backend's replication slot in the shared memory array */
ReplicationSlot *MyReplicationSlot = NULL;

/* GUCs */
int			max_replication_slots = 0;	/* the maximum number of replication
										 * slots */

const char *PG_OUTPUT_PLUGIN = "pgoutput";

static void ReplicationSlotShmemExit(int code, Datum arg);
static void ReplicationSlotDropAcquired(void);
static void ReplicationSlotDropPtr(ReplicationSlot *slot);

/* internal persistency functions */
static void RestoreSlotFromDisk(const char *name);
static void CreateSlotOnDisk(ReplicationSlot *slot);
static void SaveSlotToPath(ReplicationSlot *slot, const char *path, int elevel);

/*
 * Report shared-memory space needed by ReplicationSlotsShmemInit.
 */
Size
ReplicationSlotsShmemSize(void)
{
	Size		size = 0;

	if (max_replication_slots == 0)
		return size;

	size = offsetof(ReplicationSlotCtlData, replication_slots);
	size = add_size(size,
					mul_size(max_replication_slots, sizeof(ReplicationSlot)));

	return size;
}

/*
 * Allocate and initialize shared memory for replication slots.
 */
void
ReplicationSlotsShmemInit(void)
{
	bool		found;

	if (max_replication_slots == 0)
		return;

	ReplicationSlotCtl = (ReplicationSlotCtlData *)
		ShmemInitStruct("ReplicationSlot Ctl", ReplicationSlotsShmemSize(),
						&found);

	if (!found)
	{
		int			i;

		/* First time through, so initialize */
		MemSet(ReplicationSlotCtl, 0, ReplicationSlotsShmemSize());

		for (i = 0; i < max_replication_slots; i++)
		{
			ReplicationSlot *slot = &ReplicationSlotCtl->replication_slots[i];

			/* everything else is zeroed by the memset above */
			SpinLockInit(&slot->mutex);
			LWLockInitialize(&slot->io_in_progress_lock,
							 LWTRANCHE_REPLICATION_SLOT_IO);
			ConditionVariableInit(&slot->active_cv);
		}
	}
}

/*
 * Register the callback for replication slot cleanup and releasing.
 */
void
ReplicationSlotInitialize(void)
{
	before_shmem_exit(ReplicationSlotShmemExit, 0);
}

/*
 * Release and cleanup replication slots.
 */
static void
ReplicationSlotShmemExit(int code, Datum arg)
{
	/* Make sure active replication slots are released */
	if (MyReplicationSlot != NULL)
		ReplicationSlotRelease();

	/* Also cleanup all the temporary slots. */
	ReplicationSlotCleanup();
}

/*
 * Check whether the passed slot name is valid and report errors at elevel.
 *
 * Slot names may consist out of [a-z0-9_]{1,NAMEDATALEN-1} which should allow
 * the name to be used as a directory name on every supported OS.
 *
 * Returns whether the directory name is valid or not if elevel < ERROR.
 */
bool
ReplicationSlotValidateName(const char *name, int elevel)
{
	const char *cp;

	if (strlen(name) == 0)
	{
		ereport(elevel,
				(errcode(ERRCODE_INVALID_NAME),
				 errmsg("replication slot name \"%s\" is too short",
						name)));
		return false;
	}

	if (strlen(name) >= NAMEDATALEN)
	{
		ereport(elevel,
				(errcode(ERRCODE_NAME_TOO_LONG),
				 errmsg("replication slot name \"%s\" is too long",
						name)));
		return false;
	}

	for (cp = name; *cp; cp++)
	{
		if (!((*cp >= 'a' && *cp <= 'z')
			  || (*cp >= '0' && *cp <= '9')
			  || (*cp == '_')))
		{
			ereport(elevel,
					(errcode(ERRCODE_INVALID_NAME),
					 errmsg("replication slot name \"%s\" contains invalid character",
							name),
					 errhint("Replication slot names may only contain lower case letters, numbers, and the underscore character.")));
			return false;
		}
	}
	return true;
}

/*
 * Create a new replication slot and mark it as used by this backend.
 *
 * name: Name of the slot
 * db_specific: logical decoding is db specific; if the slot is going to
 *	   be used for that pass true, otherwise false.
 * two_phase: Allows decoding of prepared transactions. We allow this option
 *     to be enabled only at the slot creation time. If we allow this option
 *     to be changed during decoding then it is quite possible that we skip
 *     prepare first time because this option was not enabled. Now next time
 *     during getting changes, if the two_phase option is enabled it can skip
 *     prepare because by that time start decoding point has been moved. So the
 *     user will only get commit prepared.
 */
void
ReplicationSlotCreate(const char *name, bool db_specific,
<<<<<<< HEAD
					  ReplicationSlotPersistency persistency, bool two_phase,
					  CRSSnapshotAction yb_snapshot_action)
=======
					  ReplicationSlotPersistency persistency,
					  CRSSnapshotAction yb_snapshot_action,
					  uint64_t *yb_consistent_snapshot_time)
>>>>>>> d5d843f6
{
	ReplicationSlot *slot = NULL;
	int			i;

	Assert(MyReplicationSlot == NULL);

	ReplicationSlotValidateName(name, ERROR);

	/*
	 * yb-master is the source of truth for replication slots. Skip the
	 * ReplicationSlotCtl related stuff as it isn't applicable till we support
	 * consuming replication slots via Walsender.
	 */
	if (IsYugaByteEnabled())
	{
		YBCCreateReplicationSlot(name, yb_snapshot_action, yb_consistent_snapshot_time);
		return;
	}

	/*
	 * If some other backend ran this code concurrently with us, we'd likely
	 * both allocate the same slot, and that would be bad.  We'd also be at
	 * risk of missing a name collision.  Also, we don't want to try to create
	 * a new slot while somebody's busy cleaning up an old one, because we
	 * might both be monkeying with the same directory.
	 */
	LWLockAcquire(ReplicationSlotAllocationLock, LW_EXCLUSIVE);

	/*
	 * Check for name collision, and identify an allocatable slot.  We need to
	 * hold ReplicationSlotControlLock in shared mode for this, so that nobody
	 * else can change the in_use flags while we're looking at them.
	 */
	LWLockAcquire(ReplicationSlotControlLock, LW_SHARED);
	for (i = 0; i < max_replication_slots; i++)
	{
		ReplicationSlot *s = &ReplicationSlotCtl->replication_slots[i];

		if (s->in_use && strcmp(name, NameStr(s->data.name)) == 0)
			ereport(ERROR,
					(errcode(ERRCODE_DUPLICATE_OBJECT),
					 errmsg("replication slot \"%s\" already exists", name)));
		if (!s->in_use && slot == NULL)
			slot = s;
	}
	LWLockRelease(ReplicationSlotControlLock);

	/* If all slots are in use, we're out of luck. */
	if (slot == NULL)
		ereport(ERROR,
				(errcode(ERRCODE_CONFIGURATION_LIMIT_EXCEEDED),
				 errmsg("all replication slots are in use"),
				 errhint("Free one or increase max_replication_slots.")));

	/*
	 * Since this slot is not in use, nobody should be looking at any part of
	 * it other than the in_use field unless they're trying to allocate it.
	 * And since we hold ReplicationSlotAllocationLock, nobody except us can
	 * be doing that.  So it's safe to initialize the slot.
	 */
	Assert(!slot->in_use);
	Assert(slot->active_pid == 0);

	/* first initialize persistent data */
	memset(&slot->data, 0, sizeof(ReplicationSlotPersistentData));
	namestrcpy(&slot->data.name, name);
	slot->data.database = db_specific ? MyDatabaseId : InvalidOid;
	slot->data.persistency = persistency;
	slot->data.two_phase = two_phase;
	slot->data.two_phase_at = InvalidXLogRecPtr;

	/* and then data only present in shared memory */
	slot->just_dirtied = false;
	slot->dirty = false;
	slot->effective_xmin = InvalidTransactionId;
	slot->effective_catalog_xmin = InvalidTransactionId;
	slot->candidate_catalog_xmin = InvalidTransactionId;
	slot->candidate_xmin_lsn = InvalidXLogRecPtr;
	slot->candidate_restart_valid = InvalidXLogRecPtr;
	slot->candidate_restart_lsn = InvalidXLogRecPtr;

	/*
	 * Create the slot on disk.  We haven't actually marked the slot allocated
	 * yet, so no special cleanup is required if this errors out.
	 */
	CreateSlotOnDisk(slot);

	/*
	 * We need to briefly prevent any other backend from iterating over the
	 * slots while we flip the in_use flag. We also need to set the active
	 * flag while holding the ControlLock as otherwise a concurrent
	 * ReplicationSlotAcquire() could acquire the slot as well.
	 */
	LWLockAcquire(ReplicationSlotControlLock, LW_EXCLUSIVE);

	slot->in_use = true;

	/* We can now mark the slot active, and that makes it our slot. */
	SpinLockAcquire(&slot->mutex);
	Assert(slot->active_pid == 0);
	slot->active_pid = MyProcPid;
	SpinLockRelease(&slot->mutex);
	MyReplicationSlot = slot;

	LWLockRelease(ReplicationSlotControlLock);

	/*
	 * Create statistics entry for the new logical slot. We don't collect any
	 * stats for physical slots, so no need to create an entry for the same.
	 * See ReplicationSlotDropPtr for why we need to do this before releasing
	 * ReplicationSlotAllocationLock.
	 */
	if (SlotIsLogical(slot))
		pgstat_create_replslot(slot);

	/*
	 * Now that the slot has been marked as in_use and active, it's safe to
	 * let somebody else try to allocate a slot.
	 */
	LWLockRelease(ReplicationSlotAllocationLock);

	/* Let everybody know we've modified this slot */
	ConditionVariableBroadcast(&slot->active_cv);
}

/*
 * Search for the named replication slot.
 *
 * Return the replication slot if found, otherwise NULL.
 */
ReplicationSlot *
SearchNamedReplicationSlot(const char *name, bool need_lock)
{
	int			i;
	ReplicationSlot *slot = NULL;

	if (need_lock)
		LWLockAcquire(ReplicationSlotControlLock, LW_SHARED);

<<<<<<< HEAD
=======
	/*
	 * Fetch the replication slot metadata from yb-master.
	 * TODO(#20755): Support acquiring a replication slot exclusively in
	 * yb-master.
	 */
	if (IsYugaByteEnabled())
	{
		YBCReplicationSlotDescriptor *yb_replication_slot;

		YBCGetReplicationSlot(name, &yb_replication_slot);

		slot = palloc(sizeof(ReplicationSlot));
		namestrcpy(&slot->data.name, yb_replication_slot->slot_name);
		namestrcpy(&slot->data.plugin, PG_OUTPUT_PLUGIN);
		slot->data.database = yb_replication_slot->database_oid;
		slot->data.persistency = RS_PERSISTENT;
		strcpy(slot->data.yb_stream_id, yb_replication_slot->stream_id);
		slot->active_pid = MyProcPid;

		SpinLockInit(&slot->mutex);
		LWLockInitialize(&slot->io_in_progress_lock,
						 LWTRANCHE_REPLICATION_SLOT_IO_IN_PROGRESS);
		ConditionVariableInit(&slot->active_cv);

		/*
		 * Dummy values to always stream from the start.
		 * TODO(#20726): This has to be updated to support restarts.
		 */
		slot->data.catalog_xmin = 0;
		slot->data.confirmed_flush = 0;
		slot->data.xmin = 0;
		slot->data.restart_lsn = 0;

		MyReplicationSlot = slot;
		return;
	}

	/*
	 * Search for the named slot and mark it active if we find it.  If the
	 * slot is already active, we exit the loop with active_pid set to the PID
	 * of the backend that owns it.
	 */
	active_pid = 0;
	slot = NULL;
	LWLockAcquire(ReplicationSlotControlLock, LW_SHARED);
>>>>>>> d5d843f6
	for (i = 0; i < max_replication_slots; i++)
	{
		ReplicationSlot *s = &ReplicationSlotCtl->replication_slots[i];

		if (s->in_use && strcmp(name, NameStr(s->data.name)) == 0)
		{
			slot = s;
			break;
		}
	}

	if (need_lock)
		LWLockRelease(ReplicationSlotControlLock);

	return slot;
}

/*
 * Return the index of the replication slot in
 * ReplicationSlotCtl->replication_slots.
 *
 * This is mainly useful to have an efficient key for storing replication slot
 * stats.
 */
int
ReplicationSlotIndex(ReplicationSlot *slot)
{
	Assert(slot >= ReplicationSlotCtl->replication_slots &&
		   slot < ReplicationSlotCtl->replication_slots + max_replication_slots);

	return slot - ReplicationSlotCtl->replication_slots;
}

/*
 * If the slot at 'index' is unused, return false. Otherwise 'name' is set to
 * the slot's name and true is returned.
 *
 * This likely is only useful for pgstat_replslot.c during shutdown, in other
 * cases there are obvious TOCTOU issues.
 */
bool
ReplicationSlotName(int index, Name name)
{
	ReplicationSlot *slot;
	bool		found;

	slot = &ReplicationSlotCtl->replication_slots[index];

	/*
	 * Ensure that the slot cannot be dropped while we copy the name. Don't
	 * need the spinlock as the name of an existing slot cannot change.
	 */
	LWLockAcquire(ReplicationSlotControlLock, LW_SHARED);
	found = slot->in_use;
	if (slot->in_use)
		namestrcpy(name, NameStr(slot->data.name));
	LWLockRelease(ReplicationSlotControlLock);

	return found;
}

/*
 * Find a previously created slot and mark it as used by this process.
 *
 * An error is raised if nowait is true and the slot is currently in use. If
 * nowait is false, we sleep until the slot is released by the owning process.
 */
void
ReplicationSlotAcquire(const char *name, bool nowait)
{
	ReplicationSlot *s;
	int			active_pid;

	AssertArg(name != NULL);

retry:
	Assert(MyReplicationSlot == NULL);

	LWLockAcquire(ReplicationSlotControlLock, LW_SHARED);

	/*
	 * Search for the slot with the specified name if the slot to acquire is
	 * not given. If the slot is not found, we either return -1 or error out.
	 */
	s = SearchNamedReplicationSlot(name, false);
	if (s == NULL || !s->in_use)
	{
		LWLockRelease(ReplicationSlotControlLock);

		ereport(ERROR,
				(errcode(ERRCODE_UNDEFINED_OBJECT),
				 errmsg("replication slot \"%s\" does not exist",
						name)));
	}

	/*
	 * This is the slot we want; check if it's active under some other
	 * process.  In single user mode, we don't need this check.
	 */
	if (IsUnderPostmaster)
	{
		/*
		 * Get ready to sleep on the slot in case it is active.  (We may end
		 * up not sleeping, but we don't want to do this while holding the
		 * spinlock.)
		 */
		if (!nowait)
			ConditionVariablePrepareToSleep(&s->active_cv);

		SpinLockAcquire(&s->mutex);
		if (s->active_pid == 0)
			s->active_pid = MyProcPid;
		active_pid = s->active_pid;
		SpinLockRelease(&s->mutex);
	}
	else
		active_pid = MyProcPid;
	LWLockRelease(ReplicationSlotControlLock);

	/*
	 * If we found the slot but it's already active in another process, we
	 * wait until the owning process signals us that it's been released, or
	 * error out.
	 */
	if (active_pid != MyProcPid)
	{
		if (!nowait)
		{
			/* Wait here until we get signaled, and then restart */
			ConditionVariableSleep(&s->active_cv,
								   WAIT_EVENT_REPLICATION_SLOT_DROP);
			ConditionVariableCancelSleep();
			goto retry;
		}

		ereport(ERROR,
				(errcode(ERRCODE_OBJECT_IN_USE),
				 errmsg("replication slot \"%s\" is active for PID %d",
						NameStr(s->data.name), active_pid)));
	}
	else if (!nowait)
		ConditionVariableCancelSleep(); /* no sleep needed after all */

	/* Let everybody know we've modified this slot */
	ConditionVariableBroadcast(&s->active_cv);

	/* We made this slot active, so it's ours now. */
	MyReplicationSlot = s;

	/*
	 * The call to pgstat_acquire_replslot() protects against stats for a
	 * different slot, from before a restart or such, being present during
	 * pgstat_report_replslot().
	 */
	if (SlotIsLogical(s))
		pgstat_acquire_replslot(s);
}

/*
 * Release the replication slot that this backend considers to own.
 *
 * This or another backend can re-acquire the slot later.
 * Resources this slot requires will be preserved.
 */
void
ReplicationSlotRelease(void)
{
	ReplicationSlot *slot = MyReplicationSlot;

	Assert(slot != NULL && slot->active_pid != 0);

	if (slot->data.persistency == RS_EPHEMERAL)
	{
		/*
		 * Delete the slot. There is no !PANIC case where this is allowed to
		 * fail, all that may happen is an incomplete cleanup of the on-disk
		 * data.
		 */
		ReplicationSlotDropAcquired();
	}

	/*
	 * If slot needed to temporarily restrain both data and catalog xmin to
	 * create the catalog snapshot, remove that temporary constraint.
	 * Snapshots can only be exported while the initial snapshot is still
	 * acquired.
	 */
	if (!IsYugaByteEnabled() &&
		!TransactionIdIsValid(slot->data.xmin) &&
		TransactionIdIsValid(slot->effective_xmin))
	{
		SpinLockAcquire(&slot->mutex);
		slot->effective_xmin = InvalidTransactionId;
		SpinLockRelease(&slot->mutex);
		ReplicationSlotsComputeRequiredXmin(false);
	}

	if (slot->data.persistency == RS_PERSISTENT)
	{
		/*
		 * Mark persistent slot inactive.  We're not freeing it, just
		 * disconnecting, but wake up others that may be waiting for it.
		 */
		SpinLockAcquire(&slot->mutex);
		slot->active_pid = 0;
		SpinLockRelease(&slot->mutex);
		ConditionVariableBroadcast(&slot->active_cv);
	}

	MyReplicationSlot = NULL;

	/* might not have been set when we've been a plain slot */
	LWLockAcquire(ProcArrayLock, LW_EXCLUSIVE);
	MyProc->statusFlags &= ~PROC_IN_LOGICAL_DECODING;
	ProcGlobal->statusFlags[MyProc->pgxactoff] = MyProc->statusFlags;
	LWLockRelease(ProcArrayLock);
}

/*
 * Cleanup all temporary slots created in current session.
 */
void
ReplicationSlotCleanup(void)
{
	Assert(MyReplicationSlot == NULL);
	ReplicationSlotCleanupForProc(MyProc);
}

/*
 * Cleanup all temporary slots created in current session.
 */
void
ReplicationSlotCleanupForProc(PGPROC *proc)
{
	int			i;

restart:
	LWLockAcquire(ReplicationSlotControlLock, LW_SHARED);
	for (i = 0; i < max_replication_slots; i++)
	{
		ReplicationSlot *s = &ReplicationSlotCtl->replication_slots[i];

		if (!s->in_use)
			continue;

		SpinLockAcquire(&s->mutex);
		if (s->active_pid == proc->pid)
		{
			Assert(s->data.persistency == RS_TEMPORARY);
			SpinLockRelease(&s->mutex);
			LWLockRelease(ReplicationSlotControlLock);	/* avoid deadlock */

			ReplicationSlotDropPtr(s);

			ConditionVariableBroadcast(&s->active_cv);
			goto restart;
		}
		else
			SpinLockRelease(&s->mutex);
	}

	LWLockRelease(ReplicationSlotControlLock);
}

/*
 * Permanently drop replication slot identified by the passed in name.
 */
void
ReplicationSlotDrop(const char *name, bool nowait)
{
	Assert(MyReplicationSlot == NULL);

	/*
	 * yb-master is the source of truth for replication slots. Skip the
	 * ReplicationSlotCtl related stuff as it isn't applicable till we support
	 * consuming replication slots via Walsender.
	 */
	if (IsYugaByteEnabled())
	{
		bool		stream_active;

		YBCGetReplicationSlotStatus(name, &stream_active);
		if (stream_active)
			ereport(ERROR,
					(errcode(ERRCODE_OBJECT_IN_USE),
					 errmsg("replication slot \"%s\" is active", name)));

		YBCDropReplicationSlot(name);
		return;
	}

	ReplicationSlotAcquire(name, nowait);

	ReplicationSlotDropAcquired();
}

/*
 * Permanently drop the currently acquired replication slot.
 */
static void
ReplicationSlotDropAcquired(void)
{
	ReplicationSlot *slot = MyReplicationSlot;

	Assert(MyReplicationSlot != NULL);

	/* slot isn't acquired anymore */
	MyReplicationSlot = NULL;

	ReplicationSlotDropPtr(slot);
}

/*
 * Permanently drop the replication slot which will be released by the point
 * this function returns.
 */
static void
ReplicationSlotDropPtr(ReplicationSlot *slot)
{
	char		path[MAXPGPATH];
	char		tmppath[MAXPGPATH];

	/*
	 * If some other backend ran this code concurrently with us, we might try
	 * to delete a slot with a certain name while someone else was trying to
	 * create a slot with the same name.
	 */
	LWLockAcquire(ReplicationSlotAllocationLock, LW_EXCLUSIVE);

	/* Generate pathnames. */
	sprintf(path, "pg_replslot/%s", NameStr(slot->data.name));
	sprintf(tmppath, "pg_replslot/%s.tmp", NameStr(slot->data.name));

	/*
	 * Rename the slot directory on disk, so that we'll no longer recognize
	 * this as a valid slot.  Note that if this fails, we've got to mark the
	 * slot inactive before bailing out.  If we're dropping an ephemeral or a
	 * temporary slot, we better never fail hard as the caller won't expect
	 * the slot to survive and this might get called during error handling.
	 */
	if (rename(path, tmppath) == 0)
	{
		/*
		 * We need to fsync() the directory we just renamed and its parent to
		 * make sure that our changes are on disk in a crash-safe fashion.  If
		 * fsync() fails, we can't be sure whether the changes are on disk or
		 * not.  For now, we handle that by panicking;
		 * StartupReplicationSlots() will try to straighten it out after
		 * restart.
		 */
		START_CRIT_SECTION();
		fsync_fname(tmppath, true);
		fsync_fname("pg_replslot", true);
		END_CRIT_SECTION();
	}
	else
	{
		bool		fail_softly = slot->data.persistency != RS_PERSISTENT;

		SpinLockAcquire(&slot->mutex);
		slot->active_pid = 0;
		SpinLockRelease(&slot->mutex);

		/* wake up anyone waiting on this slot */
		ConditionVariableBroadcast(&slot->active_cv);

		ereport(fail_softly ? WARNING : ERROR,
				(errcode_for_file_access(),
				 errmsg("could not rename file \"%s\" to \"%s\": %m",
						path, tmppath)));
	}

	/*
	 * The slot is definitely gone.  Lock out concurrent scans of the array
	 * long enough to kill it.  It's OK to clear the active PID here without
	 * grabbing the mutex because nobody else can be scanning the array here,
	 * and nobody can be attached to this slot and thus access it without
	 * scanning the array.
	 *
	 * Also wake up processes waiting for it.
	 */
	LWLockAcquire(ReplicationSlotControlLock, LW_EXCLUSIVE);
	slot->active_pid = 0;
	slot->in_use = false;
	LWLockRelease(ReplicationSlotControlLock);
	ConditionVariableBroadcast(&slot->active_cv);

	/*
	 * Slot is dead and doesn't prevent resource removal anymore, recompute
	 * limits.
	 */
	ReplicationSlotsComputeRequiredXmin(false);
	ReplicationSlotsComputeRequiredLSN();

	/*
	 * If removing the directory fails, the worst thing that will happen is
	 * that the user won't be able to create a new slot with the same name
	 * until the next server restart.  We warn about it, but that's all.
	 */
	if (!rmtree(tmppath, true))
		ereport(WARNING,
				(errmsg("could not remove directory \"%s\"", tmppath)));

	/*
	 * Drop the statistics entry for the replication slot.  Do this while
	 * holding ReplicationSlotAllocationLock so that we don't drop a
	 * statistics entry for another slot with the same name just created in
	 * another session.
	 */
	if (SlotIsLogical(slot))
		pgstat_drop_replslot(slot);

	/*
	 * We release this at the very end, so that nobody starts trying to create
	 * a slot while we're still cleaning up the detritus of the old one.
	 */
	LWLockRelease(ReplicationSlotAllocationLock);
}

/*
 * Serialize the currently acquired slot's state from memory to disk, thereby
 * guaranteeing the current state will survive a crash.
 */
void
ReplicationSlotSave(void)
{
	char		path[MAXPGPATH];

	Assert(MyReplicationSlot != NULL);

	sprintf(path, "pg_replslot/%s", NameStr(MyReplicationSlot->data.name));
	SaveSlotToPath(MyReplicationSlot, path, ERROR);
}

/*
 * Signal that it would be useful if the currently acquired slot would be
 * flushed out to disk.
 *
 * Note that the actual flush to disk can be delayed for a long time, if
 * required for correctness explicitly do a ReplicationSlotSave().
 */
void
ReplicationSlotMarkDirty(void)
{
	ReplicationSlot *slot = MyReplicationSlot;

	Assert(MyReplicationSlot != NULL);

	SpinLockAcquire(&slot->mutex);
	MyReplicationSlot->just_dirtied = true;
	MyReplicationSlot->dirty = true;
	SpinLockRelease(&slot->mutex);
}

/*
 * Convert a slot that's marked as RS_EPHEMERAL to a RS_PERSISTENT slot,
 * guaranteeing it will be there after an eventual crash.
 */
void
ReplicationSlotPersist(void)
{
	ReplicationSlot *slot = MyReplicationSlot;

	Assert(slot != NULL);
	Assert(slot->data.persistency != RS_PERSISTENT);

	SpinLockAcquire(&slot->mutex);
	slot->data.persistency = RS_PERSISTENT;
	SpinLockRelease(&slot->mutex);

	ReplicationSlotMarkDirty();
	ReplicationSlotSave();
}

/*
 * Compute the oldest xmin across all slots and store it in the ProcArray.
 *
 * If already_locked is true, ProcArrayLock has already been acquired
 * exclusively.
 */
void
ReplicationSlotsComputeRequiredXmin(bool already_locked)
{
	int			i;
	TransactionId agg_xmin = InvalidTransactionId;
	TransactionId agg_catalog_xmin = InvalidTransactionId;

	Assert(ReplicationSlotCtl != NULL);

	LWLockAcquire(ReplicationSlotControlLock, LW_SHARED);

	for (i = 0; i < max_replication_slots; i++)
	{
		ReplicationSlot *s = &ReplicationSlotCtl->replication_slots[i];
		TransactionId effective_xmin;
		TransactionId effective_catalog_xmin;
		bool		invalidated;

		if (!s->in_use)
			continue;

		SpinLockAcquire(&s->mutex);
		effective_xmin = s->effective_xmin;
		effective_catalog_xmin = s->effective_catalog_xmin;
		invalidated = (!XLogRecPtrIsInvalid(s->data.invalidated_at) &&
					   XLogRecPtrIsInvalid(s->data.restart_lsn));
		SpinLockRelease(&s->mutex);

		/* invalidated slots need not apply */
		if (invalidated)
			continue;

		/* check the data xmin */
		if (TransactionIdIsValid(effective_xmin) &&
			(!TransactionIdIsValid(agg_xmin) ||
			 TransactionIdPrecedes(effective_xmin, agg_xmin)))
			agg_xmin = effective_xmin;

		/* check the catalog xmin */
		if (TransactionIdIsValid(effective_catalog_xmin) &&
			(!TransactionIdIsValid(agg_catalog_xmin) ||
			 TransactionIdPrecedes(effective_catalog_xmin, agg_catalog_xmin)))
			agg_catalog_xmin = effective_catalog_xmin;
	}

	LWLockRelease(ReplicationSlotControlLock);

	ProcArraySetReplicationSlotXmin(agg_xmin, agg_catalog_xmin, already_locked);
}

/*
 * Compute the oldest restart LSN across all slots and inform xlog module.
 *
 * Note: while max_slot_wal_keep_size is theoretically relevant for this
 * purpose, we don't try to account for that, because this module doesn't
 * know what to compare against.
 */
void
ReplicationSlotsComputeRequiredLSN(void)
{
	int			i;
	XLogRecPtr	min_required = InvalidXLogRecPtr;

	Assert(ReplicationSlotCtl != NULL);

	LWLockAcquire(ReplicationSlotControlLock, LW_SHARED);
	for (i = 0; i < max_replication_slots; i++)
	{
		ReplicationSlot *s = &ReplicationSlotCtl->replication_slots[i];
		XLogRecPtr	restart_lsn;

		if (!s->in_use)
			continue;

		SpinLockAcquire(&s->mutex);
		restart_lsn = s->data.restart_lsn;
		SpinLockRelease(&s->mutex);

		if (restart_lsn != InvalidXLogRecPtr &&
			(min_required == InvalidXLogRecPtr ||
			 restart_lsn < min_required))
			min_required = restart_lsn;
	}
	LWLockRelease(ReplicationSlotControlLock);

	XLogSetReplicationSlotMinimumLSN(min_required);
}

/*
 * Compute the oldest WAL LSN required by *logical* decoding slots..
 *
 * Returns InvalidXLogRecPtr if logical decoding is disabled or no logical
 * slots exist.
 *
 * NB: this returns a value >= ReplicationSlotsComputeRequiredLSN(), since it
 * ignores physical replication slots.
 *
 * The results aren't required frequently, so we don't maintain a precomputed
 * value like we do for ComputeRequiredLSN() and ComputeRequiredXmin().
 */
XLogRecPtr
ReplicationSlotsComputeLogicalRestartLSN(void)
{
	XLogRecPtr	result = InvalidXLogRecPtr;
	int			i;

	if (max_replication_slots <= 0)
		return InvalidXLogRecPtr;

	LWLockAcquire(ReplicationSlotControlLock, LW_SHARED);

	for (i = 0; i < max_replication_slots; i++)
	{
		ReplicationSlot *s;
		XLogRecPtr	restart_lsn;

		s = &ReplicationSlotCtl->replication_slots[i];

		/* cannot change while ReplicationSlotCtlLock is held */
		if (!s->in_use)
			continue;

		/* we're only interested in logical slots */
		if (!SlotIsLogical(s))
			continue;

		/* read once, it's ok if it increases while we're checking */
		SpinLockAcquire(&s->mutex);
		restart_lsn = s->data.restart_lsn;
		SpinLockRelease(&s->mutex);

		if (restart_lsn == InvalidXLogRecPtr)
			continue;

		if (result == InvalidXLogRecPtr ||
			restart_lsn < result)
			result = restart_lsn;
	}

	LWLockRelease(ReplicationSlotControlLock);

	return result;
}

/*
 * ReplicationSlotsCountDBSlots -- count the number of slots that refer to the
 * passed database oid.
 *
 * Returns true if there are any slots referencing the database. *nslots will
 * be set to the absolute number of slots in the database, *nactive to ones
 * currently active.
 */
bool
ReplicationSlotsCountDBSlots(Oid dboid, int *nslots, int *nactive)
{
	int			i;

	*nslots = *nactive = 0;

	if (max_replication_slots <= 0)
		return false;

	LWLockAcquire(ReplicationSlotControlLock, LW_SHARED);
	for (i = 0; i < max_replication_slots; i++)
	{
		ReplicationSlot *s;

		s = &ReplicationSlotCtl->replication_slots[i];

		/* cannot change while ReplicationSlotCtlLock is held */
		if (!s->in_use)
			continue;

		/* only logical slots are database specific, skip */
		if (!SlotIsLogical(s))
			continue;

		/* not our database, skip */
		if (s->data.database != dboid)
			continue;

		/* count slots with spinlock held */
		SpinLockAcquire(&s->mutex);
		(*nslots)++;
		if (s->active_pid != 0)
			(*nactive)++;
		SpinLockRelease(&s->mutex);
	}
	LWLockRelease(ReplicationSlotControlLock);

	if (*nslots > 0)
		return true;
	return false;
}

/*
 * ReplicationSlotsDropDBSlots -- Drop all db-specific slots relating to the
 * passed database oid. The caller should hold an exclusive lock on the
 * pg_database oid for the database to prevent creation of new slots on the db
 * or replay from existing slots.
 *
 * Another session that concurrently acquires an existing slot on the target DB
 * (most likely to drop it) may cause this function to ERROR. If that happens
 * it may have dropped some but not all slots.
 *
 * This routine isn't as efficient as it could be - but we don't drop
 * databases often, especially databases with lots of slots.
 */
void
ReplicationSlotsDropDBSlots(Oid dboid)
{
	int			i;

	if (max_replication_slots <= 0)
		return;

restart:
	LWLockAcquire(ReplicationSlotControlLock, LW_SHARED);
	for (i = 0; i < max_replication_slots; i++)
	{
		ReplicationSlot *s;
		char	   *slotname;
		int			active_pid;

		s = &ReplicationSlotCtl->replication_slots[i];

		/* cannot change while ReplicationSlotCtlLock is held */
		if (!s->in_use)
			continue;

		/* only logical slots are database specific, skip */
		if (!SlotIsLogical(s))
			continue;

		/* not our database, skip */
		if (s->data.database != dboid)
			continue;

		/* acquire slot, so ReplicationSlotDropAcquired can be reused  */
		SpinLockAcquire(&s->mutex);
		/* can't change while ReplicationSlotControlLock is held */
		slotname = NameStr(s->data.name);
		active_pid = s->active_pid;
		if (active_pid == 0)
		{
			MyReplicationSlot = s;
			s->active_pid = MyProcPid;
		}
		SpinLockRelease(&s->mutex);

		/*
		 * Even though we hold an exclusive lock on the database object a
		 * logical slot for that DB can still be active, e.g. if it's
		 * concurrently being dropped by a backend connected to another DB.
		 *
		 * That's fairly unlikely in practice, so we'll just bail out.
		 */
		if (active_pid)
			ereport(ERROR,
					(errcode(ERRCODE_OBJECT_IN_USE),
					 errmsg("replication slot \"%s\" is active for PID %d",
							slotname, active_pid)));

		/*
		 * To avoid duplicating ReplicationSlotDropAcquired() and to avoid
		 * holding ReplicationSlotControlLock over filesystem operations,
		 * release ReplicationSlotControlLock and use
		 * ReplicationSlotDropAcquired.
		 *
		 * As that means the set of slots could change, restart scan from the
		 * beginning each time we release the lock.
		 */
		LWLockRelease(ReplicationSlotControlLock);
		ReplicationSlotDropAcquired();
		goto restart;
	}
	LWLockRelease(ReplicationSlotControlLock);
}


/*
 * Check whether the server's configuration supports using replication
 * slots.
 */
void
CheckSlotRequirements(void)
{
	/*
	 * NB: Adding a new requirement likely means that RestoreSlotFromDisk()
	 * needs the same check.
	 */

	if (max_replication_slots == 0)
		ereport(ERROR,
				(errcode(ERRCODE_OBJECT_NOT_IN_PREREQUISITE_STATE),
				 errmsg("replication slots can only be used if max_replication_slots > 0")));

	if (wal_level < WAL_LEVEL_REPLICA)
		ereport(ERROR,
				(errcode(ERRCODE_OBJECT_NOT_IN_PREREQUISITE_STATE),
				 errmsg("replication slots can only be used if wal_level >= replica")));
}

/*
 * Check whether the user has privilege to use replication slots.
 */
void
CheckSlotPermissions(void)
{
	if (!superuser() && !has_rolreplication(GetUserId()))
		ereport(ERROR,
				(errcode(ERRCODE_INSUFFICIENT_PRIVILEGE),
				 errmsg("must be superuser or replication role to use replication slots")));
}

/*
 * Reserve WAL for the currently active slot.
 *
 * Compute and set restart_lsn in a manner that's appropriate for the type of
 * the slot and concurrency safe.
 */
void
ReplicationSlotReserveWal(void)
{
	ReplicationSlot *slot = MyReplicationSlot;

	Assert(slot != NULL);
	Assert(slot->data.restart_lsn == InvalidXLogRecPtr);

	/*
	 * The replication slot mechanism is used to prevent removal of required
	 * WAL. As there is no interlock between this routine and checkpoints, WAL
	 * segments could concurrently be removed when a now stale return value of
	 * ReplicationSlotsComputeRequiredLSN() is used. In the unlikely case that
	 * this happens we'll just retry.
	 */
	while (true)
	{
		XLogSegNo	segno;
		XLogRecPtr	restart_lsn;

		/*
		 * For logical slots log a standby snapshot and start logical decoding
		 * at exactly that position. That allows the slot to start up more
		 * quickly.
		 *
		 * That's not needed (or indeed helpful) for physical slots as they'll
		 * start replay at the last logged checkpoint anyway. Instead return
		 * the location of the last redo LSN. While that slightly increases
		 * the chance that we have to retry, it's where a base backup has to
		 * start replay at.
		 */
		if (!RecoveryInProgress() && SlotIsLogical(slot))
		{
			XLogRecPtr	flushptr;

			/* start at current insert position */
			restart_lsn = GetXLogInsertRecPtr();
			SpinLockAcquire(&slot->mutex);
			slot->data.restart_lsn = restart_lsn;
			SpinLockRelease(&slot->mutex);

			/* make sure we have enough information to start */
			flushptr = LogStandbySnapshot();

			/* and make sure it's fsynced to disk */
			XLogFlush(flushptr);
		}
		else
		{
			restart_lsn = GetRedoRecPtr();
			SpinLockAcquire(&slot->mutex);
			slot->data.restart_lsn = restart_lsn;
			SpinLockRelease(&slot->mutex);
		}

		/* prevent WAL removal as fast as possible */
		ReplicationSlotsComputeRequiredLSN();

		/*
		 * If all required WAL is still there, great, otherwise retry. The
		 * slot should prevent further removal of WAL, unless there's a
		 * concurrent ReplicationSlotsComputeRequiredLSN() after we've written
		 * the new restart_lsn above, so normally we should never need to loop
		 * more than twice.
		 */
		XLByteToSeg(slot->data.restart_lsn, segno, wal_segment_size);
		if (XLogGetLastRemovedSegno() < segno)
			break;
	}
}

/*
 * Helper for InvalidateObsoleteReplicationSlots -- acquires the given slot
 * and mark it invalid, if necessary and possible.
 *
 * Returns whether ReplicationSlotControlLock was released in the interim (and
 * in that case we're not holding the lock at return, otherwise we are).
 *
 * Sets *invalidated true if the slot was invalidated. (Untouched otherwise.)
 *
 * This is inherently racy, because we release the LWLock
 * for syscalls, so caller must restart if we return true.
 */
static bool
InvalidatePossiblyObsoleteSlot(ReplicationSlot *s, XLogRecPtr oldestLSN,
							   bool *invalidated)
{
	int			last_signaled_pid = 0;
	bool		released_lock = false;

	for (;;)
	{
		XLogRecPtr	restart_lsn;
		NameData	slotname;
		int			active_pid = 0;

		Assert(LWLockHeldByMeInMode(ReplicationSlotControlLock, LW_SHARED));

		if (!s->in_use)
		{
			if (released_lock)
				LWLockRelease(ReplicationSlotControlLock);
			break;
		}

		/*
		 * Check if the slot needs to be invalidated. If it needs to be
		 * invalidated, and is not currently acquired, acquire it and mark it
		 * as having been invalidated.  We do this with the spinlock held to
		 * avoid race conditions -- for example the restart_lsn could move
		 * forward, or the slot could be dropped.
		 */
		SpinLockAcquire(&s->mutex);

		restart_lsn = s->data.restart_lsn;

		/*
		 * If the slot is already invalid or is fresh enough, we don't need to
		 * do anything.
		 */
		if (XLogRecPtrIsInvalid(restart_lsn) || restart_lsn >= oldestLSN)
		{
			SpinLockRelease(&s->mutex);
			if (released_lock)
				LWLockRelease(ReplicationSlotControlLock);
			break;
		}

		slotname = s->data.name;
		active_pid = s->active_pid;

		/*
		 * If the slot can be acquired, do so and mark it invalidated
		 * immediately.  Otherwise we'll signal the owning process, below, and
		 * retry.
		 */
		if (active_pid == 0)
		{
			MyReplicationSlot = s;
			s->active_pid = MyProcPid;
			s->data.invalidated_at = restart_lsn;
			s->data.restart_lsn = InvalidXLogRecPtr;

			/* Let caller know */
			*invalidated = true;
		}

		SpinLockRelease(&s->mutex);

		if (active_pid != 0)
		{
			/*
			 * Prepare the sleep on the slot's condition variable before
			 * releasing the lock, to close a possible race condition if the
			 * slot is released before the sleep below.
			 */
			ConditionVariablePrepareToSleep(&s->active_cv);

			LWLockRelease(ReplicationSlotControlLock);
			released_lock = true;

			/*
			 * Signal to terminate the process that owns the slot, if we
			 * haven't already signalled it.  (Avoidance of repeated
			 * signalling is the only reason for there to be a loop in this
			 * routine; otherwise we could rely on caller's restart loop.)
			 *
			 * There is the race condition that other process may own the slot
			 * after its current owner process is terminated and before this
			 * process owns it. To handle that, we signal only if the PID of
			 * the owning process has changed from the previous time. (This
			 * logic assumes that the same PID is not reused very quickly.)
			 */
			if (last_signaled_pid != active_pid)
			{
				ereport(LOG,
						(errmsg("terminating process %d to release replication slot \"%s\"",
								active_pid, NameStr(slotname))));

				(void) kill(active_pid, SIGTERM);
				last_signaled_pid = active_pid;
			}

			/* Wait until the slot is released. */
			ConditionVariableSleep(&s->active_cv,
								   WAIT_EVENT_REPLICATION_SLOT_DROP);

			/*
			 * Re-acquire lock and start over; we expect to invalidate the
			 * slot next time (unless another process acquires the slot in the
			 * meantime).
			 */
			LWLockAcquire(ReplicationSlotControlLock, LW_SHARED);
			continue;
		}
		else
		{
			/*
			 * We hold the slot now and have already invalidated it; flush it
			 * to ensure that state persists.
			 *
			 * Don't want to hold ReplicationSlotControlLock across file
			 * system operations, so release it now but be sure to tell caller
			 * to restart from scratch.
			 */
			LWLockRelease(ReplicationSlotControlLock);
			released_lock = true;

			/* Make sure the invalidated state persists across server restart */
			ReplicationSlotMarkDirty();
			ReplicationSlotSave();
			ReplicationSlotRelease();

			ereport(LOG,
					(errmsg("invalidating slot \"%s\" because its restart_lsn %X/%X exceeds max_slot_wal_keep_size",
							NameStr(slotname),
							LSN_FORMAT_ARGS(restart_lsn))));

			/* done with this slot for now */
			break;
		}
	}

	Assert(released_lock == !LWLockHeldByMe(ReplicationSlotControlLock));

	return released_lock;
}

/*
 * Mark any slot that points to an LSN older than the given segment
 * as invalid; it requires WAL that's about to be removed.
 *
 * Returns true when any slot have got invalidated.
 *
 * NB - this runs as part of checkpoint, so avoid raising errors if possible.
 */
bool
InvalidateObsoleteReplicationSlots(XLogSegNo oldestSegno)
{
	XLogRecPtr	oldestLSN;
	bool		invalidated = false;

	XLogSegNoOffsetToRecPtr(oldestSegno, 0, wal_segment_size, oldestLSN);

restart:
	LWLockAcquire(ReplicationSlotControlLock, LW_SHARED);
	for (int i = 0; i < max_replication_slots; i++)
	{
		ReplicationSlot *s = &ReplicationSlotCtl->replication_slots[i];

		if (!s->in_use)
			continue;

		if (InvalidatePossiblyObsoleteSlot(s, oldestLSN, &invalidated))
		{
			/* if the lock was released, start from scratch */
			goto restart;
		}
	}
	LWLockRelease(ReplicationSlotControlLock);

	/*
	 * If any slots have been invalidated, recalculate the resource limits.
	 */
	if (invalidated)
	{
		ReplicationSlotsComputeRequiredXmin(false);
		ReplicationSlotsComputeRequiredLSN();
	}

	return invalidated;
}

/*
 * Flush all replication slots to disk.
 *
 * This needn't actually be part of a checkpoint, but it's a convenient
 * location.
 */
void
CheckPointReplicationSlots(void)
{
	int			i;

	elog(DEBUG1, "performing replication slot checkpoint");

	/*
	 * Prevent any slot from being created/dropped while we're active. As we
	 * explicitly do *not* want to block iterating over replication_slots or
	 * acquiring a slot we cannot take the control lock - but that's OK,
	 * because holding ReplicationSlotAllocationLock is strictly stronger, and
	 * enough to guarantee that nobody can change the in_use bits on us.
	 */
	LWLockAcquire(ReplicationSlotAllocationLock, LW_SHARED);

	for (i = 0; i < max_replication_slots; i++)
	{
		ReplicationSlot *s = &ReplicationSlotCtl->replication_slots[i];
		char		path[MAXPGPATH];

		if (!s->in_use)
			continue;

		/* save the slot to disk, locking is handled in SaveSlotToPath() */
		sprintf(path, "pg_replslot/%s", NameStr(s->data.name));
		SaveSlotToPath(s, path, LOG);
	}
	LWLockRelease(ReplicationSlotAllocationLock);
}

/*
 * Load all replication slots from disk into memory at server startup. This
 * needs to be run before we start crash recovery.
 */
void
StartupReplicationSlots(void)
{
	DIR		   *replication_dir;
	struct dirent *replication_de;

	elog(DEBUG1, "starting up replication slots");

	/* restore all slots by iterating over all on-disk entries */
	replication_dir = AllocateDir("pg_replslot");
	while ((replication_de = ReadDir(replication_dir, "pg_replslot")) != NULL)
	{
		struct stat statbuf;
		char		path[MAXPGPATH + 12];

		if (strcmp(replication_de->d_name, ".") == 0 ||
			strcmp(replication_de->d_name, "..") == 0)
			continue;

		snprintf(path, sizeof(path), "pg_replslot/%s", replication_de->d_name);

		/* we're only creating directories here, skip if it's not our's */
		if (lstat(path, &statbuf) == 0 && !S_ISDIR(statbuf.st_mode))
			continue;

		/* we crashed while a slot was being setup or deleted, clean up */
		if (pg_str_endswith(replication_de->d_name, ".tmp"))
		{
			if (!rmtree(path, true))
			{
				ereport(WARNING,
						(errmsg("could not remove directory \"%s\"",
								path)));
				continue;
			}
			fsync_fname("pg_replslot", true);
			continue;
		}

		/* looks like a slot in a normal state, restore */
		RestoreSlotFromDisk(replication_de->d_name);
	}
	FreeDir(replication_dir);

	/* currently no slots exist, we're done. */
	if (max_replication_slots <= 0)
		return;

	/* Now that we have recovered all the data, compute replication xmin */
	ReplicationSlotsComputeRequiredXmin(false);
	ReplicationSlotsComputeRequiredLSN();
}

/* ----
 * Manipulation of on-disk state of replication slots
 *
 * NB: none of the routines below should take any notice whether a slot is the
 * current one or not, that's all handled a layer above.
 * ----
 */
static void
CreateSlotOnDisk(ReplicationSlot *slot)
{
	char		tmppath[MAXPGPATH];
	char		path[MAXPGPATH];
	struct stat st;

	/*
	 * No need to take out the io_in_progress_lock, nobody else can see this
	 * slot yet, so nobody else will write. We're reusing SaveSlotToPath which
	 * takes out the lock, if we'd take the lock here, we'd deadlock.
	 */

	sprintf(path, "pg_replslot/%s", NameStr(slot->data.name));
	sprintf(tmppath, "pg_replslot/%s.tmp", NameStr(slot->data.name));

	/*
	 * It's just barely possible that some previous effort to create or drop a
	 * slot with this name left a temp directory lying around. If that seems
	 * to be the case, try to remove it.  If the rmtree() fails, we'll error
	 * out at the MakePGDirectory() below, so we don't bother checking
	 * success.
	 */
	if (stat(tmppath, &st) == 0 && S_ISDIR(st.st_mode))
		rmtree(tmppath, true);

	/* Create and fsync the temporary slot directory. */
	if (MakePGDirectory(tmppath) < 0)
		ereport(ERROR,
				(errcode_for_file_access(),
				 errmsg("could not create directory \"%s\": %m",
						tmppath)));
	fsync_fname(tmppath, true);

	/* Write the actual state file. */
	slot->dirty = true;			/* signal that we really need to write */
	SaveSlotToPath(slot, tmppath, ERROR);

	/* Rename the directory into place. */
	if (rename(tmppath, path) != 0)
		ereport(ERROR,
				(errcode_for_file_access(),
				 errmsg("could not rename file \"%s\" to \"%s\": %m",
						tmppath, path)));

	/*
	 * If we'd now fail - really unlikely - we wouldn't know whether this slot
	 * would persist after an OS crash or not - so, force a restart. The
	 * restart would try to fsync this again till it works.
	 */
	START_CRIT_SECTION();

	fsync_fname(path, true);
	fsync_fname("pg_replslot", true);

	END_CRIT_SECTION();
}

/*
 * Shared functionality between saving and creating a replication slot.
 */
static void
SaveSlotToPath(ReplicationSlot *slot, const char *dir, int elevel)
{
	char		tmppath[MAXPGPATH];
	char		path[MAXPGPATH];
	int			fd;
	ReplicationSlotOnDisk cp;
	bool		was_dirty;

	/* first check whether there's something to write out */
	SpinLockAcquire(&slot->mutex);
	was_dirty = slot->dirty;
	slot->just_dirtied = false;
	SpinLockRelease(&slot->mutex);

	/* and don't do anything if there's nothing to write */
	if (!was_dirty)
		return;

	LWLockAcquire(&slot->io_in_progress_lock, LW_EXCLUSIVE);

	/* silence valgrind :( */
	memset(&cp, 0, sizeof(ReplicationSlotOnDisk));

	sprintf(tmppath, "%s/state.tmp", dir);
	sprintf(path, "%s/state", dir);

	fd = OpenTransientFile(tmppath, O_CREAT | O_EXCL | O_WRONLY | PG_BINARY);
	if (fd < 0)
	{
		/*
		 * If not an ERROR, then release the lock before returning.  In case
		 * of an ERROR, the error recovery path automatically releases the
		 * lock, but no harm in explicitly releasing even in that case.  Note
		 * that LWLockRelease() could affect errno.
		 */
		int			save_errno = errno;

		LWLockRelease(&slot->io_in_progress_lock);
		errno = save_errno;
		ereport(elevel,
				(errcode_for_file_access(),
				 errmsg("could not create file \"%s\": %m",
						tmppath)));
		return;
	}

	cp.magic = SLOT_MAGIC;
	INIT_CRC32C(cp.checksum);
	cp.version = SLOT_VERSION;
	cp.length = ReplicationSlotOnDiskV2Size;

	SpinLockAcquire(&slot->mutex);

	memcpy(&cp.slotdata, &slot->data, sizeof(ReplicationSlotPersistentData));

	SpinLockRelease(&slot->mutex);

	COMP_CRC32C(cp.checksum,
				(char *) (&cp) + ReplicationSlotOnDiskNotChecksummedSize,
				ReplicationSlotOnDiskChecksummedSize);
	FIN_CRC32C(cp.checksum);

	errno = 0;
	pgstat_report_wait_start(WAIT_EVENT_REPLICATION_SLOT_WRITE);
	if ((write(fd, &cp, sizeof(cp))) != sizeof(cp))
	{
		int			save_errno = errno;

		pgstat_report_wait_end();
		CloseTransientFile(fd);
		LWLockRelease(&slot->io_in_progress_lock);

		/* if write didn't set errno, assume problem is no disk space */
		errno = save_errno ? save_errno : ENOSPC;
		ereport(elevel,
				(errcode_for_file_access(),
				 errmsg("could not write to file \"%s\": %m",
						tmppath)));
		return;
	}
	pgstat_report_wait_end();

	/* fsync the temporary file */
	pgstat_report_wait_start(WAIT_EVENT_REPLICATION_SLOT_SYNC);
	if (pg_fsync(fd) != 0)
	{
		int			save_errno = errno;

		pgstat_report_wait_end();
		CloseTransientFile(fd);
		LWLockRelease(&slot->io_in_progress_lock);
		errno = save_errno;
		ereport(elevel,
				(errcode_for_file_access(),
				 errmsg("could not fsync file \"%s\": %m",
						tmppath)));
		return;
	}
	pgstat_report_wait_end();

	if (CloseTransientFile(fd) != 0)
	{
		int			save_errno = errno;

		LWLockRelease(&slot->io_in_progress_lock);
		errno = save_errno;
		ereport(elevel,
				(errcode_for_file_access(),
				 errmsg("could not close file \"%s\": %m",
						tmppath)));
		return;
	}

	/* rename to permanent file, fsync file and directory */
	if (rename(tmppath, path) != 0)
	{
		int			save_errno = errno;

		LWLockRelease(&slot->io_in_progress_lock);
		errno = save_errno;
		ereport(elevel,
				(errcode_for_file_access(),
				 errmsg("could not rename file \"%s\" to \"%s\": %m",
						tmppath, path)));
		return;
	}

	/*
	 * Check CreateSlotOnDisk() for the reasoning of using a critical section.
	 */
	START_CRIT_SECTION();

	fsync_fname(path, false);
	fsync_fname(dir, true);
	fsync_fname("pg_replslot", true);

	END_CRIT_SECTION();

	/*
	 * Successfully wrote, unset dirty bit, unless somebody dirtied again
	 * already.
	 */
	SpinLockAcquire(&slot->mutex);
	if (!slot->just_dirtied)
		slot->dirty = false;
	SpinLockRelease(&slot->mutex);

	LWLockRelease(&slot->io_in_progress_lock);
}

/*
 * Load a single slot from disk into memory.
 */
static void
RestoreSlotFromDisk(const char *name)
{
	ReplicationSlotOnDisk cp;
	int			i;
	char		slotdir[MAXPGPATH + 12];
	char		path[MAXPGPATH + 22];
	int			fd;
	bool		restored = false;
	int			readBytes;
	pg_crc32c	checksum;

	/* no need to lock here, no concurrent access allowed yet */

	/* delete temp file if it exists */
	sprintf(slotdir, "pg_replslot/%s", name);
	sprintf(path, "%s/state.tmp", slotdir);
	if (unlink(path) < 0 && errno != ENOENT)
		ereport(PANIC,
				(errcode_for_file_access(),
				 errmsg("could not remove file \"%s\": %m", path)));

	sprintf(path, "%s/state", slotdir);

	elog(DEBUG1, "restoring replication slot from \"%s\"", path);

	/* on some operating systems fsyncing a file requires O_RDWR */
	fd = OpenTransientFile(path, O_RDWR | PG_BINARY);

	/*
	 * We do not need to handle this as we are rename()ing the directory into
	 * place only after we fsync()ed the state file.
	 */
	if (fd < 0)
		ereport(PANIC,
				(errcode_for_file_access(),
				 errmsg("could not open file \"%s\": %m", path)));

	/*
	 * Sync state file before we're reading from it. We might have crashed
	 * while it wasn't synced yet and we shouldn't continue on that basis.
	 */
	pgstat_report_wait_start(WAIT_EVENT_REPLICATION_SLOT_RESTORE_SYNC);
	if (pg_fsync(fd) != 0)
		ereport(PANIC,
				(errcode_for_file_access(),
				 errmsg("could not fsync file \"%s\": %m",
						path)));
	pgstat_report_wait_end();

	/* Also sync the parent directory */
	START_CRIT_SECTION();
	fsync_fname(slotdir, true);
	END_CRIT_SECTION();

	/* read part of statefile that's guaranteed to be version independent */
	pgstat_report_wait_start(WAIT_EVENT_REPLICATION_SLOT_READ);
	readBytes = read(fd, &cp, ReplicationSlotOnDiskConstantSize);
	pgstat_report_wait_end();
	if (readBytes != ReplicationSlotOnDiskConstantSize)
	{
		if (readBytes < 0)
			ereport(PANIC,
					(errcode_for_file_access(),
					 errmsg("could not read file \"%s\": %m", path)));
		else
			ereport(PANIC,
					(errcode(ERRCODE_DATA_CORRUPTED),
					 errmsg("could not read file \"%s\": read %d of %zu",
							path, readBytes,
							(Size) ReplicationSlotOnDiskConstantSize)));
	}

	/* verify magic */
	if (cp.magic != SLOT_MAGIC)
		ereport(PANIC,
				(errcode(ERRCODE_DATA_CORRUPTED),
				 errmsg("replication slot file \"%s\" has wrong magic number: %u instead of %u",
						path, cp.magic, SLOT_MAGIC)));

	/* verify version */
	if (cp.version != SLOT_VERSION)
		ereport(PANIC,
				(errcode(ERRCODE_DATA_CORRUPTED),
				 errmsg("replication slot file \"%s\" has unsupported version %u",
						path, cp.version)));

	/* boundary check on length */
	if (cp.length != ReplicationSlotOnDiskV2Size)
		ereport(PANIC,
				(errcode(ERRCODE_DATA_CORRUPTED),
				 errmsg("replication slot file \"%s\" has corrupted length %u",
						path, cp.length)));

	/* Now that we know the size, read the entire file */
	pgstat_report_wait_start(WAIT_EVENT_REPLICATION_SLOT_READ);
	readBytes = read(fd,
					 (char *) &cp + ReplicationSlotOnDiskConstantSize,
					 cp.length);
	pgstat_report_wait_end();
	if (readBytes != cp.length)
	{
		if (readBytes < 0)
			ereport(PANIC,
					(errcode_for_file_access(),
					 errmsg("could not read file \"%s\": %m", path)));
		else
			ereport(PANIC,
					(errcode(ERRCODE_DATA_CORRUPTED),
					 errmsg("could not read file \"%s\": read %d of %zu",
							path, readBytes, (Size) cp.length)));
	}

	if (CloseTransientFile(fd) != 0)
		ereport(PANIC,
				(errcode_for_file_access(),
				 errmsg("could not close file \"%s\": %m", path)));

	/* now verify the CRC */
	INIT_CRC32C(checksum);
	COMP_CRC32C(checksum,
				(char *) &cp + ReplicationSlotOnDiskNotChecksummedSize,
				ReplicationSlotOnDiskChecksummedSize);
	FIN_CRC32C(checksum);

	if (!EQ_CRC32C(checksum, cp.checksum))
		ereport(PANIC,
				(errmsg("checksum mismatch for replication slot file \"%s\": is %u, should be %u",
						path, checksum, cp.checksum)));

	/*
	 * If we crashed with an ephemeral slot active, don't restore but delete
	 * it.
	 */
	if (cp.slotdata.persistency != RS_PERSISTENT)
	{
		if (!rmtree(slotdir, true))
		{
			ereport(WARNING,
					(errmsg("could not remove directory \"%s\"",
							slotdir)));
		}
		fsync_fname("pg_replslot", true);
		return;
	}

	/*
	 * Verify that requirements for the specific slot type are met. That's
	 * important because if these aren't met we're not guaranteed to retain
	 * all the necessary resources for the slot.
	 *
	 * NB: We have to do so *after* the above checks for ephemeral slots,
	 * because otherwise a slot that shouldn't exist anymore could prevent
	 * restarts.
	 *
	 * NB: Changing the requirements here also requires adapting
	 * CheckSlotRequirements() and CheckLogicalDecodingRequirements().
	 */
	if (cp.slotdata.database != InvalidOid && wal_level < WAL_LEVEL_LOGICAL)
		ereport(FATAL,
				(errcode(ERRCODE_OBJECT_NOT_IN_PREREQUISITE_STATE),
				 errmsg("logical replication slot \"%s\" exists, but wal_level < logical",
						NameStr(cp.slotdata.name)),
				 errhint("Change wal_level to be logical or higher.")));
	else if (wal_level < WAL_LEVEL_REPLICA)
		ereport(FATAL,
				(errcode(ERRCODE_OBJECT_NOT_IN_PREREQUISITE_STATE),
				 errmsg("physical replication slot \"%s\" exists, but wal_level < replica",
						NameStr(cp.slotdata.name)),
				 errhint("Change wal_level to be replica or higher.")));

	/* nothing can be active yet, don't lock anything */
	for (i = 0; i < max_replication_slots; i++)
	{
		ReplicationSlot *slot;

		slot = &ReplicationSlotCtl->replication_slots[i];

		if (slot->in_use)
			continue;

		/* restore the entire set of persistent data */
		memcpy(&slot->data, &cp.slotdata,
			   sizeof(ReplicationSlotPersistentData));

		/* initialize in memory state */
		slot->effective_xmin = cp.slotdata.xmin;
		slot->effective_catalog_xmin = cp.slotdata.catalog_xmin;

		slot->candidate_catalog_xmin = InvalidTransactionId;
		slot->candidate_xmin_lsn = InvalidXLogRecPtr;
		slot->candidate_restart_lsn = InvalidXLogRecPtr;
		slot->candidate_restart_valid = InvalidXLogRecPtr;

		slot->in_use = true;
		slot->active_pid = 0;

		restored = true;
		break;
	}

	if (!restored)
		ereport(FATAL,
				(errmsg("too many replication slots active before shutdown"),
				 errhint("Increase max_replication_slots and try again.")));
}<|MERGE_RESOLUTION|>--- conflicted
+++ resolved
@@ -255,14 +255,9 @@
  */
 void
 ReplicationSlotCreate(const char *name, bool db_specific,
-<<<<<<< HEAD
 					  ReplicationSlotPersistency persistency, bool two_phase,
-					  CRSSnapshotAction yb_snapshot_action)
-=======
-					  ReplicationSlotPersistency persistency,
 					  CRSSnapshotAction yb_snapshot_action,
 					  uint64_t *yb_consistent_snapshot_time)
->>>>>>> d5d843f6
 {
 	ReplicationSlot *slot = NULL;
 	int			i;
@@ -402,54 +397,6 @@
 	if (need_lock)
 		LWLockAcquire(ReplicationSlotControlLock, LW_SHARED);
 
-<<<<<<< HEAD
-=======
-	/*
-	 * Fetch the replication slot metadata from yb-master.
-	 * TODO(#20755): Support acquiring a replication slot exclusively in
-	 * yb-master.
-	 */
-	if (IsYugaByteEnabled())
-	{
-		YBCReplicationSlotDescriptor *yb_replication_slot;
-
-		YBCGetReplicationSlot(name, &yb_replication_slot);
-
-		slot = palloc(sizeof(ReplicationSlot));
-		namestrcpy(&slot->data.name, yb_replication_slot->slot_name);
-		namestrcpy(&slot->data.plugin, PG_OUTPUT_PLUGIN);
-		slot->data.database = yb_replication_slot->database_oid;
-		slot->data.persistency = RS_PERSISTENT;
-		strcpy(slot->data.yb_stream_id, yb_replication_slot->stream_id);
-		slot->active_pid = MyProcPid;
-
-		SpinLockInit(&slot->mutex);
-		LWLockInitialize(&slot->io_in_progress_lock,
-						 LWTRANCHE_REPLICATION_SLOT_IO_IN_PROGRESS);
-		ConditionVariableInit(&slot->active_cv);
-
-		/*
-		 * Dummy values to always stream from the start.
-		 * TODO(#20726): This has to be updated to support restarts.
-		 */
-		slot->data.catalog_xmin = 0;
-		slot->data.confirmed_flush = 0;
-		slot->data.xmin = 0;
-		slot->data.restart_lsn = 0;
-
-		MyReplicationSlot = slot;
-		return;
-	}
-
-	/*
-	 * Search for the named slot and mark it active if we find it.  If the
-	 * slot is already active, we exit the loop with active_pid set to the PID
-	 * of the backend that owns it.
-	 */
-	active_pid = 0;
-	slot = NULL;
-	LWLockAcquire(ReplicationSlotControlLock, LW_SHARED);
->>>>>>> d5d843f6
 	for (i = 0; i < max_replication_slots; i++)
 	{
 		ReplicationSlot *s = &ReplicationSlotCtl->replication_slots[i];
@@ -527,6 +474,43 @@
 
 retry:
 	Assert(MyReplicationSlot == NULL);
+
+	/*
+	 * Fetch the replication slot metadata from yb-master.
+	 * TODO(#20755): Support acquiring a replication slot exclusively in
+	 * yb-master.
+	 */
+	if (IsYugaByteEnabled())
+	{
+		YBCReplicationSlotDescriptor *yb_replication_slot;
+
+		YBCGetReplicationSlot(name, &yb_replication_slot);
+
+		s = palloc(sizeof(ReplicationSlot));
+		namestrcpy(&s->data.name, yb_replication_slot->slot_name);
+		namestrcpy(&s->data.plugin, PG_OUTPUT_PLUGIN);
+		s->data.database = yb_replication_slot->database_oid;
+		s->data.persistency = RS_PERSISTENT;
+		strcpy(s->data.yb_stream_id, yb_replication_slot->stream_id);
+		s->active_pid = MyProcPid;
+
+		SpinLockInit(&s->mutex);
+		LWLockInitialize(&s->io_in_progress_lock,
+						 LWTRANCHE_REPLICATION_SLOT_IO);
+		ConditionVariableInit(&s->active_cv);
+
+		/*
+		 * Dummy values to always stream from the start.
+		 * TODO(#20726): This has to be updated to support restarts.
+		 */
+		s->data.catalog_xmin = 0;
+		s->data.confirmed_flush = 0;
+		s->data.xmin = 0;
+		s->data.restart_lsn = 0;
+
+		MyReplicationSlot = s;
+		return;
+	}
 
 	LWLockAcquire(ReplicationSlotControlLock, LW_SHARED);
 
