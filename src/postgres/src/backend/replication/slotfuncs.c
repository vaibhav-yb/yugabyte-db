/*-------------------------------------------------------------------------
 *
 * slotfuncs.c
 *	   Support functions for replication slots
 *
 * Copyright (c) 2012-2022, PostgreSQL Global Development Group
 *
 * IDENTIFICATION
 *	  src/backend/replication/slotfuncs.c
 *
 *-------------------------------------------------------------------------
 */
#include "postgres.h"

#include "access/htup_details.h"
#include "access/xlog_internal.h"
#include "access/xlogrecovery.h"
#include "access/xlogutils.h"
#include "funcapi.h"
#include "miscadmin.h"
#include "replication/decode.h"
#include "replication/logical.h"
#include "replication/slot.h"
#include "replication/walsender.h"
#include "utils/builtins.h"
#include "utils/inval.h"
#include "utils/palloc.h"
#include "utils/pg_lsn.h"
#include "utils/resowner.h"

/* YB includes. */
#include "commands/ybccmds.h"
#include "pg_yb_utils.h"
#include "utils/uuid.h"

/*
 * Helper function for creating a new physical replication slot with
 * given arguments. Note that this function doesn't release the created
 * slot.
 *
 * If restart_lsn is a valid value, we use it without WAL reservation
 * routine. So the caller must guarantee that WAL is available.
 */
static void
create_physical_replication_slot(char *name, bool immediately_reserve,
								 bool temporary, XLogRecPtr restart_lsn)
{
	Assert(!MyReplicationSlot);

	/* acquire replication slot, this will check for conflicting names */
	ReplicationSlotCreate(name, false,
						  temporary ? RS_TEMPORARY : RS_PERSISTENT, false,
						  NULL /* yb_plugin_name */, CRS_NOEXPORT_SNAPSHOT,
						  NULL, CRS_SEQUENCE);

	if (immediately_reserve)
	{
		/* Reserve WAL as the user asked for it */
		if (XLogRecPtrIsInvalid(restart_lsn))
			ReplicationSlotReserveWal();
		else
			MyReplicationSlot->data.restart_lsn = restart_lsn;

		/* Write this slot to disk */
		ReplicationSlotMarkDirty();
		ReplicationSlotSave();
	}
}

/*
 * SQL function for creating a new physical (streaming replication)
 * replication slot.
 */
Datum
pg_create_physical_replication_slot(PG_FUNCTION_ARGS)
{
	Name		name = PG_GETARG_NAME(0);
	bool		immediately_reserve = PG_GETARG_BOOL(1);
	bool		temporary = PG_GETARG_BOOL(2);
	Datum		values[2];
	bool		nulls[2];
	TupleDesc	tupdesc;
	HeapTuple	tuple;
	Datum		result;

	if (IsYugaByteEnabled())
		ereport(ERROR,
				(errcode(ERRCODE_FEATURE_NOT_SUPPORTED),
				 errmsg("YSQL only supports logical replication slots")));

	if (get_call_result_type(fcinfo, NULL, &tupdesc) != TYPEFUNC_COMPOSITE)
		elog(ERROR, "return type must be a row type");

	CheckSlotPermissions();

	// todo Vaibhav: see if this is required
	// CheckSlotRequirements();

	/* acquire replication slot, this will check for conflicting names */
	ReplicationSlotCreate(NameStr(*name), false,
						  temporary ? RS_TEMPORARY : RS_PERSISTENT, false,
						  NULL /* yb_plugin_name */, CRS_NOEXPORT_SNAPSHOT,
						  NULL, CRS_SEQUENCE);

	values[0] = NameGetDatum(&MyReplicationSlot->data.name);
	nulls[0] = false;

	if (immediately_reserve)
	{
		values[1] = LSNGetDatum(MyReplicationSlot->data.restart_lsn);
		nulls[1] = false;
	}
	else
		nulls[1] = true;

	tuple = heap_form_tuple(tupdesc, values, nulls);
	result = HeapTupleGetDatum(tuple);

	ReplicationSlotRelease();

	PG_RETURN_DATUM(result);
}


/*
 * Helper function for creating a new logical replication slot with
 * given arguments. Note that this function doesn't release the created
 * slot.
 *
 * When find_startpoint is false, the slot's confirmed_flush is not set; it's
 * caller's responsibility to ensure it's set to something sensible.
 */
static void
create_logical_replication_slot(char *name, char *plugin,
								bool temporary, bool two_phase,
								XLogRecPtr restart_lsn,
								bool find_startpoint,
								char *yb_lsn_type)
{
	LogicalDecodingContext *ctx = NULL;

	Assert(!MyReplicationSlot);

	/*
	 * Acquire a logical decoding slot, this will check for conflicting names.
	 * Initially create persistent slot as ephemeral - that allows us to
	 * nicely handle errors during initialization because it'll get dropped if
	 * this transaction fails. We'll make it persistent at the end. Temporary
	 * slots can be created as temporary from beginning as they get dropped on
	 * error as well.
	 *
	 * YB Note: We use CRS_NOEXPORT_SNAPSHOT here since it is the only supported
	 * mechanism via this function in PG. It is evident from the
	 * CreateInitDecodingContext call below where `need_full_snapshot` is passed
	 * as false indicating that no snapshot should be built.
	 */
	ReplicationSlotCreate(name, true,
						  temporary ? RS_TEMPORARY : RS_EPHEMERAL, two_phase,
						  plugin, CRS_NOEXPORT_SNAPSHOT, NULL, YBParseLsnType(yb_lsn_type));

	if (!IsYugaByteEnabled())
	{
		/*
		 * Create logical decoding context to find start point or, if we don't
		 * need it, to 1) bump slot's restart_lsn and xmin 2) check plugin sanity.
		 *
		 * Note: when !find_startpoint this is still important, because it's at
		 * this point that the output plugin is validated.
		 */
		ctx = CreateInitDecodingContext(plugin, NIL,
										false,	/* just catalogs is OK */
										restart_lsn,
										XL_ROUTINE(.page_read = read_local_xlog_page,
												   .segment_open = wal_segment_open,
												   .segment_close = wal_segment_close),
										NULL, NULL, NULL);

		/*
		 * If caller needs us to determine the decoding start point, do so now.
		 * This might take a while.
		 */
		if (find_startpoint)
			DecodingContextFindStartpoint(ctx);

		/* don't need the decoding context anymore */
		FreeDecodingContext(ctx);
	}
}

/*
 * SQL function for creating a new logical replication slot.
 */
Datum
pg_create_logical_replication_slot(PG_FUNCTION_ARGS)
{
	if (IsYugaByteEnabled() &&
		(!yb_enable_replication_commands || !yb_enable_replica_identity))
		ereport(ERROR,
				(errcode(ERRCODE_INVALID_PARAMETER_VALUE),
				 errmsg("CreateReplicationSlot is unavailable"),
				 errdetail("Creation of replication slot is only allowed with "
				 		   "ysql_yb_enable_replication_commands and "
						   "ysql_yb_enable_replica_identity set to true.")));

	Name		name = PG_GETARG_NAME(0);
	Name		plugin = PG_GETARG_NAME(1);
	bool		temporary = PG_GETARG_BOOL(2);
<<<<<<< HEAD

	Name		yb_lsn_type_arg;
	char		*yb_lsn_type = "SEQUENCE";

	if (!PG_ARGISNULL(3)) {
		yb_lsn_type_arg = PG_GETARG_NAME(3);
		yb_lsn_type = NameStr(*yb_lsn_type_arg);
	}


	LogicalDecodingContext *ctx = NULL;

=======
	bool		two_phase = PG_GETARG_BOOL(3);
	char		*yb_lsn_type = "SEQUENCE";
	
	Datum		result;
>>>>>>> 769e758e
	TupleDesc	tupdesc;
	HeapTuple	tuple;
	Datum		values[2];
	bool		nulls[2];

	if (get_call_result_type(fcinfo, NULL, &tupdesc) != TYPEFUNC_COMPOSITE)
		elog(ERROR, "return type must be a row type");

	if (IsYugaByteEnabled())
	{
		if (temporary)
			ereport(ERROR, 
					(errcode(ERRCODE_FEATURE_NOT_SUPPORTED),
					 errmsg("Temporary replication slot is not yet supported"),
					 errhint("See https://github.com/yugabyte/yugabyte-db/"
							 "issues/19263. React with thumbs up to raise its "
							 "priority")));
	
		/*
		 * Validate output plugin requirement early so that we can avoid the
		 * expensive call to yb-master.
		 *
		 * This is different from PG where the validation is done after creating
		 * the replication slot on disk which is cleaned up in case of errors.
		 */
		if (plugin == NULL)
			elog(ERROR, "cannot initialize logical decoding without a specified plugin");

		YBValidateOutputPlugin(NameStr(*plugin));
		YBValidateReplicationSlotLsnType(yb_lsn_type);
	}

	CheckSlotPermissions();

	CheckLogicalDecodingRequirements();

	create_logical_replication_slot(NameStr(*name),
									NameStr(*plugin),
									temporary,
									two_phase,
									InvalidXLogRecPtr,
									true,
									yb_lsn_type);

	memset(nulls, 0, sizeof(nulls));

	if (IsYugaByteEnabled())
	{
		values[0] = NameGetDatum(name);

		/*
		 * Send "0/2" as the consistent_point. The LSN "0/1" is reserved
		 * for the records to be streamed as part of the snapshot consumption.
		 * The first change record is always streamed with LSN "0/2".
		 *
		 * This value should be kept in sync with the confirmed_flush_lsn value
		 * being set during the creation of the CDC stream in the
		 * PopulateCDCStateTable function of xrepl_catalog_manager.cc.
		 */
		XLogRecPtr consistent_point = 2;
		values[1] = LSNGetDatum(consistent_point);
	}
	else
	{
		values[0] = NameGetDatum(&MyReplicationSlot->data.name);
		values[1] = LSNGetDatum(MyReplicationSlot->data.confirmed_flush);
	}

	tuple = heap_form_tuple(tupdesc, values, nulls);
	result = HeapTupleGetDatum(tuple);

	if (!IsYugaByteEnabled())
	{
		/* ok, slot is now fully created, mark it as persistent if needed */
		if (!temporary)
			ReplicationSlotPersist();
		ReplicationSlotRelease();
	}

	PG_RETURN_DATUM(result);
}


/*
 * SQL function for dropping a replication slot.
 */
Datum
pg_drop_replication_slot(PG_FUNCTION_ARGS)
{
	if (IsYugaByteEnabled() && !yb_enable_replication_commands)
		ereport(ERROR,
				(errcode(ERRCODE_INVALID_PARAMETER_VALUE),
				 errmsg("pg_drop_replication_slot is unavailable"),
				 errdetail("yb_enable_replication_commands is false or a "
				 		   "system upgrade is in progress")));

	Name		name = PG_GETARG_NAME(0);

	CheckSlotPermissions();

	CheckSlotRequirements();

	ReplicationSlotDrop(NameStr(*name), true);

	PG_RETURN_VOID();
}

/*
 * pg_get_replication_slots - SQL SRF showing active replication slots.
 */
Datum
pg_get_replication_slots(PG_FUNCTION_ARGS)
{
#define PG_GET_REPLICATION_SLOTS_COLS 14
/* YB specific fields in pg_get_replication_slots */
#define YB_PG_GET_REPLICATION_SLOTS_COLS 2

	ReturnSetInfo *rsinfo = (ReturnSetInfo *) fcinfo->resultinfo;
	XLogRecPtr	currlsn;
	int			slotno;

	int			yb_totalslots;

	/*
	 * We don't require any special permission to see this function's data
	 * because nothing should be sensitive. The most critical being the slot
	 * name, which shouldn't contain anything particularly sensitive.
	 */

	InitMaterializedSRF(fcinfo, 0);

	currlsn = GetXLogWriteRecPtr();

	YBCReplicationSlotDescriptor *yb_replication_slots = NULL;
	size_t yb_numreplicationslots = 0;

	/*
	 * Fetch the replication slots from yb-master.
	 *
	 * For YSQL, the source of truth is yb-master and the
	 * ReplicationSlotCtl->replication_slots array just acts as a cache.
	 *
	 * If the replication slot support isn't enabled, we return an empty
	 * response instead of an error since there are clients (pgAdmin) which rely
	 * on the function/view always working. See #23096 for more.
	 */
	if (IsYugaByteEnabled() && yb_enable_replication_commands)
		YBCListReplicationSlots(&yb_replication_slots, &yb_numreplicationslots);

	yb_totalslots = (IsYugaByteEnabled()) ? yb_numreplicationslots :
										 max_replication_slots;

	LWLockAcquire(ReplicationSlotControlLock, LW_SHARED);
	for (slotno = 0; slotno < yb_totalslots; slotno++)
	{
		ReplicationSlot *slot = &ReplicationSlotCtl->replication_slots[slotno];
		ReplicationSlot slot_contents;
		Datum		values[PG_GET_REPLICATION_SLOTS_COLS +
						   YB_PG_GET_REPLICATION_SLOTS_COLS];
		bool		nulls[PG_GET_REPLICATION_SLOTS_COLS +
						  YB_PG_GET_REPLICATION_SLOTS_COLS];
		WALAvailability walstate;
		int			i;

		const char	*yb_stream_id;
		bool		yb_stream_active;
		uint64      yb_restart_commit_ht;

		if (IsYugaByteEnabled())
		{
			YBCReplicationSlotDescriptor *slot = &yb_replication_slots[slotno];

			slot_contents.data.database = slot->database_oid;
			namestrcpy(&slot_contents.data.name, slot->slot_name);
			namestrcpy(&slot_contents.data.plugin, slot->output_plugin);
			yb_stream_id = slot->stream_id;
			yb_stream_active = slot->active;

			slot_contents.data.restart_lsn = slot->restart_lsn;
			slot_contents.data.confirmed_flush = slot->confirmed_flush;
			yb_restart_commit_ht = slot->record_id_commit_time_ht;
			slot_contents.data.xmin = slot->xmin;
			/*
			 * Set catalog_xmin as xmin to make the PG Debezium connector work.
			 * It is not used in our implementation.
			 */
			slot_contents.data.catalog_xmin = slot->xmin;

			/* Fill in the dummy/constant values. */
			slot_contents.active_pid = 0;
			slot_contents.data.persistency = RS_PERSISTENT;
			slot_contents.data.invalidated_at = InvalidXLogRecPtr;
			slot_contents.data.two_phase_at = InvalidXLogRecPtr;
			slot_contents.data.two_phase = false;
		}
		else
		{
			/* Copy slot contents while holding spinlock, then examine at leisure */
			SpinLockAcquire(&slot->mutex);
			slot_contents = *slot;
			SpinLockRelease(&slot->mutex);
		}

		memset(values, 0, sizeof(values));
		memset(nulls, 0, sizeof(nulls));

		i = 0;
		values[i++] = NameGetDatum(&slot_contents.data.name);

		if (slot_contents.data.database == InvalidOid)
			nulls[i++] = true;
		else
			values[i++] = NameGetDatum(&slot_contents.data.plugin);

		if (slot_contents.data.database == InvalidOid)
			values[i++] = CStringGetTextDatum("physical");
		else
			values[i++] = CStringGetTextDatum("logical");

		if (slot_contents.data.database == InvalidOid)
			nulls[i++] = true;
		else
			values[i++] = ObjectIdGetDatum(slot_contents.data.database);

		values[i++] = BoolGetDatum(slot_contents.data.persistency == RS_TEMPORARY);

		if (IsYugaByteEnabled())
			values[i++] = BoolGetDatum(yb_stream_active);
		else
			values[i++] = BoolGetDatum(slot_contents.active_pid != 0);

		if (slot_contents.active_pid != 0)
			values[i++] = Int32GetDatum(slot_contents.active_pid);
		else
			nulls[i++] = true;

		if (slot_contents.data.xmin != InvalidTransactionId)
			values[i++] = TransactionIdGetDatum(slot_contents.data.xmin);
		else
			nulls[i++] = true;

		if (slot_contents.data.catalog_xmin != InvalidTransactionId)
			values[i++] = TransactionIdGetDatum(slot_contents.data.catalog_xmin);
		else
			nulls[i++] = true;

		if (slot_contents.data.restart_lsn != InvalidXLogRecPtr)
			values[i++] = LSNGetDatum(slot_contents.data.restart_lsn);
		else
			nulls[i++] = true;

		if (slot_contents.data.confirmed_flush != InvalidXLogRecPtr)
			values[i++] = LSNGetDatum(slot_contents.data.confirmed_flush);
		else
			nulls[i++] = true;

		/*
		 * If invalidated_at is valid and restart_lsn is invalid, we know for
		 * certain that the slot has been invalidated.  Otherwise, test
		 * availability from restart_lsn.
		 */
		if (XLogRecPtrIsInvalid(slot_contents.data.restart_lsn) &&
			!XLogRecPtrIsInvalid(slot_contents.data.invalidated_at))
			walstate = WALAVAIL_REMOVED;
		else
			walstate = GetWALAvailability(slot_contents.data.restart_lsn);

		switch (walstate)
		{
			case WALAVAIL_INVALID_LSN:
				nulls[i++] = true;
				break;

			case WALAVAIL_RESERVED:
				values[i++] = CStringGetTextDatum("reserved");
				break;

			case WALAVAIL_EXTENDED:
				values[i++] = CStringGetTextDatum("extended");
				break;

			case WALAVAIL_UNRESERVED:
				values[i++] = CStringGetTextDatum("unreserved");
				break;

			case WALAVAIL_REMOVED:

				/*
				 * If we read the restart_lsn long enough ago, maybe that file
				 * has been removed by now.  However, the walsender could have
				 * moved forward enough that it jumped to another file after
				 * we looked.  If checkpointer signalled the process to
				 * termination, then it's definitely lost; but if a process is
				 * still alive, then "unreserved" seems more appropriate.
				 *
				 * If we do change it, save the state for safe_wal_size below.
				 */
				if (!XLogRecPtrIsInvalid(slot_contents.data.restart_lsn))
				{
					int			pid;

					SpinLockAcquire(&slot->mutex);
					pid = slot->active_pid;
					slot_contents.data.restart_lsn = slot->data.restart_lsn;
					SpinLockRelease(&slot->mutex);
					if (pid != 0)
					{
						values[i++] = CStringGetTextDatum("unreserved");
						walstate = WALAVAIL_UNRESERVED;
						break;
					}
				}
				values[i++] = CStringGetTextDatum("lost");
				break;
		}

		/*
		 * safe_wal_size is only computed for slots that have not been lost,
		 * and only if there's a configured maximum size.
		 */
		if (walstate == WALAVAIL_REMOVED || max_slot_wal_keep_size_mb < 0)
			nulls[i++] = true;
		else
		{
			XLogSegNo	targetSeg;
			uint64		slotKeepSegs;
			uint64		keepSegs;
			XLogSegNo	failSeg;
			XLogRecPtr	failLSN;

			XLByteToSeg(slot_contents.data.restart_lsn, targetSeg, wal_segment_size);

			/* determine how many segments can be kept by slots */
			slotKeepSegs = XLogMBVarToSegs(max_slot_wal_keep_size_mb, wal_segment_size);
			/* ditto for wal_keep_size */
			keepSegs = XLogMBVarToSegs(wal_keep_size_mb, wal_segment_size);

			/* if currpos reaches failLSN, we lose our segment */
			failSeg = targetSeg + Max(slotKeepSegs, keepSegs) + 1;
			XLogSegNoOffsetToRecPtr(failSeg, 0, wal_segment_size, failLSN);

			values[i++] = Int64GetDatum(failLSN - currlsn);
		}

		values[i++] = BoolGetDatum(slot_contents.data.two_phase);

		Assert(i == PG_GET_REPLICATION_SLOTS_COLS);

		if (IsYugaByteEnabled())
		{
			values[i++] = CStringGetTextDatum(yb_stream_id);
			values[i++] = Int64GetDatum(yb_restart_commit_ht);
		}
		else
		{
			nulls[i++] = true;
			nulls[i++] = true;
		}

		Assert(i == (PG_GET_REPLICATION_SLOTS_COLS +
					 YB_PG_GET_REPLICATION_SLOTS_COLS));

		tuplestore_putvalues(rsinfo->setResult, rsinfo->setDesc,
							 values, nulls);
	}

	LWLockRelease(ReplicationSlotControlLock);

	return (Datum) 0;
}

/*
 * Helper function for advancing our physical replication slot forward.
 *
 * The LSN position to move to is compared simply to the slot's restart_lsn,
 * knowing that any position older than that would be removed by successive
 * checkpoints.
 */
static XLogRecPtr
pg_physical_replication_slot_advance(XLogRecPtr moveto)
{
	XLogRecPtr	startlsn = MyReplicationSlot->data.restart_lsn;
	XLogRecPtr	retlsn = startlsn;

	Assert(moveto != InvalidXLogRecPtr);

	if (startlsn < moveto)
	{
		SpinLockAcquire(&MyReplicationSlot->mutex);
		MyReplicationSlot->data.restart_lsn = moveto;
		SpinLockRelease(&MyReplicationSlot->mutex);
		retlsn = moveto;

		/*
		 * Dirty the slot so as it is written out at the next checkpoint. Note
		 * that the LSN position advanced may still be lost in the event of a
		 * crash, but this makes the data consistent after a clean shutdown.
		 */
		ReplicationSlotMarkDirty();
	}

	return retlsn;
}

/*
 * Helper function for advancing our logical replication slot forward.
 *
 * The slot's restart_lsn is used as start point for reading records, while
 * confirmed_flush is used as base point for the decoding context.
 *
 * We cannot just do LogicalConfirmReceivedLocation to update confirmed_flush,
 * because we need to digest WAL to advance restart_lsn allowing to recycle
 * WAL and removal of old catalog tuples.  As decoding is done in fast_forward
 * mode, no changes are generated anyway.
 */
static XLogRecPtr
pg_logical_replication_slot_advance(XLogRecPtr moveto)
{
	LogicalDecodingContext *ctx;
	ResourceOwner old_resowner = CurrentResourceOwner;
	XLogRecPtr	retlsn;

	Assert(moveto != InvalidXLogRecPtr);

	PG_TRY();
	{
		/*
		 * Create our decoding context in fast_forward mode, passing start_lsn
		 * as InvalidXLogRecPtr, so that we start processing from my slot's
		 * confirmed_flush.
		 */
		ctx = CreateDecodingContext(InvalidXLogRecPtr,
									NIL,
									true,	/* fast_forward */
									XL_ROUTINE(.page_read = read_local_xlog_page,
											   .segment_open = wal_segment_open,
											   .segment_close = wal_segment_close),
									NULL, NULL, NULL);

		/*
		 * Start reading at the slot's restart_lsn, which we know to point to
		 * a valid record.
		 */
		XLogBeginRead(ctx->reader, MyReplicationSlot->data.restart_lsn);

		/* invalidate non-timetravel entries */
		InvalidateSystemCaches();

		/* Decode at least one record, until we run out of records */
		while (ctx->reader->EndRecPtr < moveto)
		{
			char	   *errm = NULL;
			XLogRecord *record;

			/*
			 * Read records.  No changes are generated in fast_forward mode,
			 * but snapbuilder/slot statuses are updated properly.
			 */
			record = XLogReadRecord(ctx->reader, &errm);
			if (errm)
				elog(ERROR, "could not find record while advancing replication slot: %s",
					 errm);

			/*
			 * Process the record.  Storage-level changes are ignored in
			 * fast_forward mode, but other modules (such as snapbuilder)
			 * might still have critical updates to do.
			 */
			if (record)
				LogicalDecodingProcessRecord(ctx, ctx->reader);

			/* Stop once the requested target has been reached */
			if (moveto <= ctx->reader->EndRecPtr)
				break;

			CHECK_FOR_INTERRUPTS();
		}

		/*
		 * Logical decoding could have clobbered CurrentResourceOwner during
		 * transaction management, so restore the executor's value.  (This is
		 * a kluge, but it's not worth cleaning up right now.)
		 */
		CurrentResourceOwner = old_resowner;

		if (ctx->reader->EndRecPtr != InvalidXLogRecPtr)
		{
			LogicalConfirmReceivedLocation(moveto);

			/*
			 * If only the confirmed_flush LSN has changed the slot won't get
			 * marked as dirty by the above. Callers on the walsender
			 * interface are expected to keep track of their own progress and
			 * don't need it written out. But SQL-interface users cannot
			 * specify their own start positions and it's harder for them to
			 * keep track of their progress, so we should make more of an
			 * effort to save it for them.
			 *
			 * Dirty the slot so it is written out at the next checkpoint. The
			 * LSN position advanced to may still be lost on a crash but this
			 * makes the data consistent after a clean shutdown.
			 */
			ReplicationSlotMarkDirty();
		}

		retlsn = MyReplicationSlot->data.confirmed_flush;

		/* free context, call shutdown callback */
		FreeDecodingContext(ctx);

		InvalidateSystemCaches();
	}
	PG_CATCH();
	{
		/* clear all timetravel entries */
		InvalidateSystemCaches();

		PG_RE_THROW();
	}
	PG_END_TRY();

	return retlsn;
}

/*
 * SQL function for moving the position in a replication slot.
 */
Datum
pg_replication_slot_advance(PG_FUNCTION_ARGS)
{
	Name		slotname = PG_GETARG_NAME(0);
	XLogRecPtr	moveto = PG_GETARG_LSN(1);
	XLogRecPtr	endlsn;
	XLogRecPtr	minlsn;
	TupleDesc	tupdesc;
	Datum		values[2];
	bool		nulls[2];
	HeapTuple	tuple;
	Datum		result;

	Assert(!MyReplicationSlot);

	CheckSlotPermissions();

	if (XLogRecPtrIsInvalid(moveto))
		ereport(ERROR,
				(errmsg("invalid target WAL LSN")));

	/* Build a tuple descriptor for our result type */
	if (get_call_result_type(fcinfo, NULL, &tupdesc) != TYPEFUNC_COMPOSITE)
		elog(ERROR, "return type must be a row type");

	/*
	 * We can't move slot past what's been flushed/replayed so clamp the
	 * target position accordingly.
	 */
	if (!RecoveryInProgress())
		moveto = Min(moveto, GetFlushRecPtr(NULL));
	else
		moveto = Min(moveto, GetXLogReplayRecPtr(NULL));

	/* Acquire the slot so we "own" it */
	ReplicationSlotAcquire(NameStr(*slotname), true);

	/* A slot whose restart_lsn has never been reserved cannot be advanced */
	if (XLogRecPtrIsInvalid(MyReplicationSlot->data.restart_lsn))
		ereport(ERROR,
				(errcode(ERRCODE_OBJECT_NOT_IN_PREREQUISITE_STATE),
				 errmsg("replication slot \"%s\" cannot be advanced",
						NameStr(*slotname)),
				 errdetail("This slot has never previously reserved WAL, or it has been invalidated.")));

	/*
	 * Check if the slot is not moving backwards.  Physical slots rely simply
	 * on restart_lsn as a minimum point, while logical slots have confirmed
	 * consumption up to confirmed_flush, meaning that in both cases data
	 * older than that is not available anymore.
	 */
	if (OidIsValid(MyReplicationSlot->data.database))
		minlsn = MyReplicationSlot->data.confirmed_flush;
	else
		minlsn = MyReplicationSlot->data.restart_lsn;

	if (moveto < minlsn)
		ereport(ERROR,
				(errcode(ERRCODE_OBJECT_NOT_IN_PREREQUISITE_STATE),
				 errmsg("cannot advance replication slot to %X/%X, minimum is %X/%X",
						LSN_FORMAT_ARGS(moveto), LSN_FORMAT_ARGS(minlsn))));

	/* Do the actual slot update, depending on the slot type */
	if (OidIsValid(MyReplicationSlot->data.database))
		endlsn = pg_logical_replication_slot_advance(moveto);
	else
		endlsn = pg_physical_replication_slot_advance(moveto);

	values[0] = NameGetDatum(&MyReplicationSlot->data.name);
	nulls[0] = false;

	/*
	 * Recompute the minimum LSN and xmin across all slots to adjust with the
	 * advancing potentially done.
	 */
	ReplicationSlotsComputeRequiredXmin(false);
	ReplicationSlotsComputeRequiredLSN();

	ReplicationSlotRelease();

	/* Return the reached position. */
	values[1] = LSNGetDatum(endlsn);
	nulls[1] = false;

	tuple = heap_form_tuple(tupdesc, values, nulls);
	result = HeapTupleGetDatum(tuple);

	PG_RETURN_DATUM(result);
}

/*
 * Helper function of copying a replication slot.
 */
static Datum
copy_replication_slot(FunctionCallInfo fcinfo, bool logical_slot)
{
	Name		src_name = PG_GETARG_NAME(0);
	Name		dst_name = PG_GETARG_NAME(1);
	ReplicationSlot *src = NULL;
	ReplicationSlot first_slot_contents;
	ReplicationSlot second_slot_contents;
	char		*yb_lsn_type = "SEQUENCE";
	XLogRecPtr	src_restart_lsn;
	bool		src_islogical;
	bool		temporary;
	char	   *plugin;
	Datum		values[2];
	bool		nulls[2];
	Datum		result;
	TupleDesc	tupdesc;
	HeapTuple	tuple;

	if (get_call_result_type(fcinfo, NULL, &tupdesc) != TYPEFUNC_COMPOSITE)
		elog(ERROR, "return type must be a row type");

	CheckSlotPermissions();

	if (logical_slot)
		CheckLogicalDecodingRequirements();
	else
		CheckSlotRequirements();

	LWLockAcquire(ReplicationSlotControlLock, LW_SHARED);

	/*
	 * We need to prevent the source slot's reserved WAL from being removed,
	 * but we don't want to lock that slot for very long, and it can advance
	 * in the meantime.  So obtain the source slot's data, and create a new
	 * slot using its restart_lsn.  Afterwards we lock the source slot again
	 * and verify that the data we copied (name, type) has not changed
	 * incompatibly.  No inconvenient WAL removal can occur once the new slot
	 * is created -- but since WAL removal could have occurred before we
	 * managed to create the new slot, we advance the new slot's restart_lsn
	 * to the source slot's updated restart_lsn the second time we lock it.
	 */
	for (int i = 0; i < max_replication_slots; i++)
	{
		ReplicationSlot *s = &ReplicationSlotCtl->replication_slots[i];

		if (s->in_use && strcmp(NameStr(s->data.name), NameStr(*src_name)) == 0)
		{
			/* Copy the slot contents while holding spinlock */
			SpinLockAcquire(&s->mutex);
			first_slot_contents = *s;
			SpinLockRelease(&s->mutex);
			src = s;
			break;
		}
	}

	LWLockRelease(ReplicationSlotControlLock);

	if (src == NULL)
		ereport(ERROR,
				(errcode(ERRCODE_UNDEFINED_OBJECT),
				 errmsg("replication slot \"%s\" does not exist", NameStr(*src_name))));

	src_islogical = SlotIsLogical(&first_slot_contents);
	src_restart_lsn = first_slot_contents.data.restart_lsn;
	temporary = (first_slot_contents.data.persistency == RS_TEMPORARY);
	plugin = logical_slot ? NameStr(first_slot_contents.data.plugin) : NULL;

	/* Check type of replication slot */
	if (src_islogical != logical_slot)
		ereport(ERROR,
				(errcode(ERRCODE_FEATURE_NOT_SUPPORTED),
				 src_islogical ?
				 errmsg("cannot copy physical replication slot \"%s\" as a logical replication slot",
						NameStr(*src_name)) :
				 errmsg("cannot copy logical replication slot \"%s\" as a physical replication slot",
						NameStr(*src_name))));

	/* Copying non-reserved slot doesn't make sense */
	if (XLogRecPtrIsInvalid(src_restart_lsn))
		ereport(ERROR,
				(errcode(ERRCODE_OBJECT_NOT_IN_PREREQUISITE_STATE),
				 errmsg("cannot copy a replication slot that doesn't reserve WAL")));

	/* Overwrite params from optional arguments */
	if (PG_NARGS() >= 3)
		temporary = PG_GETARG_BOOL(2);
	if (PG_NARGS() >= 4)
	{
		Assert(logical_slot);
		plugin = NameStr(*(PG_GETARG_NAME(3)));
	}

	/* Create new slot and acquire it */
	if (logical_slot)
	{
		/*
		 * We must not try to read WAL, since we haven't reserved it yet --
		 * hence pass find_startpoint false.  confirmed_flush will be set
		 * below, by copying from the source slot.
		 */
		create_logical_replication_slot(NameStr(*dst_name),
										plugin,
										temporary,
										false,
										src_restart_lsn,
										false,
										yb_lsn_type);
	}
	else
		create_physical_replication_slot(NameStr(*dst_name),
										 true,
										 temporary,
										 src_restart_lsn);

	/*
	 * Update the destination slot to current values of the source slot;
	 * recheck that the source slot is still the one we saw previously.
	 */
	{
		TransactionId copy_effective_xmin;
		TransactionId copy_effective_catalog_xmin;
		TransactionId copy_xmin;
		TransactionId copy_catalog_xmin;
		XLogRecPtr	copy_restart_lsn;
		XLogRecPtr	copy_confirmed_flush;
		bool		copy_islogical;
		char	   *copy_name;

		/* Copy data of source slot again */
		SpinLockAcquire(&src->mutex);
		second_slot_contents = *src;
		SpinLockRelease(&src->mutex);

		copy_effective_xmin = second_slot_contents.effective_xmin;
		copy_effective_catalog_xmin = second_slot_contents.effective_catalog_xmin;

		copy_xmin = second_slot_contents.data.xmin;
		copy_catalog_xmin = second_slot_contents.data.catalog_xmin;
		copy_restart_lsn = second_slot_contents.data.restart_lsn;
		copy_confirmed_flush = second_slot_contents.data.confirmed_flush;

		/* for existence check */
		copy_name = NameStr(second_slot_contents.data.name);
		copy_islogical = SlotIsLogical(&second_slot_contents);

		/*
		 * Check if the source slot still exists and is valid. We regard it as
		 * invalid if the type of replication slot or name has been changed,
		 * or the restart_lsn either is invalid or has gone backward. (The
		 * restart_lsn could go backwards if the source slot is dropped and
		 * copied from an older slot during installation.)
		 *
		 * Since erroring out will release and drop the destination slot we
		 * don't need to release it here.
		 */
		if (copy_restart_lsn < src_restart_lsn ||
			src_islogical != copy_islogical ||
			strcmp(copy_name, NameStr(*src_name)) != 0)
			ereport(ERROR,
					(errmsg("could not copy replication slot \"%s\"",
							NameStr(*src_name)),
					 errdetail("The source replication slot was modified incompatibly during the copy operation.")));

		/* The source slot must have a consistent snapshot */
		if (src_islogical && XLogRecPtrIsInvalid(copy_confirmed_flush))
			ereport(ERROR,
					(errcode(ERRCODE_FEATURE_NOT_SUPPORTED),
					 errmsg("cannot copy unfinished logical replication slot \"%s\"",
							NameStr(*src_name)),
					 errhint("Retry when the source replication slot's confirmed_flush_lsn is valid.")));

		/* Install copied values again */
		SpinLockAcquire(&MyReplicationSlot->mutex);
		MyReplicationSlot->effective_xmin = copy_effective_xmin;
		MyReplicationSlot->effective_catalog_xmin = copy_effective_catalog_xmin;

		MyReplicationSlot->data.xmin = copy_xmin;
		MyReplicationSlot->data.catalog_xmin = copy_catalog_xmin;
		MyReplicationSlot->data.restart_lsn = copy_restart_lsn;
		MyReplicationSlot->data.confirmed_flush = copy_confirmed_flush;
		SpinLockRelease(&MyReplicationSlot->mutex);

		ReplicationSlotMarkDirty();
		ReplicationSlotsComputeRequiredXmin(false);
		ReplicationSlotsComputeRequiredLSN();
		ReplicationSlotSave();

#ifdef USE_ASSERT_CHECKING
		/* Check that the restart_lsn is available */
		{
			XLogSegNo	segno;

			XLByteToSeg(copy_restart_lsn, segno, wal_segment_size);
			Assert(XLogGetLastRemovedSegno() < segno);
		}
#endif
	}

	/* target slot fully created, mark as persistent if needed */
	if (logical_slot && !temporary)
		ReplicationSlotPersist();

	/* All done.  Set up the return values */
	values[0] = NameGetDatum(dst_name);
	nulls[0] = false;
	if (!XLogRecPtrIsInvalid(MyReplicationSlot->data.confirmed_flush))
	{
		values[1] = LSNGetDatum(MyReplicationSlot->data.confirmed_flush);
		nulls[1] = false;
	}
	else
		nulls[1] = true;

	tuple = heap_form_tuple(tupdesc, values, nulls);
	result = HeapTupleGetDatum(tuple);

	ReplicationSlotRelease();

	PG_RETURN_DATUM(result);
}

/* The wrappers below are all to appease opr_sanity */
Datum
pg_copy_logical_replication_slot_a(PG_FUNCTION_ARGS)
{
	return copy_replication_slot(fcinfo, true);
}

Datum
pg_copy_logical_replication_slot_b(PG_FUNCTION_ARGS)
{
	return copy_replication_slot(fcinfo, true);
}

Datum
pg_copy_logical_replication_slot_c(PG_FUNCTION_ARGS)
{
	return copy_replication_slot(fcinfo, true);
}

Datum
pg_copy_physical_replication_slot_a(PG_FUNCTION_ARGS)
{
	return copy_replication_slot(fcinfo, false);
}

Datum
pg_copy_physical_replication_slot_b(PG_FUNCTION_ARGS)
{
	return copy_replication_slot(fcinfo, false);
}<|MERGE_RESOLUTION|>--- conflicted
+++ resolved
@@ -205,25 +205,17 @@
 	Name		name = PG_GETARG_NAME(0);
 	Name		plugin = PG_GETARG_NAME(1);
 	bool		temporary = PG_GETARG_BOOL(2);
-<<<<<<< HEAD
+	bool		two_phase = PG_GETARG_BOOL(3);
 
 	Name		yb_lsn_type_arg;
 	char		*yb_lsn_type = "SEQUENCE";
 
-	if (!PG_ARGISNULL(3)) {
-		yb_lsn_type_arg = PG_GETARG_NAME(3);
+	if (!PG_ARGISNULL(4)) {
+		yb_lsn_type_arg = PG_GETARG_NAME(4);
 		yb_lsn_type = NameStr(*yb_lsn_type_arg);
 	}
-
-
-	LogicalDecodingContext *ctx = NULL;
-
-=======
-	bool		two_phase = PG_GETARG_BOOL(3);
-	char		*yb_lsn_type = "SEQUENCE";
 	
 	Datum		result;
->>>>>>> 769e758e
 	TupleDesc	tupdesc;
 	HeapTuple	tuple;
 	Datum		values[2];
