--- conflicted
+++ resolved
@@ -1011,11 +1011,8 @@
 parseCreateReplSlotOptions(CreateReplicationSlotCmd *cmd,
 						   bool *reserve_wal,
 						   CRSSnapshotAction *snapshot_action,
-<<<<<<< HEAD
+						   bool *two_phase,
 						   CRSLsnType *lsn_type)
-=======
-						   bool *two_phase)
->>>>>>> ba55b563
 {
 	ListCell   *lc;
 	bool		snapshot_action_given = false;
@@ -1130,15 +1127,7 @@
 	if (IsYugaByteEnabled())
 		snapshot_action = CRS_USE_SNAPSHOT;
 
-<<<<<<< HEAD
-	parseCreateReplSlotOptions(cmd, &reserve_wal, &snapshot_action, &lsn_type);
-
-	/* setup state for XLogReadPage */
-	sendTimeLineIsHistoric = false;
-	sendTimeLine = ThisTimeLineID;
-=======
-	parseCreateReplSlotOptions(cmd, &reserve_wal, &snapshot_action, &two_phase);
->>>>>>> ba55b563
+	parseCreateReplSlotOptions(cmd, &reserve_wal, &snapshot_action, &two_phase, &lsn_type);
 
 	if (cmd->kind == REPLICATION_KIND_PHYSICAL)
 	{
@@ -1149,12 +1138,8 @@
 
 		ReplicationSlotCreate(cmd->slotname, false,
 							  cmd->temporary ? RS_TEMPORARY : RS_PERSISTENT,
-<<<<<<< HEAD
+							  false,
 							  cmd->plugin, snapshot_action, NULL, lsn_type);
-=======
-							  false,
-							  cmd->plugin, snapshot_action, NULL);
->>>>>>> ba55b563
 	}
 	else
 	{
@@ -1176,12 +1161,8 @@
 			 */
 			ReplicationSlotCreate(cmd->slotname, true,
 								  cmd->temporary ? RS_TEMPORARY : RS_EPHEMERAL,
-<<<<<<< HEAD
+								  two_phase,
 								  cmd->plugin, snapshot_action, NULL, lsn_type);
-=======
-								  two_phase,
-								  cmd->plugin, snapshot_action, NULL);
->>>>>>> ba55b563
 		}
 	}
 
