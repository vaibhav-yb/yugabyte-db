--- conflicted
+++ resolved
@@ -26,12 +26,9 @@
 #include "storage/shmem.h"
 #include "storage/sinvaladt.h"
 #include "storage/spin.h"
-<<<<<<< HEAD
-=======
-#include "access/transam.h"
-
+
+/* YB includes. */
 #include "pg_yb_utils.h"
->>>>>>> 32546339
 
 /*
  * Conceptually, the shared cache invalidation messages are stored in an
