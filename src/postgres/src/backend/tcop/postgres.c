--- conflicted
+++ resolved
@@ -5734,10 +5734,9 @@
 					yb_pgstat_set_has_catalog_version(false);
 			}
 
-<<<<<<< HEAD
 			/* Report any recently-changed GUC options */
 			ReportChangedGUCOptions();
-=======
+
 			/*
 			 * YB: The server must respond with a ReadyForQuery message when it's
 			 * ready to accept new queries. This is a good place to unset
@@ -5749,7 +5748,6 @@
 				YbAshUnsetMetadata();
 				yb_is_ash_metadata_set = false;
 			}
->>>>>>> 99b61cb6
 
 			ReadyForQuery(whereToSendOutput);
 			send_ready_for_query = false;
@@ -5800,8 +5798,6 @@
 		DoingCommandRead = false;
 
 		/*
-<<<<<<< HEAD
-=======
 		 * YB: A single TCP packet from the client might contain a series of messages -
 		 * parse, bind, describe, execute and sync. We only want to set the metadata
 		 * once during this process.
@@ -5813,16 +5809,6 @@
 		}
 
 		/*
-		 * (5) turn off the idle-in-transaction timeout
-		 */
-		if (disable_idle_in_transaction_timeout)
-		{
-			disable_timeout(IDLE_IN_TRANSACTION_SESSION_TIMEOUT, false);
-			disable_idle_in_transaction_timeout = false;
-		}
-
-		/*
->>>>>>> 99b61cb6
 		 * (6) check for any other interesting events that happened while we
 		 * slept.
 		 */
