/*-------------------------------------------------------------------------
 *
 * pgstatfuncs.c
 *	  Functions for accessing various forms of statistics data
 *
 * Portions Copyright (c) 1996-2022, PostgreSQL Global Development Group
 * Portions Copyright (c) 1994, Regents of the University of California
 *
 *
 * IDENTIFICATION
 *	  src/backend/utils/adt/pgstatfuncs.c
 *
 *-------------------------------------------------------------------------
 */
#include "postgres.h"

#include "access/htup_details.h"
#include "access/xlog.h"
#include "access/xlogprefetcher.h"
#include "catalog/pg_authid.h"
#include "catalog/pg_type.h"
#include "common/ip.h"
#include "funcapi.h"
#include "miscadmin.h"
#include "pgstat.h"
#include "postmaster/bgworker_internals.h"
#include "postmaster/postmaster.h"
#include "storage/proc.h"
#include "storage/procarray.h"
#include "utils/acl.h"
#include "utils/builtins.h"
#include "utils/inet.h"
#include "utils/timestamp.h"

/* YB includes */
#include "commands/progress.h"
#include "inttypes.h"
#include "pg_yb_utils.h"
#include "utils/uuid.h"
#include "yb/yql/pggate/ybc_pg_typedefs.h"

#define UINT32_ACCESS_ONCE(var)		 ((uint32)(*((volatile uint32 *)&(var))))

#define HAS_PGSTAT_PERMISSIONS(role)	 (has_privs_of_role(GetUserId(), ROLE_PG_READ_ALL_STATS) || has_privs_of_role(GetUserId(), role))

extern bool yb_retrieved_concurrent_index_progress;

uint64_t *yb_pg_stat_retrieve_concurrent_index_progress();

Datum
pg_stat_get_numscans(PG_FUNCTION_ARGS)
{
	Oid			relid = PG_GETARG_OID(0);
	int64		result;
	PgStat_StatTabEntry *tabentry;

	if ((tabentry = pgstat_fetch_stat_tabentry(relid)) == NULL)
		result = 0;
	else
		result = (int64) (tabentry->numscans);

	PG_RETURN_INT64(result);
}


Datum
pg_stat_get_tuples_returned(PG_FUNCTION_ARGS)
{
	Oid			relid = PG_GETARG_OID(0);
	int64		result;
	PgStat_StatTabEntry *tabentry;

	if ((tabentry = pgstat_fetch_stat_tabentry(relid)) == NULL)
		result = 0;
	else
		result = (int64) (tabentry->tuples_returned);

	PG_RETURN_INT64(result);
}


Datum
pg_stat_get_tuples_fetched(PG_FUNCTION_ARGS)
{
	Oid			relid = PG_GETARG_OID(0);
	int64		result;
	PgStat_StatTabEntry *tabentry;

	if ((tabentry = pgstat_fetch_stat_tabentry(relid)) == NULL)
		result = 0;
	else
		result = (int64) (tabentry->tuples_fetched);

	PG_RETURN_INT64(result);
}


Datum
pg_stat_get_tuples_inserted(PG_FUNCTION_ARGS)
{
	Oid			relid = PG_GETARG_OID(0);
	int64		result;
	PgStat_StatTabEntry *tabentry;

	if ((tabentry = pgstat_fetch_stat_tabentry(relid)) == NULL)
		result = 0;
	else
		result = (int64) (tabentry->tuples_inserted);

	PG_RETURN_INT64(result);
}


Datum
pg_stat_get_tuples_updated(PG_FUNCTION_ARGS)
{
	Oid			relid = PG_GETARG_OID(0);
	int64		result;
	PgStat_StatTabEntry *tabentry;

	if ((tabentry = pgstat_fetch_stat_tabentry(relid)) == NULL)
		result = 0;
	else
		result = (int64) (tabentry->tuples_updated);

	PG_RETURN_INT64(result);
}


Datum
pg_stat_get_tuples_deleted(PG_FUNCTION_ARGS)
{
	Oid			relid = PG_GETARG_OID(0);
	int64		result;
	PgStat_StatTabEntry *tabentry;

	if ((tabentry = pgstat_fetch_stat_tabentry(relid)) == NULL)
		result = 0;
	else
		result = (int64) (tabentry->tuples_deleted);

	PG_RETURN_INT64(result);
}


Datum
pg_stat_get_tuples_hot_updated(PG_FUNCTION_ARGS)
{
	Oid			relid = PG_GETARG_OID(0);
	int64		result;
	PgStat_StatTabEntry *tabentry;

	if ((tabentry = pgstat_fetch_stat_tabentry(relid)) == NULL)
		result = 0;
	else
		result = (int64) (tabentry->tuples_hot_updated);

	PG_RETURN_INT64(result);
}


Datum
pg_stat_get_live_tuples(PG_FUNCTION_ARGS)
{
	Oid			relid = PG_GETARG_OID(0);
	int64		result;
	PgStat_StatTabEntry *tabentry;

	if ((tabentry = pgstat_fetch_stat_tabentry(relid)) == NULL)
		result = 0;
	else
		result = (int64) (tabentry->n_live_tuples);

	PG_RETURN_INT64(result);
}


Datum
pg_stat_get_dead_tuples(PG_FUNCTION_ARGS)
{
	Oid			relid = PG_GETARG_OID(0);
	int64		result;
	PgStat_StatTabEntry *tabentry;

	if ((tabentry = pgstat_fetch_stat_tabentry(relid)) == NULL)
		result = 0;
	else
		result = (int64) (tabentry->n_dead_tuples);

	PG_RETURN_INT64(result);
}


Datum
pg_stat_get_mod_since_analyze(PG_FUNCTION_ARGS)
{
	Oid			relid = PG_GETARG_OID(0);
	int64		result;
	PgStat_StatTabEntry *tabentry;

	if ((tabentry = pgstat_fetch_stat_tabentry(relid)) == NULL)
		result = 0;
	else
		result = (int64) (tabentry->changes_since_analyze);

	PG_RETURN_INT64(result);
}


Datum
pg_stat_get_ins_since_vacuum(PG_FUNCTION_ARGS)
{
	Oid			relid = PG_GETARG_OID(0);
	int64		result;
	PgStat_StatTabEntry *tabentry;

	if ((tabentry = pgstat_fetch_stat_tabentry(relid)) == NULL)
		result = 0;
	else
		result = (int64) (tabentry->inserts_since_vacuum);

	PG_RETURN_INT64(result);
}


Datum
pg_stat_get_blocks_fetched(PG_FUNCTION_ARGS)
{
	Oid			relid = PG_GETARG_OID(0);
	int64		result;
	PgStat_StatTabEntry *tabentry;

	if ((tabentry = pgstat_fetch_stat_tabentry(relid)) == NULL)
		result = 0;
	else
		result = (int64) (tabentry->blocks_fetched);

	PG_RETURN_INT64(result);
}


Datum
pg_stat_get_blocks_hit(PG_FUNCTION_ARGS)
{
	Oid			relid = PG_GETARG_OID(0);
	int64		result;
	PgStat_StatTabEntry *tabentry;

	if ((tabentry = pgstat_fetch_stat_tabentry(relid)) == NULL)
		result = 0;
	else
		result = (int64) (tabentry->blocks_hit);

	PG_RETURN_INT64(result);
}

Datum
pg_stat_get_last_vacuum_time(PG_FUNCTION_ARGS)
{
	Oid			relid = PG_GETARG_OID(0);
	TimestampTz result;
	PgStat_StatTabEntry *tabentry;

	if ((tabentry = pgstat_fetch_stat_tabentry(relid)) == NULL)
		result = 0;
	else
		result = tabentry->vacuum_timestamp;

	if (result == 0)
		PG_RETURN_NULL();
	else
		PG_RETURN_TIMESTAMPTZ(result);
}

Datum
pg_stat_get_last_autovacuum_time(PG_FUNCTION_ARGS)
{
	Oid			relid = PG_GETARG_OID(0);
	TimestampTz result;
	PgStat_StatTabEntry *tabentry;

	if ((tabentry = pgstat_fetch_stat_tabentry(relid)) == NULL)
		result = 0;
	else
		result = tabentry->autovac_vacuum_timestamp;

	if (result == 0)
		PG_RETURN_NULL();
	else
		PG_RETURN_TIMESTAMPTZ(result);
}

Datum
pg_stat_get_last_analyze_time(PG_FUNCTION_ARGS)
{
	Oid			relid = PG_GETARG_OID(0);
	TimestampTz result;
	PgStat_StatTabEntry *tabentry;

	if ((tabentry = pgstat_fetch_stat_tabentry(relid)) == NULL)
		result = 0;
	else
		result = tabentry->analyze_timestamp;

	if (result == 0)
		PG_RETURN_NULL();
	else
		PG_RETURN_TIMESTAMPTZ(result);
}

Datum
pg_stat_get_last_autoanalyze_time(PG_FUNCTION_ARGS)
{
	Oid			relid = PG_GETARG_OID(0);
	TimestampTz result;
	PgStat_StatTabEntry *tabentry;

	if ((tabentry = pgstat_fetch_stat_tabentry(relid)) == NULL)
		result = 0;
	else
		result = tabentry->autovac_analyze_timestamp;

	if (result == 0)
		PG_RETURN_NULL();
	else
		PG_RETURN_TIMESTAMPTZ(result);
}

Datum
pg_stat_get_vacuum_count(PG_FUNCTION_ARGS)
{
	Oid			relid = PG_GETARG_OID(0);
	int64		result;
	PgStat_StatTabEntry *tabentry;

	if ((tabentry = pgstat_fetch_stat_tabentry(relid)) == NULL)
		result = 0;
	else
		result = (int64) (tabentry->vacuum_count);

	PG_RETURN_INT64(result);
}

Datum
pg_stat_get_autovacuum_count(PG_FUNCTION_ARGS)
{
	Oid			relid = PG_GETARG_OID(0);
	int64		result;
	PgStat_StatTabEntry *tabentry;

	if ((tabentry = pgstat_fetch_stat_tabentry(relid)) == NULL)
		result = 0;
	else
		result = (int64) (tabentry->autovac_vacuum_count);

	PG_RETURN_INT64(result);
}

Datum
pg_stat_get_analyze_count(PG_FUNCTION_ARGS)
{
	Oid			relid = PG_GETARG_OID(0);
	int64		result;
	PgStat_StatTabEntry *tabentry;

	if ((tabentry = pgstat_fetch_stat_tabentry(relid)) == NULL)
		result = 0;
	else
		result = (int64) (tabentry->analyze_count);

	PG_RETURN_INT64(result);
}

Datum
pg_stat_get_autoanalyze_count(PG_FUNCTION_ARGS)
{
	Oid			relid = PG_GETARG_OID(0);
	int64		result;
	PgStat_StatTabEntry *tabentry;

	if ((tabentry = pgstat_fetch_stat_tabentry(relid)) == NULL)
		result = 0;
	else
		result = (int64) (tabentry->autovac_analyze_count);

	PG_RETURN_INT64(result);
}

Datum
pg_stat_get_function_calls(PG_FUNCTION_ARGS)
{
	Oid			funcid = PG_GETARG_OID(0);
	PgStat_StatFuncEntry *funcentry;

	if ((funcentry = pgstat_fetch_stat_funcentry(funcid)) == NULL)
		PG_RETURN_NULL();
	PG_RETURN_INT64(funcentry->f_numcalls);
}

Datum
pg_stat_get_function_total_time(PG_FUNCTION_ARGS)
{
	Oid			funcid = PG_GETARG_OID(0);
	PgStat_StatFuncEntry *funcentry;

	if ((funcentry = pgstat_fetch_stat_funcentry(funcid)) == NULL)
		PG_RETURN_NULL();
	/* convert counter from microsec to millisec for display */
	PG_RETURN_FLOAT8(((double) funcentry->f_total_time) / 1000.0);
}

Datum
pg_stat_get_function_self_time(PG_FUNCTION_ARGS)
{
	Oid			funcid = PG_GETARG_OID(0);
	PgStat_StatFuncEntry *funcentry;

	if ((funcentry = pgstat_fetch_stat_funcentry(funcid)) == NULL)
		PG_RETURN_NULL();
	/* convert counter from microsec to millisec for display */
	PG_RETURN_FLOAT8(((double) funcentry->f_self_time) / 1000.0);
}

Datum
pg_stat_get_backend_idset(PG_FUNCTION_ARGS)
{
	FuncCallContext *funcctx;
	int		   *fctx;
	int32		result;

	/* stuff done only on the first call of the function */
	if (SRF_IS_FIRSTCALL())
	{
		/* create a function context for cross-call persistence */
		funcctx = SRF_FIRSTCALL_INIT();

		fctx = MemoryContextAlloc(funcctx->multi_call_memory_ctx,
								  2 * sizeof(int));
		funcctx->user_fctx = fctx;

		fctx[0] = 0;
		fctx[1] = pgstat_fetch_stat_numbackends();
	}

	/* stuff done on every call of the function */
	funcctx = SRF_PERCALL_SETUP();
	fctx = funcctx->user_fctx;

	fctx[0] += 1;
	result = fctx[0];

	if (result <= fctx[1])
	{
		/* do when there is more left to send */
		SRF_RETURN_NEXT(funcctx, Int32GetDatum(result));
	}
	else
	{
		/* do when there is no more left */
		SRF_RETURN_DONE(funcctx);
	}
}

/*
 * Returns command progress information for the named command.
 */
Datum
pg_stat_get_progress_info(PG_FUNCTION_ARGS)
{
#define PG_STAT_GET_PROGRESS_COLS	PGSTAT_NUM_PROGRESS_PARAM + 3
	int			num_backends = pgstat_fetch_stat_numbackends();
	int			curr_backend;
	char	   *cmd = text_to_cstring(PG_GETARG_TEXT_PP(0));
	ProgressCommandType cmdtype;
	ReturnSetInfo *rsinfo = (ReturnSetInfo *) fcinfo->resultinfo;

	uint64_t *index_progress = NULL;
	uint64_t *index_progress_iterator = NULL;

	/* Translate command name into command type code. */
	if (pg_strcasecmp(cmd, "VACUUM") == 0)
		cmdtype = PROGRESS_COMMAND_VACUUM;
	else if (pg_strcasecmp(cmd, "ANALYZE") == 0)
		cmdtype = PROGRESS_COMMAND_ANALYZE;
	else if (pg_strcasecmp(cmd, "CLUSTER") == 0)
		cmdtype = PROGRESS_COMMAND_CLUSTER;
	else if (pg_strcasecmp(cmd, "CREATE INDEX") == 0)
		cmdtype = PROGRESS_COMMAND_CREATE_INDEX;
	else if (pg_strcasecmp(cmd, "BASEBACKUP") == 0)
		cmdtype = PROGRESS_COMMAND_BASEBACKUP;
	else if (pg_strcasecmp(cmd, "COPY") == 0)
		cmdtype = PROGRESS_COMMAND_COPY;
	else if (pg_strcasecmp(cmd, "CREATE INDEX") == 0)
		cmdtype = PROGRESS_COMMAND_CREATE_INDEX;
	else
		ereport(ERROR,
				(errcode(ERRCODE_INVALID_PARAMETER_VALUE),
				 errmsg("invalid command name: \"%s\"", cmd)));

	InitMaterializedSRF(fcinfo, 0);

	/*
	 * Fetch stats for in-progress concurrent create indexes that aren't
	 * captured in the local backend entry from master. We avoid reading these
	 * stats while constructing the local backend entry in
	 * pg_read_current_stats() in order to avoid extraneous RPCs to master
	 * (in case we read from pg_stat_* views within a transaction but don't
	 * read from pg_stat_progress_create_index). Since these stats are computed
	 * on the fly and not at the time of pg_read_current_stats(), they may not
	 * be consistent with other backend stats.
	 * Also, the fetched values are constant within a transaction - we only
	 * fetch from master if we haven't already done so within the current
	 * transaction.
	 */
	if (IsYugaByteEnabled() && cmdtype == PROGRESS_COMMAND_CREATE_INDEX &&
		!yb_retrieved_concurrent_index_progress)
	{
		index_progress = yb_pg_stat_retrieve_concurrent_index_progress();
		index_progress_iterator = index_progress;
		yb_retrieved_concurrent_index_progress = true;
	}

	/* 1-based index */
	for (curr_backend = 1; curr_backend <= num_backends; curr_backend++)
	{
		LocalPgBackendStatus *local_beentry;
		PgBackendStatus *beentry;
		Datum		values[PG_STAT_GET_PROGRESS_COLS];
		bool		nulls[PG_STAT_GET_PROGRESS_COLS];
		int			i;

		MemSet(values, 0, sizeof(values));
		MemSet(nulls, 0, sizeof(nulls));

		local_beentry = pgstat_fetch_stat_local_beentry(curr_backend);

		if (!local_beentry)
			continue;

		beentry = &local_beentry->backendStatus;

		/*
		 * Report values for only those backends which are running the given
		 * command.
		 */
		if (!beentry || (beentry->st_progress_command != cmdtype &&
						beentry->st_progress_command != PROGRESS_COMMAND_COPY))
			continue;

		/*
		 * Fill in tuples_done for concurrent create indexes on YB relations
		 * that are in the backfilling phase. Note: This block will not be
		 * executed for indexes on non-YB relations (temporary relations)
		 * because they are always built non-concurrently.
		 */
		if (IsYugaByteEnabled() && cmdtype == PROGRESS_COMMAND_CREATE_INDEX &&
			(beentry->st_progress_param[PROGRESS_CREATEIDX_COMMAND]
			 == PROGRESS_CREATEIDX_COMMAND_CREATE_CONCURRENTLY) &&
			(beentry->st_progress_param[PROGRESS_CREATEIDX_PHASE]
			 == YB_PROGRESS_CREATEIDX_BACKFILLING) &&
			index_progress_iterator)
		{
			/*
			 * Note: we expect the ordering of the indexes in index_progress to
			 * to match the ordering within the backend status array -
			 * therefore we don't need to loop through index_progress to find
			 * the relevant entry
			 */
			beentry->st_progress_param[PROGRESS_CREATEIDX_TUPLES_DONE]
				= *index_progress_iterator;
			index_progress_iterator++;
		}

		/* Value available to all callers */
		values[0] = Int32GetDatum(beentry->st_procpid);
		values[1] = ObjectIdGetDatum(beentry->st_databaseid);

		/* show rest of the values including relid only to role members */
		if (HAS_PGSTAT_PERMISSIONS(beentry->st_userid))
		{
			values[2] = ObjectIdGetDatum(beentry->st_progress_command_target);
			for (i = 0; i < PGSTAT_NUM_PROGRESS_PARAM; i++)
				values[i + 3] = Int64GetDatum(beentry->st_progress_param[i]);
		}
		else
		{
			nulls[2] = true;
			for (i = 0; i < PGSTAT_NUM_PROGRESS_PARAM; i++)
				nulls[i + 3] = true;
		}

		/*
		 * Set the columns of pg_stat_progress_create_index that are unused
		 * in YB to null.
		 */
		if (IsYugaByteEnabled() && cmdtype == PROGRESS_COMMAND_CREATE_INDEX)
		{
			for (i = 0; i < PGSTAT_NUM_PROGRESS_PARAM; i++)
			{
				/*
				 * In YB, we only use the command, index_relid, phase,
				 * tuples_total, tuples_done, partitions_total, partitions_done
				 * columns for YB indexes. For temp indexes, tuples_total and
				 * tuples_done aren't computed (the beentry progress params
				 * are set to an invalid value (-1)) so we set those to null
				 * too.
				 */
				if (i == PROGRESS_CREATEIDX_COMMAND ||
					i == PROGRESS_CREATEIDX_INDEX_OID ||
					i == PROGRESS_CREATEIDX_PHASE ||
					i == PROGRESS_CREATEIDX_PARTITIONS_TOTAL ||
					i == PROGRESS_CREATEIDX_PARTITIONS_DONE ||
					(beentry->st_progress_param[i] != -1 &&
					 (i == PROGRESS_CREATEIDX_TUPLES_TOTAL ||
					  i == PROGRESS_CREATEIDX_TUPLES_DONE)))
					continue;
				nulls[i + 3] = true;
			}
		}

		tuplestore_putvalues(rsinfo->setResult, rsinfo->setDesc, values, nulls);
	}

	if (index_progress)
		pfree(index_progress);

	return (Datum) 0;
}

/*
 * Returns activity of PG backends.
 */
Datum
pg_stat_get_activity(PG_FUNCTION_ARGS)
{
<<<<<<< HEAD
#define PG_STAT_GET_ACTIVITY_COLS	30
/* YB specific fields in pg_stat_activity */
#define YB_PG_STAT_GET_ACTIVITY_COLS 1
#define YB_BACKEND_XID_COL			 (PG_STAT_GET_ACTIVITY_COLS)
=======
#define PG_STAT_GET_ACTIVITY_COLS	24
/* YB specific fields in pg_stat_activity */
#define YB_PG_STAT_GET_ACTIVITY_COLS 1
#define YB_BACKEND_XID_COL			PG_STAT_GET_ACTIVITY_COLS
>>>>>>> 32546339
	int			num_backends = pgstat_fetch_stat_numbackends();
	int			curr_backend;
	int			pid = PG_ARGISNULL(0) ? -1 : PG_GETARG_INT32(0);
	ReturnSetInfo *rsinfo = (ReturnSetInfo *) fcinfo->resultinfo;
<<<<<<< HEAD
	TimestampTz txn_rpc_timestamp;
=======
	TupleDesc	tupdesc;
	Tuplestorestate *tupstore;
	MemoryContext per_query_ctx;
	MemoryContext oldcontext;
	TimestampTz yb_txn_rpc_timestamp;
>>>>>>> 32546339

	InitMaterializedSRF(fcinfo, 0);

	YBCPgSessionTxnInfo *txn_infos = NULL;
	if (YBIsEnabledInPostgresEnvVar() && yb_enable_pg_locks)
	{
		txn_infos = (YBCPgSessionTxnInfo *) palloc0(
			sizeof(YBCPgSessionTxnInfo) * num_backends);
		/* 1-based index */
		for (curr_backend = 1; curr_backend <= num_backends; ++curr_backend)
		{
			const PgBackendStatus *beentry =
				pgstat_fetch_stat_beentry(curr_backend);
			if (!beentry)
				break;
			txn_infos[curr_backend - 1].session_id = beentry->yb_session_id;
		}
		yb_txn_rpc_timestamp = GetCurrentTimestamp();
		HandleYBStatus(YBCPgActiveTransactions(txn_infos, num_backends));
	}

	/* 1-based index */
	for (curr_backend = 1; curr_backend <= num_backends; curr_backend++)
	{
		/* for each row */
		Datum		values[PG_STAT_GET_ACTIVITY_COLS +
						   YB_PG_STAT_GET_ACTIVITY_COLS];
		bool		nulls[PG_STAT_GET_ACTIVITY_COLS +
						  YB_PG_STAT_GET_ACTIVITY_COLS];
		LocalPgBackendStatus *local_beentry;
		PgBackendStatus *beentry;
		PGPROC	   *proc;
		const char *wait_event_type = NULL;
		const char *wait_event = NULL;

		MemSet(values, 0, sizeof(values));
		MemSet(nulls, 0, sizeof(nulls));

		/* Get the next one in the list */
		local_beentry = pgstat_fetch_stat_local_beentry(curr_backend);
		if (!local_beentry)
		{
			int			i;

			/* Ignore missing entries if looking for specific PID */
			if (pid != -1)
				continue;

			for (i = 0; i < lengthof(nulls); i++)
				nulls[i] = true;

			nulls[5] = false;
			values[5] = CStringGetTextDatum("<backend information not available>");

			tuplestore_putvalues(rsinfo->setResult, rsinfo->setDesc, values, nulls);
			continue;
		}

		beentry = &local_beentry->backendStatus;

		/* If looking for specific PID, ignore all the others */
		if (pid != -1 && beentry->st_procpid != pid)
			continue;

		/* Values available to all callers */
		if (beentry->st_databaseid != InvalidOid)
			values[0] = ObjectIdGetDatum(beentry->st_databaseid);
		else
			nulls[0] = true;

		values[1] = Int32GetDatum(beentry->st_procpid);

		if (beentry->st_userid != InvalidOid)
			values[2] = ObjectIdGetDatum(beentry->st_userid);
		else
			nulls[2] = true;

		if (beentry->st_appname)
			values[3] = CStringGetTextDatum(beentry->st_appname);
		else
			nulls[3] = true;

		if (TransactionIdIsValid(local_beentry->backend_xid))
			values[15] = TransactionIdGetDatum(local_beentry->backend_xid);
		else
			nulls[15] = true;

		if (TransactionIdIsValid(local_beentry->backend_xmin))
			values[16] = TransactionIdGetDatum(local_beentry->backend_xmin);
		else
			nulls[16] = true;

		/* Values only available to role member or pg_read_all_stats */
		if (HAS_PGSTAT_PERMISSIONS(beentry->st_userid))
		{
			SockAddr	zero_clientaddr;
			char	   *clipped_activity;

			switch (beentry->st_state)
			{
				case STATE_IDLE:
					values[4] = CStringGetTextDatum("idle");
					break;
				case STATE_RUNNING:
					values[4] = CStringGetTextDatum("active");
					break;
				case STATE_IDLEINTRANSACTION:
					values[4] = CStringGetTextDatum("idle in transaction");
					break;
				case STATE_FASTPATH:
					values[4] = CStringGetTextDatum("fastpath function call");
					break;
				case STATE_IDLEINTRANSACTION_ABORTED:
					values[4] = CStringGetTextDatum("idle in transaction (aborted)");
					break;
				case STATE_DISABLED:
					values[4] = CStringGetTextDatum("disabled");
					break;
				case STATE_UNDEFINED:
					nulls[4] = true;
					break;
			}

			clipped_activity = pgstat_clip_activity(beentry->st_activity_raw);
			values[5] = CStringGetTextDatum(clipped_activity);
			pfree(clipped_activity);

			/* leader_pid */
			nulls[28] = true;

			proc = BackendPidGetProc(beentry->st_procpid);

			if (proc == NULL && (beentry->st_backendType != B_BACKEND))
			{
				/*
				 * For an auxiliary process, retrieve process info from
				 * AuxiliaryProcs stored in shared-memory.
				 */
				proc = AuxiliaryPidGetProc(beentry->st_procpid);
			}

			/*
			 * If a PGPROC entry was retrieved, display wait events and lock
			 * group leader information if any.  To avoid extra overhead, no
			 * extra lock is being held, so there is no guarantee of
			 * consistency across multiple rows.
			 */
			if (proc != NULL)
			{
				uint32		raw_wait_event;
				PGPROC	   *leader;

				raw_wait_event = UINT32_ACCESS_ONCE(proc->wait_event_info);
				wait_event_type = pgstat_get_wait_event_type(raw_wait_event);
				wait_event = pgstat_get_wait_event(raw_wait_event);

				leader = proc->lockGroupLeader;

				/*
				 * Show the leader only for active parallel workers.  This
				 * leaves the field as NULL for the leader of a parallel
				 * group.
				 */
				if (leader && leader->pid != beentry->st_procpid)
				{
					values[28] = Int32GetDatum(leader->pid);
					nulls[28] = false;
				}
			}

			if (wait_event_type)
				values[6] = CStringGetTextDatum(wait_event_type);
			else
				nulls[6] = true;

			if (wait_event)
				values[7] = CStringGetTextDatum(wait_event);
			else
				nulls[7] = true;

			/*
			 * Don't expose transaction time for walsenders; it confuses
			 * monitoring, particularly because we don't keep the time up-to-
			 * date.
			 */
			if (beentry->st_xact_start_timestamp != 0 &&
				beentry->st_backendType != B_WAL_SENDER)
				values[8] = TimestampTzGetDatum(beentry->st_xact_start_timestamp);
			else
				nulls[8] = true;

			if (beentry->st_activity_start_timestamp != 0)
				values[9] = TimestampTzGetDatum(beentry->st_activity_start_timestamp);
			else
				nulls[9] = true;

			if (beentry->st_proc_start_timestamp != 0)
				values[10] = TimestampTzGetDatum(beentry->st_proc_start_timestamp);
			else
				nulls[10] = true;

			if (beentry->st_state_start_timestamp != 0)
				values[11] = TimestampTzGetDatum(beentry->st_state_start_timestamp);
			else
				nulls[11] = true;

			/* A zeroed client addr means we don't know */
			memset(&zero_clientaddr, 0, sizeof(zero_clientaddr));
			if (memcmp(&(beentry->st_clientaddr), &zero_clientaddr,
					   sizeof(zero_clientaddr)) == 0)
			{
				nulls[12] = true;
				nulls[13] = true;
				nulls[14] = true;
			}
			else
			{
				if (beentry->st_clientaddr.addr.ss_family == AF_INET
#ifdef HAVE_IPV6
					|| beentry->st_clientaddr.addr.ss_family == AF_INET6
#endif
					)
				{
					char		remote_host[NI_MAXHOST];
					char		remote_port[NI_MAXSERV];
					int			ret;

					remote_host[0] = '\0';
					remote_port[0] = '\0';
					ret = pg_getnameinfo_all(&beentry->st_clientaddr.addr,
											 beentry->st_clientaddr.salen,
											 remote_host, sizeof(remote_host),
											 remote_port, sizeof(remote_port),
											 NI_NUMERICHOST | NI_NUMERICSERV);
					if (ret == 0)
					{
						clean_ipv6_addr(beentry->st_clientaddr.addr.ss_family, remote_host);
						values[12] = DirectFunctionCall1(inet_in,
														 CStringGetDatum(remote_host));
						if (beentry->st_clienthostname &&
							beentry->st_clienthostname[0])
							values[13] = CStringGetTextDatum(beentry->st_clienthostname);
						else
							nulls[13] = true;
						values[14] = Int32GetDatum(atoi(remote_port));
					}
					else
					{
						nulls[12] = true;
						nulls[13] = true;
						nulls[14] = true;
					}
				}
				else if (beentry->st_clientaddr.addr.ss_family == AF_UNIX)
				{
					/*
					 * Unix sockets always reports NULL for host and -1 for
					 * port, so it's possible to tell the difference to
					 * connections we have no permissions to view, or with
					 * errors.
					 */
					nulls[12] = true;
					nulls[13] = true;
					values[14] = Int32GetDatum(-1);
				}
				else
				{
					/* Unknown address type, should never happen */
					nulls[12] = true;
					nulls[13] = true;
					nulls[14] = true;
				}
			}
			/* Add backend type */
			if (beentry->st_backendType == B_BG_WORKER)
			{
				const char *bgw_type;

				bgw_type = GetBackgroundWorkerTypeByPid(beentry->st_procpid);
				if (bgw_type)
					values[17] = CStringGetTextDatum(bgw_type);
				else
					nulls[17] = true;
			}
			else
				values[17] =
					CStringGetTextDatum(GetBackendTypeDesc(beentry->st_backendType));

			/* SSL information */
			if (beentry->st_ssl)
			{
				values[18] = BoolGetDatum(true);	/* ssl */
				values[19] = CStringGetTextDatum(beentry->st_sslstatus->ssl_version);
				values[20] = CStringGetTextDatum(beentry->st_sslstatus->ssl_cipher);
				values[21] = Int32GetDatum(beentry->st_sslstatus->ssl_bits);

				if (beentry->st_sslstatus->ssl_client_dn[0])
					values[22] = CStringGetTextDatum(beentry->st_sslstatus->ssl_client_dn);
				else
					nulls[22] = true;

				if (beentry->st_sslstatus->ssl_client_serial[0])
					values[23] = DirectFunctionCall3(numeric_in,
													 CStringGetDatum(beentry->st_sslstatus->ssl_client_serial),
													 ObjectIdGetDatum(InvalidOid),
													 Int32GetDatum(-1));
				else
					nulls[23] = true;

				if (beentry->st_sslstatus->ssl_issuer_dn[0])
					values[24] = CStringGetTextDatum(beentry->st_sslstatus->ssl_issuer_dn);
				else
					nulls[24] = true;
			}
			else
			{
				values[18] = BoolGetDatum(false);	/* ssl */
				nulls[19] = nulls[20] = nulls[21] = nulls[22] = nulls[23] = nulls[24] = true;
			}

			/* GSSAPI information */
			if (beentry->st_gss)
			{
				values[25] = BoolGetDatum(beentry->st_gssstatus->gss_auth); /* gss_auth */
				values[26] = CStringGetTextDatum(beentry->st_gssstatus->gss_princ);
				values[27] = BoolGetDatum(beentry->st_gssstatus->gss_enc);	/* GSS Encryption in use */
			}
			else
			{
				values[25] = BoolGetDatum(false);	/* gss_auth */
				nulls[26] = true;	/* No GSS principal */
				values[27] = BoolGetDatum(false);	/* GSS Encryption not in
													 * use */
			}
			if (beentry->st_query_id == 0)
				nulls[29] = true;
			else
				values[29] = UInt64GetDatum(beentry->st_query_id);
		}
		else
		{
			/* No permissions to view data about this session */
			values[5] = CStringGetTextDatum("<insufficient privilege>");
			nulls[4] = true;
			nulls[6] = true;
			nulls[7] = true;
			nulls[8] = true;
			nulls[9] = true;
			nulls[10] = true;
			nulls[11] = true;
			nulls[12] = true;
			nulls[13] = true;
			nulls[14] = true;
			nulls[17] = true;
			nulls[18] = true;
			nulls[19] = true;
			nulls[20] = true;
			nulls[21] = true;
			nulls[22] = true;
			nulls[23] = true;
			nulls[24] = true;
			nulls[25] = true;
			nulls[26] = true;
			nulls[27] = true;
			nulls[28] = true;
			nulls[29] = true;
		}

		nulls[YB_BACKEND_XID_COL] = true;
		/* The activity_start_timestamp is updated at the start of every
		 * query. When the query start timestamp is later (greater) than the
		 * timestamp of the RPC above, this indicates that the data in the
		 * RPC is out-of-date. In such cases, we skip printing the
		 * transaction ID.  */

		if (yb_enable_pg_locks && beentry->yb_session_id &&
			beentry->st_activity_start_timestamp <= yb_txn_rpc_timestamp)
		{
			Assert(txn_infos);
			const YBCPgSessionTxnInfo *info = txn_infos + curr_backend - 1;

			if (info->is_not_null)
			{
				values[YB_BACKEND_XID_COL] = UUIDPGetDatum(&info->txn_id);
				nulls[YB_BACKEND_XID_COL] = false;
			}
		}

		tuplestore_putvalues(rsinfo->setResult, rsinfo->setDesc, values, nulls);

		/* If only a single backend was requested, and we found it, break. */
		if (pid != -1)
			break;
	}

	return (Datum) 0;
}


Datum
pg_backend_pid(PG_FUNCTION_ARGS)
{
	PG_RETURN_INT32(MyProcPid);
}


Datum
pg_stat_get_backend_pid(PG_FUNCTION_ARGS)
{
	int32		beid = PG_GETARG_INT32(0);
	PgBackendStatus *beentry;

	if ((beentry = pgstat_fetch_stat_beentry(beid)) == NULL)
		PG_RETURN_NULL();

	PG_RETURN_INT32(beentry->st_procpid);
}


Datum
pg_stat_get_backend_dbid(PG_FUNCTION_ARGS)
{
	int32		beid = PG_GETARG_INT32(0);
	PgBackendStatus *beentry;

	if ((beentry = pgstat_fetch_stat_beentry(beid)) == NULL)
		PG_RETURN_NULL();

	PG_RETURN_OID(beentry->st_databaseid);
}


Datum
pg_stat_get_backend_userid(PG_FUNCTION_ARGS)
{
	int32		beid = PG_GETARG_INT32(0);
	PgBackendStatus *beentry;

	if ((beentry = pgstat_fetch_stat_beentry(beid)) == NULL)
		PG_RETURN_NULL();

	PG_RETURN_OID(beentry->st_userid);
}


Datum
pg_stat_get_backend_activity(PG_FUNCTION_ARGS)
{
	int32		beid = PG_GETARG_INT32(0);
	PgBackendStatus *beentry;
	const char *activity;
	char	   *clipped_activity;
	text	   *ret;

	if ((beentry = pgstat_fetch_stat_beentry(beid)) == NULL)
		activity = "<backend information not available>";
	else if (!HAS_PGSTAT_PERMISSIONS(beentry->st_userid))
		activity = "<insufficient privilege>";
	else if (*(beentry->st_activity_raw) == '\0')
		activity = "<command string not enabled>";
	else
		activity = beentry->st_activity_raw;

	clipped_activity = pgstat_clip_activity(activity);
	ret = cstring_to_text(activity);
	pfree(clipped_activity);

	PG_RETURN_TEXT_P(ret);
}

Datum
pg_stat_get_backend_wait_event_type(PG_FUNCTION_ARGS)
{
	int32		beid = PG_GETARG_INT32(0);
	PgBackendStatus *beentry;
	PGPROC	   *proc;
	const char *wait_event_type = NULL;

	if ((beentry = pgstat_fetch_stat_beentry(beid)) == NULL)
		wait_event_type = "<backend information not available>";
	else if (!HAS_PGSTAT_PERMISSIONS(beentry->st_userid))
		wait_event_type = "<insufficient privilege>";
	else if ((proc = BackendPidGetProc(beentry->st_procpid)) != NULL)
		wait_event_type = pgstat_get_wait_event_type(proc->wait_event_info);

	if (!wait_event_type)
		PG_RETURN_NULL();

	PG_RETURN_TEXT_P(cstring_to_text(wait_event_type));
}

Datum
pg_stat_get_backend_wait_event(PG_FUNCTION_ARGS)
{
	int32		beid = PG_GETARG_INT32(0);
	PgBackendStatus *beentry;
	PGPROC	   *proc;
	const char *wait_event = NULL;

	if ((beentry = pgstat_fetch_stat_beentry(beid)) == NULL)
		wait_event = "<backend information not available>";
	else if (!HAS_PGSTAT_PERMISSIONS(beentry->st_userid))
		wait_event = "<insufficient privilege>";
	else if ((proc = BackendPidGetProc(beentry->st_procpid)) != NULL)
		wait_event = pgstat_get_wait_event(proc->wait_event_info);

	if (!wait_event)
		PG_RETURN_NULL();

	PG_RETURN_TEXT_P(cstring_to_text(wait_event));
}


Datum
pg_stat_get_backend_activity_start(PG_FUNCTION_ARGS)
{
	int32		beid = PG_GETARG_INT32(0);
	TimestampTz result;
	PgBackendStatus *beentry;

	if ((beentry = pgstat_fetch_stat_beentry(beid)) == NULL)
		PG_RETURN_NULL();

	else if (!HAS_PGSTAT_PERMISSIONS(beentry->st_userid))
		PG_RETURN_NULL();

	result = beentry->st_activity_start_timestamp;

	/*
	 * No time recorded for start of current query -- this is the case if the
	 * user hasn't enabled query-level stats collection.
	 */
	if (result == 0)
		PG_RETURN_NULL();

	PG_RETURN_TIMESTAMPTZ(result);
}


Datum
pg_stat_get_backend_xact_start(PG_FUNCTION_ARGS)
{
	int32		beid = PG_GETARG_INT32(0);
	TimestampTz result;
	PgBackendStatus *beentry;

	if ((beentry = pgstat_fetch_stat_beentry(beid)) == NULL)
		PG_RETURN_NULL();

	else if (!HAS_PGSTAT_PERMISSIONS(beentry->st_userid))
		PG_RETURN_NULL();

	result = beentry->st_xact_start_timestamp;

	if (result == 0)			/* not in a transaction */
		PG_RETURN_NULL();

	PG_RETURN_TIMESTAMPTZ(result);
}


Datum
pg_stat_get_backend_start(PG_FUNCTION_ARGS)
{
	int32		beid = PG_GETARG_INT32(0);
	TimestampTz result;
	PgBackendStatus *beentry;

	if ((beentry = pgstat_fetch_stat_beentry(beid)) == NULL)
		PG_RETURN_NULL();

	else if (!HAS_PGSTAT_PERMISSIONS(beentry->st_userid))
		PG_RETURN_NULL();

	result = beentry->st_proc_start_timestamp;

	if (result == 0)			/* probably can't happen? */
		PG_RETURN_NULL();

	PG_RETURN_TIMESTAMPTZ(result);
}


Datum
pg_stat_get_backend_client_addr(PG_FUNCTION_ARGS)
{
	int32		beid = PG_GETARG_INT32(0);
	PgBackendStatus *beentry;
	SockAddr	zero_clientaddr;
	char		remote_host[NI_MAXHOST];
	int			ret;

	if ((beentry = pgstat_fetch_stat_beentry(beid)) == NULL)
		PG_RETURN_NULL();

	else if (!HAS_PGSTAT_PERMISSIONS(beentry->st_userid))
		PG_RETURN_NULL();

	/* A zeroed client addr means we don't know */
	memset(&zero_clientaddr, 0, sizeof(zero_clientaddr));
	if (memcmp(&(beentry->st_clientaddr), &zero_clientaddr,
			   sizeof(zero_clientaddr)) == 0)
		PG_RETURN_NULL();

	switch (beentry->st_clientaddr.addr.ss_family)
	{
		case AF_INET:
#ifdef HAVE_IPV6
		case AF_INET6:
#endif
			break;
		default:
			PG_RETURN_NULL();
	}

	remote_host[0] = '\0';
	ret = pg_getnameinfo_all(&beentry->st_clientaddr.addr,
							 beentry->st_clientaddr.salen,
							 remote_host, sizeof(remote_host),
							 NULL, 0,
							 NI_NUMERICHOST | NI_NUMERICSERV);
	if (ret != 0)
		PG_RETURN_NULL();

	clean_ipv6_addr(beentry->st_clientaddr.addr.ss_family, remote_host);

	PG_RETURN_DATUM(DirectFunctionCall1(inet_in,
										 CStringGetDatum(remote_host)));
}

Datum
pg_stat_get_backend_client_port(PG_FUNCTION_ARGS)
{
	int32		beid = PG_GETARG_INT32(0);
	PgBackendStatus *beentry;
	SockAddr	zero_clientaddr;
	char		remote_port[NI_MAXSERV];
	int			ret;

	if ((beentry = pgstat_fetch_stat_beentry(beid)) == NULL)
		PG_RETURN_NULL();

	else if (!HAS_PGSTAT_PERMISSIONS(beentry->st_userid))
		PG_RETURN_NULL();

	/* A zeroed client addr means we don't know */
	memset(&zero_clientaddr, 0, sizeof(zero_clientaddr));
	if (memcmp(&(beentry->st_clientaddr), &zero_clientaddr,
			   sizeof(zero_clientaddr)) == 0)
		PG_RETURN_NULL();

	switch (beentry->st_clientaddr.addr.ss_family)
	{
		case AF_INET:
#ifdef HAVE_IPV6
		case AF_INET6:
#endif
			break;
		case AF_UNIX:
			PG_RETURN_INT32(-1);
		default:
			PG_RETURN_NULL();
	}

	remote_port[0] = '\0';
	ret = pg_getnameinfo_all(&beentry->st_clientaddr.addr,
							 beentry->st_clientaddr.salen,
							 NULL, 0,
							 remote_port, sizeof(remote_port),
							 NI_NUMERICHOST | NI_NUMERICSERV);
	if (ret != 0)
		PG_RETURN_NULL();

	PG_RETURN_DATUM(DirectFunctionCall1(int4in,
										CStringGetDatum(remote_port)));
}

Datum
yb_pg_stat_get_backend_catalog_version(PG_FUNCTION_ARGS)
{
	int32		beid = PG_GETARG_INT32(0);
	PgBackendStatus *beentry;

	if ((beentry = pgstat_fetch_stat_beentry(beid)) == NULL)
		PG_RETURN_NULL();

	if (beentry->yb_st_catalog_version.has_version)
		PG_RETURN_DATUM(UInt64GetDatum(beentry->yb_st_catalog_version.version));
	else
		PG_RETURN_NULL();
}


Datum
pg_stat_get_db_numbackends(PG_FUNCTION_ARGS)
{
	Oid			dbid = PG_GETARG_OID(0);
	int32		result;
	int			tot_backends = pgstat_fetch_stat_numbackends();
	int			beid;

	result = 0;
	for (beid = 1; beid <= tot_backends; beid++)
	{
		PgBackendStatus *beentry = pgstat_fetch_stat_beentry(beid);

		if (beentry && beentry->st_databaseid == dbid)
			result++;
	}

	PG_RETURN_INT32(result);
}


/*
 * For this function, there exists a corresponding entry in pg_proc which dictates the input and schema of the output row.
 * This is used in a different manner from other methods like pgstat_get_backend_activity_start which will be called individually
 * in parallel. This method will return the rows in batched format all at once. Note that {i,o,o,o} in pg_proc means that for the
 * corresponding entry at the same index, it is an input if labeled i but output (represented by o) otherwise.
 */
Datum
yb_pg_stat_get_queries(PG_FUNCTION_ARGS)
{
	#define PG_YBSTAT_TERMINATED_QUERIES_COLS 6
	ReturnSetInfo *rsinfo = (ReturnSetInfo *) fcinfo->resultinfo;
	TupleDesc	tupdesc;
	Tuplestorestate *tupstore;
	MemoryContext per_query_ctx;
	MemoryContext oldcontext;

	if (rsinfo == NULL || !IsA(rsinfo, ReturnSetInfo))
		ereport(ERROR,
				(errcode(ERRCODE_FEATURE_NOT_SUPPORTED),
				 errmsg("set-valued function called in context that cannot accept a set")));
	if (!(rsinfo->allowedModes & SFRM_Materialize))
		ereport(ERROR,
				(errcode(ERRCODE_FEATURE_NOT_SUPPORTED),
				 errmsg("materialize mode required, but it is not " \
						"allowed in this context")));

	if (get_call_result_type(fcinfo, NULL, &tupdesc) != TYPEFUNC_COMPOSITE)
		elog(ERROR, "return type must be a row type");

	per_query_ctx = rsinfo->econtext->ecxt_per_query_memory;
	oldcontext = MemoryContextSwitchTo(per_query_ctx);

	tupstore = tuplestore_begin_heap(true, false, work_mem);
	rsinfo->returnMode = SFRM_Materialize;
	rsinfo->setResult = tupstore;
	rsinfo->setDesc = tupdesc;

	MemoryContextSwitchTo(oldcontext);

#ifdef YB_TODO
	/* Yugabyte needs new implementation for stats */
	Oid			db_oid = PG_ARGISNULL(0) ? -1 : PG_GETARG_OID(0);
	size_t num_queries = 0;
	PgStat_YBStatQueryEntry *queries = pgstat_fetch_ybstat_queries(db_oid, &num_queries);
	for (size_t i = 0; i < num_queries; i++)
	{
		if (has_privs_of_role(GetUserId(), queries[i].st_userid) ||
			is_member_of_role(GetUserId(), ROLE_PG_READ_ALL_STATS) ||
			IsYbDbAdminUser(GetUserId()))
		{
			Datum		values[PG_YBSTAT_TERMINATED_QUERIES_COLS];
			bool		nulls[PG_YBSTAT_TERMINATED_QUERIES_COLS];

			MemSet(values, 0, sizeof(values));
			MemSet(nulls, 0, sizeof(nulls));

			values[0] = ObjectIdGetDatum(queries[i].database_oid);
			values[1] = Int32GetDatum(queries[i].backend_pid);
			values[2] = CStringGetTextDatum(queries[i].query_string);
			values[3] = CStringGetTextDatum(queries[i].termination_reason);
			values[4] = TimestampTzGetDatum(queries[i].activity_start_timestamp);
			values[5] = TimestampTzGetDatum(queries[i].activity_end_timestamp);

			tuplestore_putvalues(tupstore, tupdesc, values, nulls);
		}
		else
			continue;
	}
#endif

	tuplestore_donestoring(tupstore);

	return (Datum) 0;
}

Datum
pg_stat_get_db_xact_commit(PG_FUNCTION_ARGS)
{
	Oid			dbid = PG_GETARG_OID(0);
	int64		result;
	PgStat_StatDBEntry *dbentry;

	if ((dbentry = pgstat_fetch_stat_dbentry(dbid)) == NULL)
		result = 0;
	else
		result = (int64) (dbentry->n_xact_commit);

	PG_RETURN_INT64(result);
}


Datum
pg_stat_get_db_xact_rollback(PG_FUNCTION_ARGS)
{
	Oid			dbid = PG_GETARG_OID(0);
	int64		result;
	PgStat_StatDBEntry *dbentry;

	if ((dbentry = pgstat_fetch_stat_dbentry(dbid)) == NULL)
		result = 0;
	else
		result = (int64) (dbentry->n_xact_rollback);

	PG_RETURN_INT64(result);
}


Datum
pg_stat_get_db_blocks_fetched(PG_FUNCTION_ARGS)
{
	Oid			dbid = PG_GETARG_OID(0);
	int64		result;
	PgStat_StatDBEntry *dbentry;

	if ((dbentry = pgstat_fetch_stat_dbentry(dbid)) == NULL)
		result = 0;
	else
		result = (int64) (dbentry->n_blocks_fetched);

	PG_RETURN_INT64(result);
}


Datum
pg_stat_get_db_blocks_hit(PG_FUNCTION_ARGS)
{
	Oid			dbid = PG_GETARG_OID(0);
	int64		result;
	PgStat_StatDBEntry *dbentry;

	if ((dbentry = pgstat_fetch_stat_dbentry(dbid)) == NULL)
		result = 0;
	else
		result = (int64) (dbentry->n_blocks_hit);

	PG_RETURN_INT64(result);
}


Datum
pg_stat_get_db_tuples_returned(PG_FUNCTION_ARGS)
{
	Oid			dbid = PG_GETARG_OID(0);
	int64		result;
	PgStat_StatDBEntry *dbentry;

	if ((dbentry = pgstat_fetch_stat_dbentry(dbid)) == NULL)
		result = 0;
	else
		result = (int64) (dbentry->n_tuples_returned);

	PG_RETURN_INT64(result);
}


Datum
pg_stat_get_db_tuples_fetched(PG_FUNCTION_ARGS)
{
	Oid			dbid = PG_GETARG_OID(0);
	int64		result;
	PgStat_StatDBEntry *dbentry;

	if ((dbentry = pgstat_fetch_stat_dbentry(dbid)) == NULL)
		result = 0;
	else
		result = (int64) (dbentry->n_tuples_fetched);

	PG_RETURN_INT64(result);
}


Datum
pg_stat_get_db_tuples_inserted(PG_FUNCTION_ARGS)
{
	Oid			dbid = PG_GETARG_OID(0);
	int64		result;
	PgStat_StatDBEntry *dbentry;

	if ((dbentry = pgstat_fetch_stat_dbentry(dbid)) == NULL)
		result = 0;
	else
		result = (int64) (dbentry->n_tuples_inserted);

	PG_RETURN_INT64(result);
}


Datum
pg_stat_get_db_tuples_updated(PG_FUNCTION_ARGS)
{
	Oid			dbid = PG_GETARG_OID(0);
	int64		result;
	PgStat_StatDBEntry *dbentry;

	if ((dbentry = pgstat_fetch_stat_dbentry(dbid)) == NULL)
		result = 0;
	else
		result = (int64) (dbentry->n_tuples_updated);

	PG_RETURN_INT64(result);
}


Datum
pg_stat_get_db_tuples_deleted(PG_FUNCTION_ARGS)
{
	Oid			dbid = PG_GETARG_OID(0);
	int64		result;
	PgStat_StatDBEntry *dbentry;

	if ((dbentry = pgstat_fetch_stat_dbentry(dbid)) == NULL)
		result = 0;
	else
		result = (int64) (dbentry->n_tuples_deleted);

	PG_RETURN_INT64(result);
}

Datum
pg_stat_get_db_stat_reset_time(PG_FUNCTION_ARGS)
{
	Oid			dbid = PG_GETARG_OID(0);
	TimestampTz result;
	PgStat_StatDBEntry *dbentry;

	if ((dbentry = pgstat_fetch_stat_dbentry(dbid)) == NULL)
		result = 0;
	else
		result = dbentry->stat_reset_timestamp;

	if (result == 0)
		PG_RETURN_NULL();
	else
		PG_RETURN_TIMESTAMPTZ(result);
}

Datum
pg_stat_get_db_temp_files(PG_FUNCTION_ARGS)
{
	Oid			dbid = PG_GETARG_OID(0);
	int64		result;
	PgStat_StatDBEntry *dbentry;

	if ((dbentry = pgstat_fetch_stat_dbentry(dbid)) == NULL)
		result = 0;
	else
		result = dbentry->n_temp_files;

	PG_RETURN_INT64(result);
}


Datum
pg_stat_get_db_temp_bytes(PG_FUNCTION_ARGS)
{
	Oid			dbid = PG_GETARG_OID(0);
	int64		result;
	PgStat_StatDBEntry *dbentry;

	if ((dbentry = pgstat_fetch_stat_dbentry(dbid)) == NULL)
		result = 0;
	else
		result = dbentry->n_temp_bytes;

	PG_RETURN_INT64(result);
}

Datum
pg_stat_get_db_conflict_tablespace(PG_FUNCTION_ARGS)
{
	Oid			dbid = PG_GETARG_OID(0);
	int64		result;
	PgStat_StatDBEntry *dbentry;

	if ((dbentry = pgstat_fetch_stat_dbentry(dbid)) == NULL)
		result = 0;
	else
		result = (int64) (dbentry->n_conflict_tablespace);

	PG_RETURN_INT64(result);
}

Datum
pg_stat_get_db_conflict_lock(PG_FUNCTION_ARGS)
{
	Oid			dbid = PG_GETARG_OID(0);
	int64		result;
	PgStat_StatDBEntry *dbentry;

	if ((dbentry = pgstat_fetch_stat_dbentry(dbid)) == NULL)
		result = 0;
	else
		result = (int64) (dbentry->n_conflict_lock);

	PG_RETURN_INT64(result);
}

Datum
pg_stat_get_db_conflict_snapshot(PG_FUNCTION_ARGS)
{
	Oid			dbid = PG_GETARG_OID(0);
	int64		result;
	PgStat_StatDBEntry *dbentry;

	if ((dbentry = pgstat_fetch_stat_dbentry(dbid)) == NULL)
		result = 0;
	else
		result = (int64) (dbentry->n_conflict_snapshot);

	PG_RETURN_INT64(result);
}

Datum
pg_stat_get_db_conflict_bufferpin(PG_FUNCTION_ARGS)
{
	Oid			dbid = PG_GETARG_OID(0);
	int64		result;
	PgStat_StatDBEntry *dbentry;

	if ((dbentry = pgstat_fetch_stat_dbentry(dbid)) == NULL)
		result = 0;
	else
		result = (int64) (dbentry->n_conflict_bufferpin);

	PG_RETURN_INT64(result);
}

Datum
pg_stat_get_db_conflict_startup_deadlock(PG_FUNCTION_ARGS)
{
	Oid			dbid = PG_GETARG_OID(0);
	int64		result;
	PgStat_StatDBEntry *dbentry;

	if ((dbentry = pgstat_fetch_stat_dbentry(dbid)) == NULL)
		result = 0;
	else
		result = (int64) (dbentry->n_conflict_startup_deadlock);

	PG_RETURN_INT64(result);
}

Datum
pg_stat_get_db_conflict_all(PG_FUNCTION_ARGS)
{
	Oid			dbid = PG_GETARG_OID(0);
	int64		result;
	PgStat_StatDBEntry *dbentry;

	if ((dbentry = pgstat_fetch_stat_dbentry(dbid)) == NULL)
		result = 0;
	else
		result = (int64) (dbentry->n_conflict_tablespace +
						  dbentry->n_conflict_lock +
						  dbentry->n_conflict_snapshot +
						  dbentry->n_conflict_bufferpin +
						  dbentry->n_conflict_startup_deadlock);

	PG_RETURN_INT64(result);
}

Datum
pg_stat_get_db_deadlocks(PG_FUNCTION_ARGS)
{
	Oid			dbid = PG_GETARG_OID(0);
	int64		result;
	PgStat_StatDBEntry *dbentry;

	if ((dbentry = pgstat_fetch_stat_dbentry(dbid)) == NULL)
		result = 0;
	else
		result = (int64) (dbentry->n_deadlocks);

	PG_RETURN_INT64(result);
}

Datum
pg_stat_get_db_checksum_failures(PG_FUNCTION_ARGS)
{
	Oid			dbid = PG_GETARG_OID(0);
	int64		result;
	PgStat_StatDBEntry *dbentry;

	if (!DataChecksumsEnabled())
		PG_RETURN_NULL();

	if ((dbentry = pgstat_fetch_stat_dbentry(dbid)) == NULL)
		result = 0;
	else
		result = (int64) (dbentry->n_checksum_failures);

	PG_RETURN_INT64(result);
}

Datum
pg_stat_get_db_checksum_last_failure(PG_FUNCTION_ARGS)
{
	Oid			dbid = PG_GETARG_OID(0);
	TimestampTz result;
	PgStat_StatDBEntry *dbentry;

	if (!DataChecksumsEnabled())
		PG_RETURN_NULL();

	if ((dbentry = pgstat_fetch_stat_dbentry(dbid)) == NULL)
		result = 0;
	else
		result = dbentry->last_checksum_failure;

	if (result == 0)
		PG_RETURN_NULL();
	else
		PG_RETURN_TIMESTAMPTZ(result);
}

Datum
pg_stat_get_db_blk_read_time(PG_FUNCTION_ARGS)
{
	Oid			dbid = PG_GETARG_OID(0);
	double		result;
	PgStat_StatDBEntry *dbentry;

	/* convert counter from microsec to millisec for display */
	if ((dbentry = pgstat_fetch_stat_dbentry(dbid)) == NULL)
		result = 0;
	else
		result = ((double) dbentry->n_block_read_time) / 1000.0;

	PG_RETURN_FLOAT8(result);
}

Datum
pg_stat_get_db_blk_write_time(PG_FUNCTION_ARGS)
{
	Oid			dbid = PG_GETARG_OID(0);
	double		result;
	PgStat_StatDBEntry *dbentry;

	/* convert counter from microsec to millisec for display */
	if ((dbentry = pgstat_fetch_stat_dbentry(dbid)) == NULL)
		result = 0;
	else
		result = ((double) dbentry->n_block_write_time) / 1000.0;

	PG_RETURN_FLOAT8(result);
}

Datum
pg_stat_get_db_session_time(PG_FUNCTION_ARGS)
{
	Oid			dbid = PG_GETARG_OID(0);
	double		result = 0.0;
	PgStat_StatDBEntry *dbentry;

	/* convert counter from microsec to millisec for display */
	if ((dbentry = pgstat_fetch_stat_dbentry(dbid)) != NULL)
		result = ((double) dbentry->total_session_time) / 1000.0;

	PG_RETURN_FLOAT8(result);
}

Datum
pg_stat_get_db_active_time(PG_FUNCTION_ARGS)
{
	Oid			dbid = PG_GETARG_OID(0);
	double		result = 0.0;
	PgStat_StatDBEntry *dbentry;

	/* convert counter from microsec to millisec for display */
	if ((dbentry = pgstat_fetch_stat_dbentry(dbid)) != NULL)
		result = ((double) dbentry->total_active_time) / 1000.0;

	PG_RETURN_FLOAT8(result);
}

Datum
pg_stat_get_db_idle_in_transaction_time(PG_FUNCTION_ARGS)
{
	Oid			dbid = PG_GETARG_OID(0);
	double		result = 0.0;
	PgStat_StatDBEntry *dbentry;

	/* convert counter from microsec to millisec for display */
	if ((dbentry = pgstat_fetch_stat_dbentry(dbid)) != NULL)
		result = ((double) dbentry->total_idle_in_xact_time) / 1000.0;

	PG_RETURN_FLOAT8(result);
}

Datum
pg_stat_get_db_sessions(PG_FUNCTION_ARGS)
{
	Oid			dbid = PG_GETARG_OID(0);
	int64		result = 0;
	PgStat_StatDBEntry *dbentry;

	if ((dbentry = pgstat_fetch_stat_dbentry(dbid)) != NULL)
		result = (int64) (dbentry->n_sessions);

	PG_RETURN_INT64(result);
}

Datum
pg_stat_get_db_sessions_abandoned(PG_FUNCTION_ARGS)
{
	Oid			dbid = PG_GETARG_OID(0);
	int64		result = 0;
	PgStat_StatDBEntry *dbentry;

	if ((dbentry = pgstat_fetch_stat_dbentry(dbid)) != NULL)
		result = (int64) (dbentry->n_sessions_abandoned);

	PG_RETURN_INT64(result);
}

Datum
pg_stat_get_db_sessions_fatal(PG_FUNCTION_ARGS)
{
	Oid			dbid = PG_GETARG_OID(0);
	int64		result = 0;
	PgStat_StatDBEntry *dbentry;

	if ((dbentry = pgstat_fetch_stat_dbentry(dbid)) != NULL)
		result = (int64) (dbentry->n_sessions_fatal);

	PG_RETURN_INT64(result);
}

Datum
pg_stat_get_db_sessions_killed(PG_FUNCTION_ARGS)
{
	Oid			dbid = PG_GETARG_OID(0);
	int64		result = 0;
	PgStat_StatDBEntry *dbentry;

	if ((dbentry = pgstat_fetch_stat_dbentry(dbid)) != NULL)
		result = (int64) (dbentry->n_sessions_killed);

	PG_RETURN_INT64(result);
}

Datum
pg_stat_get_bgwriter_timed_checkpoints(PG_FUNCTION_ARGS)
{
	PG_RETURN_INT64(pgstat_fetch_stat_checkpointer()->timed_checkpoints);
}

Datum
pg_stat_get_bgwriter_requested_checkpoints(PG_FUNCTION_ARGS)
{
	PG_RETURN_INT64(pgstat_fetch_stat_checkpointer()->requested_checkpoints);
}

Datum
pg_stat_get_bgwriter_buf_written_checkpoints(PG_FUNCTION_ARGS)
{
	PG_RETURN_INT64(pgstat_fetch_stat_checkpointer()->buf_written_checkpoints);
}

Datum
pg_stat_get_bgwriter_buf_written_clean(PG_FUNCTION_ARGS)
{
	PG_RETURN_INT64(pgstat_fetch_stat_bgwriter()->buf_written_clean);
}

Datum
pg_stat_get_bgwriter_maxwritten_clean(PG_FUNCTION_ARGS)
{
	PG_RETURN_INT64(pgstat_fetch_stat_bgwriter()->maxwritten_clean);
}

Datum
pg_stat_get_checkpoint_write_time(PG_FUNCTION_ARGS)
{
	/* time is already in msec, just convert to double for presentation */
	PG_RETURN_FLOAT8((double)
					 pgstat_fetch_stat_checkpointer()->checkpoint_write_time);
}

Datum
pg_stat_get_checkpoint_sync_time(PG_FUNCTION_ARGS)
{
	/* time is already in msec, just convert to double for presentation */
	PG_RETURN_FLOAT8((double)
					 pgstat_fetch_stat_checkpointer()->checkpoint_sync_time);
}

Datum
pg_stat_get_bgwriter_stat_reset_time(PG_FUNCTION_ARGS)
{
	PG_RETURN_TIMESTAMPTZ(pgstat_fetch_stat_bgwriter()->stat_reset_timestamp);
}

Datum
pg_stat_get_buf_written_backend(PG_FUNCTION_ARGS)
{
	PG_RETURN_INT64(pgstat_fetch_stat_checkpointer()->buf_written_backend);
}

Datum
pg_stat_get_buf_fsync_backend(PG_FUNCTION_ARGS)
{
	PG_RETURN_INT64(pgstat_fetch_stat_checkpointer()->buf_fsync_backend);
}

Datum
pg_stat_get_buf_alloc(PG_FUNCTION_ARGS)
{
	PG_RETURN_INT64(pgstat_fetch_stat_bgwriter()->buf_alloc);
}

/*
 * Returns statistics of WAL activity
 */
Datum
pg_stat_get_wal(PG_FUNCTION_ARGS)
{
#define PG_STAT_GET_WAL_COLS	9
	TupleDesc	tupdesc;
	Datum		values[PG_STAT_GET_WAL_COLS];
	bool		nulls[PG_STAT_GET_WAL_COLS];
	char		buf[256];
	PgStat_WalStats *wal_stats;

	/* Initialise values and NULL flags arrays */
	MemSet(values, 0, sizeof(values));
	MemSet(nulls, 0, sizeof(nulls));

	/* Initialise attributes information in the tuple descriptor */
	tupdesc = CreateTemplateTupleDesc(PG_STAT_GET_WAL_COLS);
	TupleDescInitEntry(tupdesc, (AttrNumber) 1, "wal_records",
					   INT8OID, -1, 0);
	TupleDescInitEntry(tupdesc, (AttrNumber) 2, "wal_fpi",
					   INT8OID, -1, 0);
	TupleDescInitEntry(tupdesc, (AttrNumber) 3, "wal_bytes",
					   NUMERICOID, -1, 0);
	TupleDescInitEntry(tupdesc, (AttrNumber) 4, "wal_buffers_full",
					   INT8OID, -1, 0);
	TupleDescInitEntry(tupdesc, (AttrNumber) 5, "wal_write",
					   INT8OID, -1, 0);
	TupleDescInitEntry(tupdesc, (AttrNumber) 6, "wal_sync",
					   INT8OID, -1, 0);
	TupleDescInitEntry(tupdesc, (AttrNumber) 7, "wal_write_time",
					   FLOAT8OID, -1, 0);
	TupleDescInitEntry(tupdesc, (AttrNumber) 8, "wal_sync_time",
					   FLOAT8OID, -1, 0);
	TupleDescInitEntry(tupdesc, (AttrNumber) 9, "stats_reset",
					   TIMESTAMPTZOID, -1, 0);

	BlessTupleDesc(tupdesc);

	/* Get statistics about WAL activity */
	wal_stats = pgstat_fetch_stat_wal();

	/* Fill values and NULLs */
	values[0] = Int64GetDatum(wal_stats->wal_records);
	values[1] = Int64GetDatum(wal_stats->wal_fpi);

	/* Convert to numeric. */
	snprintf(buf, sizeof buf, UINT64_FORMAT, wal_stats->wal_bytes);
	values[2] = DirectFunctionCall3(numeric_in,
									CStringGetDatum(buf),
									ObjectIdGetDatum(0),
									Int32GetDatum(-1));

	values[3] = Int64GetDatum(wal_stats->wal_buffers_full);
	values[4] = Int64GetDatum(wal_stats->wal_write);
	values[5] = Int64GetDatum(wal_stats->wal_sync);

	/* Convert counters from microsec to millisec for display */
	values[6] = Float8GetDatum(((double) wal_stats->wal_write_time) / 1000.0);
	values[7] = Float8GetDatum(((double) wal_stats->wal_sync_time) / 1000.0);

	values[8] = TimestampTzGetDatum(wal_stats->stat_reset_timestamp);

	/* Returns the record as Datum */
	PG_RETURN_DATUM(HeapTupleGetDatum(heap_form_tuple(tupdesc, values, nulls)));
}

/*
 * Returns statistics of SLRU caches.
 */
Datum
pg_stat_get_slru(PG_FUNCTION_ARGS)
{
#define PG_STAT_GET_SLRU_COLS	9
	ReturnSetInfo *rsinfo = (ReturnSetInfo *) fcinfo->resultinfo;
	int			i;
	PgStat_SLRUStats *stats;

	InitMaterializedSRF(fcinfo, 0);

	/* request SLRU stats from the cumulative stats system */
	stats = pgstat_fetch_slru();

	for (i = 0;; i++)
	{
		/* for each row */
		Datum		values[PG_STAT_GET_SLRU_COLS];
		bool		nulls[PG_STAT_GET_SLRU_COLS];
		PgStat_SLRUStats stat;
		const char *name;

		name = pgstat_get_slru_name(i);

		if (!name)
			break;

		stat = stats[i];
		MemSet(values, 0, sizeof(values));
		MemSet(nulls, 0, sizeof(nulls));

		values[0] = PointerGetDatum(cstring_to_text(name));
		values[1] = Int64GetDatum(stat.blocks_zeroed);
		values[2] = Int64GetDatum(stat.blocks_hit);
		values[3] = Int64GetDatum(stat.blocks_read);
		values[4] = Int64GetDatum(stat.blocks_written);
		values[5] = Int64GetDatum(stat.blocks_exists);
		values[6] = Int64GetDatum(stat.flush);
		values[7] = Int64GetDatum(stat.truncate);
		values[8] = TimestampTzGetDatum(stat.stat_reset_timestamp);

		tuplestore_putvalues(rsinfo->setResult, rsinfo->setDesc, values, nulls);
	}

	return (Datum) 0;
}

Datum
pg_stat_get_xact_numscans(PG_FUNCTION_ARGS)
{
	Oid			relid = PG_GETARG_OID(0);
	int64		result;
	PgStat_TableStatus *tabentry;

	if ((tabentry = find_tabstat_entry(relid)) == NULL)
		result = 0;
	else
		result = (int64) (tabentry->t_counts.t_numscans);

	PG_RETURN_INT64(result);
}

Datum
pg_stat_get_xact_tuples_returned(PG_FUNCTION_ARGS)
{
	Oid			relid = PG_GETARG_OID(0);
	int64		result;
	PgStat_TableStatus *tabentry;

	if ((tabentry = find_tabstat_entry(relid)) == NULL)
		result = 0;
	else
		result = (int64) (tabentry->t_counts.t_tuples_returned);

	PG_RETURN_INT64(result);
}

Datum
pg_stat_get_xact_tuples_fetched(PG_FUNCTION_ARGS)
{
	Oid			relid = PG_GETARG_OID(0);
	int64		result;
	PgStat_TableStatus *tabentry;

	if ((tabentry = find_tabstat_entry(relid)) == NULL)
		result = 0;
	else
		result = (int64) (tabentry->t_counts.t_tuples_fetched);

	PG_RETURN_INT64(result);
}

Datum
pg_stat_get_xact_tuples_inserted(PG_FUNCTION_ARGS)
{
	Oid			relid = PG_GETARG_OID(0);
	int64		result;
	PgStat_TableStatus *tabentry;
	PgStat_TableXactStatus *trans;

	if ((tabentry = find_tabstat_entry(relid)) == NULL)
		result = 0;
	else
	{
		result = tabentry->t_counts.t_tuples_inserted;
		/* live subtransactions' counts aren't in t_tuples_inserted yet */
		for (trans = tabentry->trans; trans != NULL; trans = trans->upper)
			result += trans->tuples_inserted;
	}

	PG_RETURN_INT64(result);
}

Datum
pg_stat_get_xact_tuples_updated(PG_FUNCTION_ARGS)
{
	Oid			relid = PG_GETARG_OID(0);
	int64		result;
	PgStat_TableStatus *tabentry;
	PgStat_TableXactStatus *trans;

	if ((tabentry = find_tabstat_entry(relid)) == NULL)
		result = 0;
	else
	{
		result = tabentry->t_counts.t_tuples_updated;
		/* live subtransactions' counts aren't in t_tuples_updated yet */
		for (trans = tabentry->trans; trans != NULL; trans = trans->upper)
			result += trans->tuples_updated;
	}

	PG_RETURN_INT64(result);
}

Datum
pg_stat_get_xact_tuples_deleted(PG_FUNCTION_ARGS)
{
	Oid			relid = PG_GETARG_OID(0);
	int64		result;
	PgStat_TableStatus *tabentry;
	PgStat_TableXactStatus *trans;

	if ((tabentry = find_tabstat_entry(relid)) == NULL)
		result = 0;
	else
	{
		result = tabentry->t_counts.t_tuples_deleted;
		/* live subtransactions' counts aren't in t_tuples_deleted yet */
		for (trans = tabentry->trans; trans != NULL; trans = trans->upper)
			result += trans->tuples_deleted;
	}

	PG_RETURN_INT64(result);
}

Datum
pg_stat_get_xact_tuples_hot_updated(PG_FUNCTION_ARGS)
{
	Oid			relid = PG_GETARG_OID(0);
	int64		result;
	PgStat_TableStatus *tabentry;

	if ((tabentry = find_tabstat_entry(relid)) == NULL)
		result = 0;
	else
		result = (int64) (tabentry->t_counts.t_tuples_hot_updated);

	PG_RETURN_INT64(result);
}

Datum
pg_stat_get_xact_blocks_fetched(PG_FUNCTION_ARGS)
{
	Oid			relid = PG_GETARG_OID(0);
	int64		result;
	PgStat_TableStatus *tabentry;

	if ((tabentry = find_tabstat_entry(relid)) == NULL)
		result = 0;
	else
		result = (int64) (tabentry->t_counts.t_blocks_fetched);

	PG_RETURN_INT64(result);
}

Datum
pg_stat_get_xact_blocks_hit(PG_FUNCTION_ARGS)
{
	Oid			relid = PG_GETARG_OID(0);
	int64		result;
	PgStat_TableStatus *tabentry;

	if ((tabentry = find_tabstat_entry(relid)) == NULL)
		result = 0;
	else
		result = (int64) (tabentry->t_counts.t_blocks_hit);

	PG_RETURN_INT64(result);
}

Datum
pg_stat_get_xact_function_calls(PG_FUNCTION_ARGS)
{
	Oid			funcid = PG_GETARG_OID(0);
	PgStat_BackendFunctionEntry *funcentry;

	if ((funcentry = find_funcstat_entry(funcid)) == NULL)
		PG_RETURN_NULL();
	PG_RETURN_INT64(funcentry->f_counts.f_numcalls);
}

Datum
pg_stat_get_xact_function_total_time(PG_FUNCTION_ARGS)
{
	Oid			funcid = PG_GETARG_OID(0);
	PgStat_BackendFunctionEntry *funcentry;

	if ((funcentry = find_funcstat_entry(funcid)) == NULL)
		PG_RETURN_NULL();
	PG_RETURN_FLOAT8(INSTR_TIME_GET_MILLISEC(funcentry->f_counts.f_total_time));
}

Datum
pg_stat_get_xact_function_self_time(PG_FUNCTION_ARGS)
{
	Oid			funcid = PG_GETARG_OID(0);
	PgStat_BackendFunctionEntry *funcentry;

	if ((funcentry = find_funcstat_entry(funcid)) == NULL)
		PG_RETURN_NULL();
	PG_RETURN_FLOAT8(INSTR_TIME_GET_MILLISEC(funcentry->f_counts.f_self_time));
}


/* Get the timestamp of the current statistics snapshot */
Datum
pg_stat_get_snapshot_timestamp(PG_FUNCTION_ARGS)
{
	bool		have_snapshot;
	TimestampTz ts;

	ts = pgstat_get_stat_snapshot_timestamp(&have_snapshot);

	if (!have_snapshot)
		PG_RETURN_NULL();

	PG_RETURN_TIMESTAMPTZ(ts);
}

/* Discard the active statistics snapshot */
Datum
pg_stat_clear_snapshot(PG_FUNCTION_ARGS)
{
	pgstat_clear_snapshot();

	PG_RETURN_VOID();
}


/* Force statistics to be reported at the next occasion */
Datum
pg_stat_force_next_flush(PG_FUNCTION_ARGS)
{
	pgstat_force_next_flush();

	PG_RETURN_VOID();
}


/* Reset all counters for the current database */
Datum
pg_stat_reset(PG_FUNCTION_ARGS)
{
	pgstat_reset_counters();

	PG_RETURN_VOID();
}

/* Reset some shared cluster-wide counters */
Datum
pg_stat_reset_shared(PG_FUNCTION_ARGS)
{
	char	   *target = text_to_cstring(PG_GETARG_TEXT_PP(0));

	if (strcmp(target, "archiver") == 0)
		pgstat_reset_of_kind(PGSTAT_KIND_ARCHIVER);
	else if (strcmp(target, "bgwriter") == 0)
	{
		/*
		 * Historically checkpointer was part of bgwriter, continue to reset
		 * both for now.
		 */
		pgstat_reset_of_kind(PGSTAT_KIND_BGWRITER);
		pgstat_reset_of_kind(PGSTAT_KIND_CHECKPOINTER);
	}
	else if (strcmp(target, "recovery_prefetch") == 0)
		XLogPrefetchResetStats();
	else if (strcmp(target, "wal") == 0)
		pgstat_reset_of_kind(PGSTAT_KIND_WAL);
	else
		ereport(ERROR,
				(errcode(ERRCODE_INVALID_PARAMETER_VALUE),
				 errmsg("unrecognized reset target: \"%s\"", target),
				 errhint("Target must be \"archiver\", \"bgwriter\", \"recovery_prefetch\", or \"wal\".")));

	PG_RETURN_VOID();
}

/* Reset a single counter in the current database */
Datum
pg_stat_reset_single_table_counters(PG_FUNCTION_ARGS)
{
	Oid			taboid = PG_GETARG_OID(0);

	pgstat_reset(PGSTAT_KIND_RELATION, MyDatabaseId, taboid);

	PG_RETURN_VOID();
}

Datum
pg_stat_reset_single_function_counters(PG_FUNCTION_ARGS)
{
	Oid			funcoid = PG_GETARG_OID(0);

	pgstat_reset(PGSTAT_KIND_FUNCTION, MyDatabaseId, funcoid);

	PG_RETURN_VOID();
}

/* Reset SLRU counters (a specific one or all of them). */
Datum
pg_stat_reset_slru(PG_FUNCTION_ARGS)
{
	char	   *target = NULL;

	if (PG_ARGISNULL(0))
		pgstat_reset_of_kind(PGSTAT_KIND_SLRU);
	else
	{
		target = text_to_cstring(PG_GETARG_TEXT_PP(0));
		pgstat_reset_slru(target);
	}

	PG_RETURN_VOID();
}

/* Reset replication slots stats (a specific one or all of them). */
Datum
pg_stat_reset_replication_slot(PG_FUNCTION_ARGS)
{
	char	   *target = NULL;

	if (PG_ARGISNULL(0))
		pgstat_reset_of_kind(PGSTAT_KIND_REPLSLOT);
	else
	{
		target = text_to_cstring(PG_GETARG_TEXT_PP(0));
		pgstat_reset_replslot(target);
	}

	PG_RETURN_VOID();
}

/* Reset subscription stats (a specific one or all of them) */
Datum
pg_stat_reset_subscription_stats(PG_FUNCTION_ARGS)
{
	Oid			subid;

	if (PG_ARGISNULL(0))
	{
		/* Clear all subscription stats */
		pgstat_reset_of_kind(PGSTAT_KIND_SUBSCRIPTION);
	}
	else
	{
		subid = PG_GETARG_OID(0);

		if (!OidIsValid(subid))
			ereport(ERROR,
					(errcode(ERRCODE_INVALID_PARAMETER_VALUE),
					 errmsg("invalid subscription OID %u", subid)));
		pgstat_reset(PGSTAT_KIND_SUBSCRIPTION, InvalidOid, subid);
	}

	PG_RETURN_VOID();
}

Datum
pg_stat_get_archiver(PG_FUNCTION_ARGS)
{
	TupleDesc	tupdesc;
	Datum		values[7];
	bool		nulls[7];
	PgStat_ArchiverStats *archiver_stats;

	/* Initialise values and NULL flags arrays */
	MemSet(values, 0, sizeof(values));
	MemSet(nulls, 0, sizeof(nulls));

	/* Initialise attributes information in the tuple descriptor */
	tupdesc = CreateTemplateTupleDesc(7);
	TupleDescInitEntry(tupdesc, (AttrNumber) 1, "archived_count",
					   INT8OID, -1, 0);
	TupleDescInitEntry(tupdesc, (AttrNumber) 2, "last_archived_wal",
					   TEXTOID, -1, 0);
	TupleDescInitEntry(tupdesc, (AttrNumber) 3, "last_archived_time",
					   TIMESTAMPTZOID, -1, 0);
	TupleDescInitEntry(tupdesc, (AttrNumber) 4, "failed_count",
					   INT8OID, -1, 0);
	TupleDescInitEntry(tupdesc, (AttrNumber) 5, "last_failed_wal",
					   TEXTOID, -1, 0);
	TupleDescInitEntry(tupdesc, (AttrNumber) 6, "last_failed_time",
					   TIMESTAMPTZOID, -1, 0);
	TupleDescInitEntry(tupdesc, (AttrNumber) 7, "stats_reset",
					   TIMESTAMPTZOID, -1, 0);

	BlessTupleDesc(tupdesc);

	/* Get statistics about the archiver process */
	archiver_stats = pgstat_fetch_stat_archiver();

	/* Fill values and NULLs */
	values[0] = Int64GetDatum(archiver_stats->archived_count);
	if (*(archiver_stats->last_archived_wal) == '\0')
		nulls[1] = true;
	else
		values[1] = CStringGetTextDatum(archiver_stats->last_archived_wal);

	if (archiver_stats->last_archived_timestamp == 0)
		nulls[2] = true;
	else
		values[2] = TimestampTzGetDatum(archiver_stats->last_archived_timestamp);

	values[3] = Int64GetDatum(archiver_stats->failed_count);
	if (*(archiver_stats->last_failed_wal) == '\0')
		nulls[4] = true;
	else
		values[4] = CStringGetTextDatum(archiver_stats->last_failed_wal);

	if (archiver_stats->last_failed_timestamp == 0)
		nulls[5] = true;
	else
		values[5] = TimestampTzGetDatum(archiver_stats->last_failed_timestamp);

	if (archiver_stats->stat_reset_timestamp == 0)
		nulls[6] = true;
	else
		values[6] = TimestampTzGetDatum(archiver_stats->stat_reset_timestamp);

	/* Returns the record as Datum */
	PG_RETURN_DATUM(HeapTupleGetDatum(heap_form_tuple(tupdesc, values, nulls)));
}

/*
 * Get the statistics for the replication slot. If the slot statistics is not
 * available, return all-zeroes stats.
 */
Datum
pg_stat_get_replication_slot(PG_FUNCTION_ARGS)
{
#define PG_STAT_GET_REPLICATION_SLOT_COLS 10
	text	   *slotname_text = PG_GETARG_TEXT_P(0);
	NameData	slotname;
	TupleDesc	tupdesc;
	Datum		values[PG_STAT_GET_REPLICATION_SLOT_COLS];
	bool		nulls[PG_STAT_GET_REPLICATION_SLOT_COLS];
	PgStat_StatReplSlotEntry *slotent;
	PgStat_StatReplSlotEntry allzero;

	/* Initialise values and NULL flags arrays */
	MemSet(values, 0, sizeof(values));
	MemSet(nulls, 0, sizeof(nulls));

	/* Initialise attributes information in the tuple descriptor */
	tupdesc = CreateTemplateTupleDesc(PG_STAT_GET_REPLICATION_SLOT_COLS);
	TupleDescInitEntry(tupdesc, (AttrNumber) 1, "slot_name",
					   TEXTOID, -1, 0);
	TupleDescInitEntry(tupdesc, (AttrNumber) 2, "spill_txns",
					   INT8OID, -1, 0);
	TupleDescInitEntry(tupdesc, (AttrNumber) 3, "spill_count",
					   INT8OID, -1, 0);
	TupleDescInitEntry(tupdesc, (AttrNumber) 4, "spill_bytes",
					   INT8OID, -1, 0);
	TupleDescInitEntry(tupdesc, (AttrNumber) 5, "stream_txns",
					   INT8OID, -1, 0);
	TupleDescInitEntry(tupdesc, (AttrNumber) 6, "stream_count",
					   INT8OID, -1, 0);
	TupleDescInitEntry(tupdesc, (AttrNumber) 7, "stream_bytes",
					   INT8OID, -1, 0);
	TupleDescInitEntry(tupdesc, (AttrNumber) 8, "total_txns",
					   INT8OID, -1, 0);
	TupleDescInitEntry(tupdesc, (AttrNumber) 9, "total_bytes",
					   INT8OID, -1, 0);
	TupleDescInitEntry(tupdesc, (AttrNumber) 10, "stats_reset",
					   TIMESTAMPTZOID, -1, 0);
	BlessTupleDesc(tupdesc);

	namestrcpy(&slotname, text_to_cstring(slotname_text));
	slotent = pgstat_fetch_replslot(slotname);
	if (!slotent)
	{
		/*
		 * If the slot is not found, initialise its stats. This is possible if
		 * the create slot message is lost.
		 */
		memset(&allzero, 0, sizeof(PgStat_StatReplSlotEntry));
		slotent = &allzero;
	}

	values[0] = CStringGetTextDatum(NameStr(slotname));
	values[1] = Int64GetDatum(slotent->spill_txns);
	values[2] = Int64GetDatum(slotent->spill_count);
	values[3] = Int64GetDatum(slotent->spill_bytes);
	values[4] = Int64GetDatum(slotent->stream_txns);
	values[5] = Int64GetDatum(slotent->stream_count);
	values[6] = Int64GetDatum(slotent->stream_bytes);
	values[7] = Int64GetDatum(slotent->total_txns);
	values[8] = Int64GetDatum(slotent->total_bytes);

	if (slotent->stat_reset_timestamp == 0)
		nulls[9] = true;
	else
		values[9] = TimestampTzGetDatum(slotent->stat_reset_timestamp);

	/* Returns the record as Datum */
	PG_RETURN_DATUM(HeapTupleGetDatum(heap_form_tuple(tupdesc, values, nulls)));
}

/*
 * Get the subscription statistics for the given subscription. If the
 * subscription statistics is not available, return all-zeros stats.
 */
Datum
pg_stat_get_subscription_stats(PG_FUNCTION_ARGS)
{
#define PG_STAT_GET_SUBSCRIPTION_STATS_COLS	4
	Oid			subid = PG_GETARG_OID(0);
	TupleDesc	tupdesc;
	Datum		values[PG_STAT_GET_SUBSCRIPTION_STATS_COLS];
	bool		nulls[PG_STAT_GET_SUBSCRIPTION_STATS_COLS];
	PgStat_StatSubEntry *subentry;
	PgStat_StatSubEntry allzero;

	/* Get subscription stats */
	subentry = pgstat_fetch_stat_subscription(subid);

	/* Initialise attributes information in the tuple descriptor */
	tupdesc = CreateTemplateTupleDesc(PG_STAT_GET_SUBSCRIPTION_STATS_COLS);
	TupleDescInitEntry(tupdesc, (AttrNumber) 1, "subid",
					   OIDOID, -1, 0);
	TupleDescInitEntry(tupdesc, (AttrNumber) 2, "apply_error_count",
					   INT8OID, -1, 0);
	TupleDescInitEntry(tupdesc, (AttrNumber) 3, "sync_error_count",
					   INT8OID, -1, 0);
	TupleDescInitEntry(tupdesc, (AttrNumber) 4, "stats_reset",
					   TIMESTAMPTZOID, -1, 0);
	BlessTupleDesc(tupdesc);

	/* Initialise values and NULL flags arrays */
	MemSet(values, 0, sizeof(values));
	MemSet(nulls, 0, sizeof(nulls));

	if (!subentry)
	{
		/* If the subscription is not found, initialise its stats */
		memset(&allzero, 0, sizeof(PgStat_StatSubEntry));
		subentry = &allzero;
	}

	/* subid */
	values[0] = ObjectIdGetDatum(subid);

	/* apply_error_count */
	values[1] = Int64GetDatum(subentry->apply_error_count);

	/* sync_error_count */
	values[2] = Int64GetDatum(subentry->sync_error_count);

	/* stats_reset */
	if (subentry->stat_reset_timestamp == 0)
		nulls[3] = true;
	else
		values[3] = TimestampTzGetDatum(subentry->stat_reset_timestamp);

	/* Returns the record as Datum */
	PG_RETURN_DATUM(HeapTupleGetDatum(heap_form_tuple(tupdesc, values, nulls)));
}

/*
 * Checks for presence of stats for object with provided kind, database oid,
 * object oid.
 *
 * This is useful for tests, but not really anything else. Therefore not
 * documented.
 */
Datum
pg_stat_have_stats(PG_FUNCTION_ARGS)
{
	char	   *stats_type = text_to_cstring(PG_GETARG_TEXT_P(0));
	Oid			dboid = PG_GETARG_OID(1);
	Oid			objoid = PG_GETARG_OID(2);
	PgStat_Kind kind = pgstat_get_kind_from_str(stats_type);

	PG_RETURN_BOOL(pgstat_have_entry(kind, dboid, objoid));
}

/* Returns backend_allocated_mem_bytes from the process's beid */
Datum
yb_pg_stat_get_backend_allocated_mem_bytes(PG_FUNCTION_ARGS)
{
	if (!yb_enable_memory_tracking)
		PG_RETURN_NULL();

	int32		beid = PG_GETARG_INT32(0);
	int64		result;
	PgBackendStatus *beentry;

	if ((beentry = pgstat_fetch_stat_beentry(beid)) == NULL)
		PG_RETURN_NULL();

	result = beentry->yb_st_allocated_mem_bytes;

	PG_RETURN_INT64(result);
}

/* Returns rss_mem_bytes from the process's beid */
Datum
yb_pg_stat_get_backend_rss_mem_bytes(PG_FUNCTION_ARGS)
{
	if (!yb_enable_memory_tracking)
		PG_RETURN_NULL();

	int32		beid = PG_GETARG_INT32(0);
	int64		result;
	LocalPgBackendStatus *local_beentry;

	if ((local_beentry = pgstat_fetch_stat_local_beentry(beid)) == NULL)
		PG_RETURN_NULL();

	result = local_beentry->yb_backend_rss_mem_bytes;

	PG_RETURN_INT64(result);
}

/*
 * In YB, this function is used to retrieve stats for in-progress concurrent
 * CREATE INDEX from master.
 */
uint64_t *
yb_pg_stat_retrieve_concurrent_index_progress()
{
	int			num_backends = pgstat_fetch_stat_numbackends();
	int			curr_backend;
	int			num_indexes = 0;
	Oid			database_oids[num_backends];
	Oid			index_oids[num_backends];
	uint64_t	*progress = NULL;

	for (curr_backend = 1; curr_backend <= num_backends; curr_backend++)
	{
		PgBackendStatus *beentry;
		LocalPgBackendStatus *local_beentry;
		local_beentry = pgstat_fetch_stat_local_beentry(curr_backend);

		if (!local_beentry)
			continue;

		beentry = &local_beentry->backendStatus;

		/*
		 * Filter out commands besides concurrent create indexes on YB
		 * relations that are in the backfilling phase.  Note: This block will
		 * not be executed for indexes on non-YB relations (temporary
		 * relations) because they are always built non-concurrently.
		 */
		if (beentry->st_progress_command != PROGRESS_COMMAND_CREATE_INDEX ||
			(beentry->st_progress_param[PROGRESS_CREATEIDX_COMMAND]
			 != PROGRESS_CREATEIDX_COMMAND_CREATE_CONCURRENTLY) ||
			(beentry->st_progress_param[PROGRESS_CREATEIDX_PHASE]
			 < YB_PROGRESS_CREATEIDX_BACKFILLING))
			continue;

		database_oids[num_indexes] = beentry->st_databaseid;
		index_oids[num_indexes++] =
			beentry->st_progress_param[PROGRESS_CREATEIDX_INDEX_OID];
	}

	if (num_indexes > 0)
	{
		progress = palloc(sizeof(uint64_t) * num_indexes);
		HandleYBStatus(YBCGetIndexBackfillProgress(index_oids, database_oids,
												   &progress, num_indexes));
	}

	return progress;
}<|MERGE_RESOLUTION|>--- conflicted
+++ resolved
@@ -633,30 +633,15 @@
 Datum
 pg_stat_get_activity(PG_FUNCTION_ARGS)
 {
-<<<<<<< HEAD
 #define PG_STAT_GET_ACTIVITY_COLS	30
 /* YB specific fields in pg_stat_activity */
 #define YB_PG_STAT_GET_ACTIVITY_COLS 1
-#define YB_BACKEND_XID_COL			 (PG_STAT_GET_ACTIVITY_COLS)
-=======
-#define PG_STAT_GET_ACTIVITY_COLS	24
-/* YB specific fields in pg_stat_activity */
-#define YB_PG_STAT_GET_ACTIVITY_COLS 1
 #define YB_BACKEND_XID_COL			PG_STAT_GET_ACTIVITY_COLS
->>>>>>> 32546339
 	int			num_backends = pgstat_fetch_stat_numbackends();
 	int			curr_backend;
 	int			pid = PG_ARGISNULL(0) ? -1 : PG_GETARG_INT32(0);
 	ReturnSetInfo *rsinfo = (ReturnSetInfo *) fcinfo->resultinfo;
-<<<<<<< HEAD
-	TimestampTz txn_rpc_timestamp;
-=======
-	TupleDesc	tupdesc;
-	Tuplestorestate *tupstore;
-	MemoryContext per_query_ctx;
-	MemoryContext oldcontext;
 	TimestampTz yb_txn_rpc_timestamp;
->>>>>>> 32546339
 
 	InitMaterializedSRF(fcinfo, 0);
 
