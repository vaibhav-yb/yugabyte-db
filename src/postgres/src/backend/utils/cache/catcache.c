/*-------------------------------------------------------------------------
 *
 * catcache.c
 *	  System catalog cache for tuples matching a key.
 *
 * Portions Copyright (c) 1996-2022, PostgreSQL Global Development Group
 * Portions Copyright (c) 1994, Regents of the University of California
 *
 *
 * IDENTIFICATION
 *	  src/backend/utils/cache/catcache.c
 *
 *-------------------------------------------------------------------------
 */
#include "postgres.h"

#include "access/genam.h"
#include "access/heaptoast.h"
#include "access/relscan.h"
#include "access/sysattr.h"
#include "access/table.h"
#include "access/valid.h"
#include "access/xact.h"
#include "catalog/pg_collation.h"
#include "catalog/pg_operator.h"
#include "catalog/pg_type.h"
#include "common/hashfn.h"
#include "miscadmin.h"
#include "port/pg_bitutils.h"
#ifdef CATCACHE_STATS
#include "storage/ipc.h"		/* for on_proc_exit */
#endif
#include "storage/lmgr.h"
#include "utils/builtins.h"
#include "utils/datum.h"
#include "utils/fmgroids.h"
#include "utils/inval.h"
#include "utils/memutils.h"
#include "utils/rel.h"
#include "utils/resowner_private.h"
#include "utils/syscache.h"

/* Yugabytes includes */
#include <string.h>
#include "access/yb_scan.h"
#include "catalog/catalog.h"
#include "catalog/namespace.h"
#include "catalog/pg_namespace.h"
#include "catalog/pg_proc.h"
#include "catalog/pg_yb_tablegroup.h"
#include "nodes/pg_list.h"
#include "utils/catcache.h"
#include "pg_yb_utils.h"

/* #define CACHEDEBUG */	/* turns DEBUG elogs on */

/*
 * Given a hash value and the size of the hash table, find the bucket
 * in which the hash value belongs. Since the hash table must contain
 * a power-of-2 number of elements, this is a simple bitmask.
 */
#define HASH_INDEX(h, sz) ((Index) ((h) & ((sz) - 1)))


/*
 *		variables, macros and other stuff
 */

#ifdef CACHEDEBUG
#define CACHE_elog(...)				elog(__VA_ARGS__)
#else
#define CACHE_elog(...)
#endif

/* Cache management header --- pointer is NULL until created */
static CatCacheHeader *CacheHdr = NULL;
static long NumCatalogCacheMisses;

static inline HeapTuple SearchCatCacheInternal(CatCache *cache,
											   int nkeys,
											   Datum v1, Datum v2,
											   Datum v3, Datum v4);

static pg_noinline HeapTuple SearchCatCacheMiss(CatCache *cache,
												int nkeys,
												uint32 hashValue,
												Index hashIndex,
												Datum v1, Datum v2,
												Datum v3, Datum v4);

static uint32 CatalogCacheComputeHashValue(CatCache *cache, int nkeys,
										   Datum v1, Datum v2, Datum v3, Datum v4);
static uint32 CatalogCacheComputeTupleHashValue(CatCache *cache, int nkeys,
												HeapTuple tuple);
static inline bool CatalogCacheCompareTuple(const CatCache *cache, int nkeys,
											const Datum *cachekeys,
											const Datum *searchkeys);

#ifdef CATCACHE_STATS
static void CatCachePrintStats(int code, Datum arg);
#endif
static void CatCacheRemoveCTup(CatCache *cache, CatCTup *ct);
static void CatCacheRemoveCList(CatCache *cache, CatCList *cl);
static void CatalogCacheInitializeCache(CatCache *cache);
static CatCTup *CatalogCacheCreateEntry(CatCache *cache, HeapTuple ntp,
										Datum *arguments,
										uint32 hashValue, Index hashIndex,
										bool negative);

static void CatCacheFreeKeys(TupleDesc tupdesc, int nkeys, int *attnos,
							 Datum *keys);
static void CatCacheCopyKeys(TupleDesc tupdesc, int nkeys, int *attnos,
							 Datum *srckeys, Datum *dstkeys);


/*
 *					internal support functions
 */

/*
 * Hash and equality functions for system types that are used as cache key
 * fields.  In some cases, we just call the regular SQL-callable functions for
 * the appropriate data type, but that tends to be a little slow, and the
 * speed of these functions is performance-critical.  Therefore, for data
 * types that frequently occur as catcache keys, we hard-code the logic here.
 * Avoiding the overhead of DirectFunctionCallN(...) is a substantial win, and
 * in certain cases (like int4) we can adopt a faster hash algorithm as well.
 */

static bool
chareqfast(Datum a, Datum b)
{
	return DatumGetChar(a) == DatumGetChar(b);
}

static uint32
charhashfast(Datum datum)
{
	return murmurhash32((int32) DatumGetChar(datum));
}

static bool
nameeqfast(Datum a, Datum b)
{
	char	   *ca = NameStr(*DatumGetName(a));
	char	   *cb = NameStr(*DatumGetName(b));

	return strncmp(ca, cb, NAMEDATALEN) == 0;
}

static uint32
namehashfast(Datum datum)
{
	char	   *key = NameStr(*DatumGetName(datum));

	return hash_any((unsigned char *) key, strlen(key));
}

static bool
int2eqfast(Datum a, Datum b)
{
	return DatumGetInt16(a) == DatumGetInt16(b);
}

static uint32
int2hashfast(Datum datum)
{
	return murmurhash32((int32) DatumGetInt16(datum));
}

static bool
int4eqfast(Datum a, Datum b)
{
	return DatumGetInt32(a) == DatumGetInt32(b);
}

static uint32
int4hashfast(Datum datum)
{
	return murmurhash32((int32) DatumGetInt32(datum));
}

static bool
texteqfast(Datum a, Datum b)
{
	/*
	 * The use of DEFAULT_COLLATION_OID is fairly arbitrary here.  We just
	 * want to take the fast "deterministic" path in texteq().
	 */
	return DatumGetBool(DirectFunctionCall2Coll(texteq, DEFAULT_COLLATION_OID, a, b));
}

static uint32
texthashfast(Datum datum)
{
	/* analogously here as in texteqfast() */
	return DatumGetInt32(DirectFunctionCall1Coll(hashtext, DEFAULT_COLLATION_OID, datum));
}

static bool
oidvectoreqfast(Datum a, Datum b)
{
	return DatumGetBool(DirectFunctionCall2(oidvectoreq, a, b));
}

static uint32
oidvectorhashfast(Datum datum)
{
	return DatumGetInt32(DirectFunctionCall1(hashoidvector, datum));
}

/* Lookup support functions for a type. */
static void
GetCCHashEqFuncs(Oid keytype, CCHashFN *hashfunc, RegProcedure *eqfunc, CCFastEqualFN *fasteqfunc)
{
	switch (keytype)
	{
		case BOOLOID:
			*hashfunc = charhashfast;
			*fasteqfunc = chareqfast;
			*eqfunc = F_BOOLEQ;
			break;
		case CHAROID:
			*hashfunc = charhashfast;
			*fasteqfunc = chareqfast;
			*eqfunc = F_CHAREQ;
			break;
		case NAMEOID:
			*hashfunc = namehashfast;
			*fasteqfunc = nameeqfast;
			*eqfunc = F_NAMEEQ;
			break;
		case INT2OID:
			*hashfunc = int2hashfast;
			*fasteqfunc = int2eqfast;
			*eqfunc = F_INT2EQ;
			break;
		case INT4OID:
			*hashfunc = int4hashfast;
			*fasteqfunc = int4eqfast;
			*eqfunc = F_INT4EQ;
			break;
		case TEXTOID:
			*hashfunc = texthashfast;
			*fasteqfunc = texteqfast;
			*eqfunc = F_TEXTEQ;
			break;
		case OIDOID:
		case REGPROCOID:
		case REGPROCEDUREOID:
		case REGOPEROID:
		case REGOPERATOROID:
		case REGCLASSOID:
		case REGTYPEOID:
		case REGCOLLATIONOID:
		case REGCONFIGOID:
		case REGDICTIONARYOID:
		case REGROLEOID:
		case REGNAMESPACEOID:
			*hashfunc = int4hashfast;
			*fasteqfunc = int4eqfast;
			*eqfunc = F_OIDEQ;
			break;
		case OIDVECTOROID:
			*hashfunc = oidvectorhashfast;
			*fasteqfunc = oidvectoreqfast;
			*eqfunc = F_OIDVECTOREQ;
			break;
		default:
			elog(FATAL, "type %u not supported as catcache key", keytype);
			*hashfunc = NULL;	/* keep compiler quiet */

			*eqfunc = InvalidOid;
			break;
	}
}

/*
 *		CatalogCacheComputeHashValue
 *
 * Compute the hash value associated with a given set of lookup keys
 */
static uint32
CatalogCacheComputeHashValue(CatCache *cache, int nkeys,
							 Datum v1, Datum v2, Datum v3, Datum v4)
{
	uint32		hashValue = 0;
	uint32		oneHash;
	CCHashFN   *cc_hashfunc = cache->cc_hashfunc;

	CACHE_elog(DEBUG2, "CatalogCacheComputeHashValue %s %d %p",
			   cache->cc_relname, nkeys, cache);

	switch (nkeys)
	{
		case 4:
			oneHash = (cc_hashfunc[3]) (v4);
			hashValue ^= pg_rotate_left32(oneHash, 24);
			switch_fallthrough();
		case 3:
			oneHash = (cc_hashfunc[2]) (v3);
			hashValue ^= pg_rotate_left32(oneHash, 16);
			switch_fallthrough();
		case 2:
			oneHash = (cc_hashfunc[1]) (v2);
			hashValue ^= pg_rotate_left32(oneHash, 8);
			switch_fallthrough();
		case 1:
			oneHash = (cc_hashfunc[0]) (v1);
			hashValue ^= oneHash;
			break;
		default:
			elog(FATAL, "wrong number of hash keys: %d", nkeys);
			break;
	}

	return hashValue;
}

/*
 *		CatalogCacheComputeTupleHashValue
 *
 * Compute the hash value associated with a given tuple to be cached
 */
static uint32
CatalogCacheComputeTupleHashValue(CatCache *cache, int nkeys, HeapTuple tuple)
{
	Datum		v1 = 0,
				v2 = 0,
				v3 = 0,
				v4 = 0;
	bool		isNull = false;
	int		   *cc_keyno = cache->cc_keyno;
	TupleDesc	cc_tupdesc = cache->cc_tupdesc;

	/* Now extract key fields from tuple, insert into scankey */
	switch (nkeys)
	{
		case 4:
			v4 = fastgetattr(tuple,
							 cc_keyno[3],
							 cc_tupdesc,
							 &isNull);
			Assert(!isNull);
			switch_fallthrough();
		case 3:
			v3 = fastgetattr(tuple,
							 cc_keyno[2],
							 cc_tupdesc,
							 &isNull);
			Assert(!isNull);
			switch_fallthrough();
		case 2:
			v2 = fastgetattr(tuple,
							 cc_keyno[1],
							 cc_tupdesc,
							 &isNull);
			Assert(!isNull);
			switch_fallthrough();
		case 1:
			v1 = fastgetattr(tuple,
							 cc_keyno[0],
							 cc_tupdesc,
							 &isNull);
			Assert(!isNull);
			break;
		default:
			elog(FATAL, "wrong number of hash keys: %d", nkeys);
			break;
	}

	return CatalogCacheComputeHashValue(cache, nkeys, v1, v2, v3, v4);
}

/*
 *		CatalogCacheCompareTuple
 *
 * Compare a tuple to the passed arguments.
 */
static inline bool
CatalogCacheCompareTuple(const CatCache *cache, int nkeys,
						 const Datum *cachekeys,
						 const Datum *searchkeys)
{
	const CCFastEqualFN *cc_fastequal = cache->cc_fastequal;
	int			i;

	for (i = 0; i < nkeys; i++)
	{
		if (!(cc_fastequal[i]) (cachekeys[i], searchkeys[i]))
			return false;
	}
	return true;
}


#ifdef CATCACHE_STATS

static void
CatCachePrintStats(int code, Datum arg)
{
	slist_iter	iter;
	long		cc_searches = 0;
	long		cc_hits = 0;
	long		cc_neg_hits = 0;
	long		cc_newloads = 0;
	long		cc_invals = 0;
	long		cc_lsearches = 0;
	long		cc_lhits = 0;
	long 		yb_cc_size = 0;

	slist_foreach(iter, &CacheHdr->ch_caches)
	{
		CatCache   *cache = slist_container(CatCache, cc_next, iter.cur);

		if (cache->cc_ntup == 0 && cache->cc_searches == 0)
			continue;			/* don't print unused caches */
		elog(DEBUG2, "catcache %s/%u: %d tup, %ld srch, %ld+%ld=%ld hits, %ld+%ld=%ld loads, %ld invals, %ld lsrch, %ld lhits, %ld bytes",
			 cache->cc_relname,
			 cache->cc_indexoid,
			 cache->cc_ntup,
			 cache->cc_searches,
			 cache->cc_hits,
			 cache->cc_neg_hits,
			 cache->cc_hits + cache->cc_neg_hits,
			 cache->cc_newloads,
			 cache->cc_searches - cache->cc_hits - cache->cc_neg_hits - cache->cc_newloads,
			 cache->cc_searches - cache->cc_hits - cache->cc_neg_hits,
			 cache->cc_invals,
			 cache->cc_lsearches,
			 cache->cc_lhits,
			 cache->yb_cc_size_bytes);
		cc_searches += cache->cc_searches;
		cc_hits += cache->cc_hits;
		cc_neg_hits += cache->cc_neg_hits;
		cc_newloads += cache->cc_newloads;
		cc_invals += cache->cc_invals;
		cc_lsearches += cache->cc_lsearches;
		cc_lhits += cache->cc_lhits;
		yb_cc_size += cache->yb_cc_size_bytes;
	}
	elog(DEBUG2, "catcache totals: %d tup, %ld srch, %ld+%ld=%ld hits, %ld+%ld=%ld loads, %ld invals, %ld lsrch, %ld lhits, %ld bytes",
		 CacheHdr->ch_ntup,
		 cc_searches,
		 cc_hits,
		 cc_neg_hits,
		 cc_hits + cc_neg_hits,
		 cc_newloads,
		 cc_searches - cc_hits - cc_neg_hits - cc_newloads,
		 cc_searches - cc_hits - cc_neg_hits,
		 cc_invals,
		 cc_lsearches,
		 cc_lhits,
		 yb_cc_size);
}
#endif							/* CATCACHE_STATS */


/*
 *		CatCacheRemoveCTup
 *
 * Unlink and delete the given cache entry
 *
 * NB: if it is a member of a CatCList, the CatCList is deleted too.
 * Both the cache entry and the list had better have zero refcount.
 */
static void
CatCacheRemoveCTup(CatCache *cache, CatCTup *ct)
{
	Assert(ct->refcount == 0);
	Assert(ct->my_cache == cache);

	if (ct->c_list)
	{
		/*
		 * The cleanest way to handle this is to call CatCacheRemoveCList,
		 * which will recurse back to me, and the recursive call will do the
		 * work.  Set the "dead" flag to make sure it does recurse.
		 */
		ct->dead = true;
		CatCacheRemoveCList(cache, ct->c_list);
		return;					/* nothing left to do */
	}

	/* delink from linked list */
	dlist_delete(&ct->cache_elem);

	bool need_to_free_ybctid = false;
	/*
	 * Free keys when we're dealing with a negative entry, normal entries just
	 * point into tuple, allocated together with the CatCTup.
	 * YB Note: for normal entries we may need to free ybctid.
	 */
	if (ct->negative)
		CatCacheFreeKeys(cache->cc_tupdesc, cache->cc_nkeys,
						 cache->cc_keyno, ct->keys);
	else if (IsYugaByteEnabled() && ct->tuple.t_ybctid)
		need_to_free_ybctid = true;

#ifdef CATCACHE_STATS
	/*
	 * In negative cache entry, only header is allocated. Keys are ignored for
	 * now.
	 */
	if (ct->negative)
		cache->yb_cc_size_bytes -= sizeof(CatCTup);
	else
	{
		cache->yb_cc_size_bytes -=
			sizeof(CatCTup) + MAXIMUM_ALIGNOF + ct->tuple.t_len;
		if (need_to_free_ybctid)
			cache->yb_cc_size_bytes -= VARSIZE(ct->tuple.t_ybctid);
	}
#endif

	if (need_to_free_ybctid)
		pfree(DatumGetPointer(ct->tuple.t_ybctid));
	pfree(ct);

	--cache->cc_ntup;
	--CacheHdr->ch_ntup;
}

/*
 *		CatCacheRemoveCList
 *
 * Unlink and delete the given cache list entry
 *
 * NB: any dead member entries that become unreferenced are deleted too.
 */
static void
CatCacheRemoveCList(CatCache *cache, CatCList *cl)
{
	int			i;

	Assert(cl->refcount == 0);
	Assert(cl->my_cache == cache);

	/* delink from member tuples */
	for (i = cl->n_members; --i >= 0;)
	{
		CatCTup    *ct = cl->members[i];

		Assert(ct->c_list == cl);
		ct->c_list = NULL;
		/* if the member is dead and now has no references, remove it */
		if (
#ifndef CATCACHE_FORCE_RELEASE
			ct->dead &&
#endif
			ct->refcount == 0)
			CatCacheRemoveCTup(cache, ct);
	}

	/* delink from linked list */
	dlist_delete(&cl->cache_elem);

	/* free associated column data */
	CatCacheFreeKeys(cache->cc_tupdesc, cl->nkeys,
					 cache->cc_keyno, cl->keys);

	pfree(cl);
}


/*
 *	CatCacheInvalidate
 *
 *	Invalidate entries in the specified cache, given a hash value.
 *
 *	We delete cache entries that match the hash value, whether positive
 *	or negative.  We don't care whether the invalidation is the result
 *	of a tuple insertion or a deletion.
 *
 *	We used to try to match positive cache entries by TID, but that is
 *	unsafe after a VACUUM FULL on a system catalog: an inval event could
 *	be queued before VACUUM FULL, and then processed afterwards, when the
 *	target tuple that has to be invalidated has a different TID than it
 *	did when the event was created.  So now we just compare hash values and
 *	accept the small risk of unnecessary invalidations due to false matches.
 *
 *	This routine is only quasi-public: it should only be used by inval.c.
 */
void
CatCacheInvalidate(CatCache *cache, uint32 hashValue)
{
	Index		hashIndex;
	dlist_mutable_iter iter;

	CACHE_elog(DEBUG2, "CatCacheInvalidate: called");

	/* We are modifying some part of the cache, so reset loaded status. */
	cache->yb_cc_is_fully_loaded = false;

	/*
	 * We don't bother to check whether the cache has finished initialization
	 * yet; if not, there will be no entries in it so no problem.
	 */

	/*
	 * Invalidate *all* CatCLists in this cache; it's too hard to tell which
	 * searches might still be correct, so just zap 'em all.
	 */
	dlist_foreach_modify(iter, &cache->cc_lists)
	{
		CatCList   *cl = dlist_container(CatCList, cache_elem, iter.cur);

		if (cl->refcount > 0)
			cl->dead = true;
		else
			CatCacheRemoveCList(cache, cl);
	}

	/*
	 * inspect the proper hash bucket for tuple matches
	 */
	hashIndex = HASH_INDEX(hashValue, cache->cc_nbuckets);
	dlist_foreach_modify(iter, &cache->cc_bucket[hashIndex])
	{
		CatCTup    *ct = dlist_container(CatCTup, cache_elem, iter.cur);

		if (hashValue == ct->hash_value)
		{
			if (ct->refcount > 0 ||
				(ct->c_list && ct->c_list->refcount > 0))
			{
				ct->dead = true;
				/* list, if any, was marked dead above */
				Assert(ct->c_list == NULL || ct->c_list->dead);
			}
			else
				CatCacheRemoveCTup(cache, ct);
			CACHE_elog(DEBUG2, "CatCacheInvalidate: invalidated");
#ifdef CATCACHE_STATS
			cache->cc_invals++;
#endif
			/* could be multiple matches, so keep looking! */
		}
	}
}

/* ----------------------------------------------------------------
 *					   public functions
 * ----------------------------------------------------------------
 */


/*
 * Standard routine for creating cache context if it doesn't exist yet
 *
 * There are a lot of places (probably far more than necessary) that check
 * whether CacheMemoryContext exists yet and want to create it if not.
 * We centralize knowledge of exactly how to create it here.
 */
void
CreateCacheMemoryContext(void)
{
	/*
	 * Purely for paranoia, check that context doesn't exist; caller probably
	 * did so already.
	 */
	if (!CacheMemoryContext)
		CacheMemoryContext = AllocSetContextCreate(TopMemoryContext,
												   "CacheMemoryContext",
												   ALLOCSET_DEFAULT_SIZES);
}


/*
 *		ResetCatalogCache
 *
 * Reset one catalog cache to empty.
 *
 * This is not very efficient if the target cache is nearly empty.
 * However, it shouldn't need to be efficient; we don't invoke it often.
 */
static void
ResetCatalogCache(CatCache *cache)
{
	dlist_mutable_iter iter;
	int			i;

	/* Reset loaded status */
	cache->yb_cc_is_fully_loaded = false;

	/* Remove each list in this cache, or at least mark it dead */
	dlist_foreach_modify(iter, &cache->cc_lists)
	{
		CatCList   *cl = dlist_container(CatCList, cache_elem, iter.cur);

		if (cl->refcount > 0)
			cl->dead = true;
		else
			CatCacheRemoveCList(cache, cl);
	}

	/* Remove each tuple in this cache, or at least mark it dead */
	for (i = 0; i < cache->cc_nbuckets; i++)
	{
		dlist_head *bucket = &cache->cc_bucket[i];

		dlist_foreach_modify(iter, bucket)
		{
			CatCTup    *ct = dlist_container(CatCTup, cache_elem, iter.cur);

			if (ct->refcount > 0 ||
				(ct->c_list && ct->c_list->refcount > 0))
			{
				ct->dead = true;
				/* list, if any, was marked dead above */
				Assert(ct->c_list == NULL || ct->c_list->dead);
			}
			else
				CatCacheRemoveCTup(cache, ct);
#ifdef CATCACHE_STATS
			cache->cc_invals++;
#endif
		}
	}
}

/*
 *		ResetCatalogCaches
 *
 * Reset all caches when a shared cache inval event forces it
 */
void
ResetCatalogCaches(void)
{
	slist_iter	iter;

	CACHE_elog(DEBUG2, "ResetCatalogCaches called");

	slist_foreach(iter, &CacheHdr->ch_caches)
	{
		CatCache   *cache = slist_container(CatCache, cc_next, iter.cur);

		ResetCatalogCache(cache);
	}

	CACHE_elog(DEBUG2, "end of ResetCatalogCaches call");
}

/*
 *		CatalogCacheFlushCatalog
 *
 *	Flush all catcache entries that came from the specified system catalog.
 *	This is needed after VACUUM FULL/CLUSTER on the catalog, since the
 *	tuples very likely now have different TIDs than before.  (At one point
 *	we also tried to force re-execution of CatalogCacheInitializeCache for
 *	the cache(s) on that catalog.  This is a bad idea since it leads to all
 *	kinds of trouble if a cache flush occurs while loading cache entries.
 *	We now avoid the need to do it by copying cc_tupdesc out of the relcache,
 *	rather than relying on the relcache to keep a tupdesc for us.  Of course
 *	this assumes the tupdesc of a cachable system table will not change...)
 */
void
CatalogCacheFlushCatalog(Oid catId)
{
	slist_iter	iter;

	CACHE_elog(DEBUG2, "CatalogCacheFlushCatalog called for %u", catId);

	slist_foreach(iter, &CacheHdr->ch_caches)
	{
		CatCache   *cache = slist_container(CatCache, cc_next, iter.cur);

		/* Does this cache store tuples of the target catalog? */
		if (cache->cc_reloid == catId)
		{
			/* Yes, so flush all its contents */
			ResetCatalogCache(cache);

			/* Tell inval.c to call syscache callbacks for this cache */
			CallSyscacheCallbacks(cache->id, 0);
		}
	}

	CACHE_elog(DEBUG2, "end of CatalogCacheFlushCatalog call");
}

/*
 *		InitCatCache
 *
 *	This allocates and initializes a cache for a system catalog relation.
 *	Actually, the cache is only partially initialized to avoid opening the
 *	relation.  The relation will be opened and the rest of the cache
 *	structure initialized on the first access.
 */
#ifdef CACHEDEBUG
#define InitCatCache_DEBUG2 \
do { \
	elog(DEBUG2, "InitCatCache: rel=%u ind=%u id=%d nkeys=%d size=%d", \
		 cp->cc_reloid, cp->cc_indexoid, cp->id, \
		 cp->cc_nkeys, cp->cc_nbuckets); \
} while(0)
#else
#define InitCatCache_DEBUG2
#endif

CatCache *
InitCatCache(int id,
			 Oid reloid,
			 Oid indexoid,
			 int nkeys,
			 const int *key,
			 int nbuckets)
{
	CatCache   *cp;
	MemoryContext oldcxt;
	size_t		sz;
	int			i;

	/*
	 * nbuckets is the initial number of hash buckets to use in this catcache.
	 * It will be enlarged later if it becomes too full.
	 *
	 * nbuckets must be a power of two.  We check this via Assert rather than
	 * a full runtime check because the values will be coming from constant
	 * tables.
	 *
	 * If you're confused by the power-of-two check, see comments in
	 * bitmapset.c for an explanation.
	 */
	Assert(nbuckets > 0 && (nbuckets & -nbuckets) == nbuckets);

	/*
	 * first switch to the cache context so our allocations do not vanish at
	 * the end of a transaction
	 */
	if (!CacheMemoryContext)
		CreateCacheMemoryContext();

	oldcxt = MemoryContextSwitchTo(CacheMemoryContext);

	/*
	 * if first time through, initialize the cache group header
	 */
	if (CacheHdr == NULL)
	{
		CacheHdr = (CatCacheHeader *) palloc(sizeof(CatCacheHeader));
		slist_init(&CacheHdr->ch_caches);
		CacheHdr->ch_ntup = 0;
#ifdef CATCACHE_STATS
		/* set up to dump stats at backend exit */
		on_proc_exit(CatCachePrintStats, 0);
#endif
	}

	/*
	 * Allocate a new cache structure, aligning to a cacheline boundary
	 *
	 * Note: we rely on zeroing to initialize all the dlist headers correctly
	 */
	sz = sizeof(CatCache) + PG_CACHE_LINE_SIZE;
	cp = (CatCache *) CACHELINEALIGN(palloc0(sz));
	cp->cc_bucket = palloc0(nbuckets * sizeof(dlist_head));

	/*
	 * initialize the cache's relation information for the relation
	 * corresponding to this cache, and initialize some of the new cache's
	 * other internal fields.  But don't open the relation yet.
	 */
	cp->id = id;
	cp->cc_relname = "(not known yet)";
	cp->cc_reloid = reloid;
	cp->cc_indexoid = indexoid;
	cp->cc_relisshared = false; /* temporary */
	cp->cc_tupdesc = (TupleDesc) NULL;
	cp->cc_ntup = 0;
	cp->cc_nbuckets = nbuckets;
	cp->cc_nkeys = nkeys;
	cp->yb_cc_is_fully_loaded = false; /* temporary */
	for (i = 0; i < nkeys; ++i)
		cp->cc_keyno[i] = key[i];

	/*
	 * new cache is initialized as far as we can go for now. print some
	 * debugging information, if appropriate.
	 */
	InitCatCache_DEBUG2;

	/*
	 * add completed cache to top of group header's list
	 */
	slist_push_head(&CacheHdr->ch_caches, &cp->cc_next);

	/*
	 * back to the old context before we return...
	 */
	MemoryContextSwitchTo(oldcxt);

	return cp;
}

/*
 * Enlarge a catcache, doubling the number of buckets.
 */
static void
RehashCatCache(CatCache *cp)
{
	dlist_head *newbucket;
	int			newnbuckets;
	int			i;

	elog(DEBUG1, "rehashing catalog cache id %d for %s; %d tups, %d buckets",
		 cp->id, cp->cc_relname, cp->cc_ntup, cp->cc_nbuckets);

	/* Allocate a new, larger, hash table. */
	newnbuckets = cp->cc_nbuckets * 2;
	newbucket = (dlist_head *) MemoryContextAllocZero(CacheMemoryContext, newnbuckets * sizeof(dlist_head));

	/* Move all entries from old hash table to new. */
	for (i = 0; i < cp->cc_nbuckets; i++)
	{
		dlist_mutable_iter iter;

		dlist_foreach_modify(iter, &cp->cc_bucket[i])
		{
			CatCTup    *ct = dlist_container(CatCTup, cache_elem, iter.cur);
			int			hashIndex = HASH_INDEX(ct->hash_value, newnbuckets);

			dlist_delete(iter.cur);
			dlist_push_head(&newbucket[hashIndex], &ct->cache_elem);
		}
	}

	/* Switch to the new array. */
	pfree(cp->cc_bucket);
	cp->cc_nbuckets = newnbuckets;
	cp->cc_bucket = newbucket;
}

/*
 *		CatalogCacheInitializeCache
 *
 * This function does final initialization of a catcache: obtain the tuple
 * descriptor and set up the hash and equality function links.  We assume
 * that the relcache entry can be opened at this point!
 */
#ifdef CACHEDEBUG
#define CatalogCacheInitializeCache_DEBUG1 \
	elog(DEBUG2, "CatalogCacheInitializeCache: cache @%p rel=%u", cache, \
		 cache->cc_reloid)

#define CatalogCacheInitializeCache_DEBUG2 \
do { \
		if (cache->cc_keyno[i] > 0) { \
			elog(DEBUG2, "CatalogCacheInitializeCache: load %d/%d w/%d, %u", \
				i+1, cache->cc_nkeys, cache->cc_keyno[i], \
				 TupleDescAttr(tupdesc, cache->cc_keyno[i] - 1)->atttypid); \
		} else { \
			elog(DEBUG2, "CatalogCacheInitializeCache: load %d/%d w/%d", \
				i+1, cache->cc_nkeys, cache->cc_keyno[i]); \
		} \
} while(0)
#else
#define CatalogCacheInitializeCache_DEBUG1
#define CatalogCacheInitializeCache_DEBUG2
#endif

static void
CatalogCacheInitializeCache(CatCache *cache)
{
	Relation	relation;
	MemoryContext oldcxt;
	TupleDesc	tupdesc;
	int			i;

	CatalogCacheInitializeCache_DEBUG1;

	/*
	 * Skip for YbTablegroupRelationId if not in snapshot
	 * (possible if using an older non-upgraded cluster state)
	 */
	if (cache->cc_reloid == YbTablegroupRelationId && !YbTablegroupCatalogExists)
	{
		/* double check that the Tablegroup catalog doesn't exist */
		HeapTuple tuple = SearchSysCache1(RELOID, ObjectIdGetDatum(YbTablegroupRelationId));
		YbTablegroupCatalogExists = HeapTupleIsValid(tuple);

		if (!YbTablegroupCatalogExists)
			return;
	}

	relation = table_open(cache->cc_reloid, AccessShareLock);

	/*
	 * switch to the cache context so our allocations do not vanish at the end
	 * of a transaction
	 */
	Assert(CacheMemoryContext != NULL);

	oldcxt = MemoryContextSwitchTo(CacheMemoryContext);

	/*
	 * copy the relcache's tuple descriptor to permanent cache storage
	 */
	tupdesc = CreateTupleDescCopyConstr(RelationGetDescr(relation));

	/*
	 * save the relation's name and relisshared flag, too (cc_relname is used
	 * only for debugging purposes)
	 */
	cache->cc_relname = pstrdup(RelationGetRelationName(relation));
	cache->cc_relisshared = RelationGetForm(relation)->relisshared;

	/*
	 * return to the caller's memory context and close the rel
	 */
	MemoryContextSwitchTo(oldcxt);

	table_close(relation, AccessShareLock);

	CACHE_elog(DEBUG2, "CatalogCacheInitializeCache: %s, %d keys",
			   cache->cc_relname, cache->cc_nkeys);

	/*
	 * initialize cache's key information
	 */
	for (i = 0; i < cache->cc_nkeys; ++i)
	{
		Oid			keytype;
		RegProcedure eqfunc;

		CatalogCacheInitializeCache_DEBUG2;

		if (cache->cc_keyno[i] > 0)
		{
			Form_pg_attribute attr = TupleDescAttr(tupdesc,
												   cache->cc_keyno[i] - 1);

			keytype = attr->atttypid;
			/* cache key columns should always be NOT NULL */
			Assert(attr->attnotnull);
		}
		else
		{
			if (cache->cc_keyno[i] < 0)
				elog(FATAL, "sys attributes are not supported in caches");
			keytype = OIDOID;
		}

		GetCCHashEqFuncs(keytype,
						 &cache->cc_hashfunc[i],
						 &eqfunc,
						 &cache->cc_fastequal[i]);

		/*
		 * Do equality-function lookup (we assume this won't need a catalog
		 * lookup for any supported type)
		 */
		fmgr_info_cxt(eqfunc,
					  &cache->cc_skey[i].sk_func,
					  CacheMemoryContext);

		/* Initialize sk_attno suitably for HeapKeyTest() and heap scans */
		cache->cc_skey[i].sk_attno = cache->cc_keyno[i];

		/* Fill in sk_strategy as well --- always standard equality */
		cache->cc_skey[i].sk_strategy = BTEqualStrategyNumber;
		cache->cc_skey[i].sk_subtype = InvalidOid;
		/* If a catcache key requires a collation, it must be C collation */
		cache->cc_skey[i].sk_collation = C_COLLATION_OID;

		CACHE_elog(DEBUG2, "CatalogCacheInitializeCache %s %d %p",
				   cache->cc_relname, i, cache);
	}

	/*
	 * mark this cache fully initialized
	 */
	cache->cc_tupdesc = tupdesc;
}

/*
 * YugaByte utility method to set the data for a cache list entry.
 * Used during InitCatCachePhase2 (specifically for the procedure name list
 * and for rewrite rules).
 * Code basically takes the second part of SearchCatCacheList (which sets the
 * data if no entry is found).
 */
void
SetCatCacheList(CatCache *cache,
                int nkeys,
                List *current_list)
{
	ScanKeyData cur_skey[CATCACHE_MAXKEYS];
	Datum		arguments[CATCACHE_MAXKEYS];
	uint32      lHashValue;
	dlist_iter  iter;
	CatCList    *cl = NULL;
	CatCTup     *ct = NULL;
	List *volatile ctlist = NULL;
	ListCell      *ctlist_item = NULL;
	int           nmembers;
	HeapTuple     ntp = NULL;
	MemoryContext oldcxt = NULL;
	int           i;

	/*
	 * one-time startup overhead for each cache
	 */
	if (cache->cc_tupdesc == NULL)
		CatalogCacheInitializeCache(cache);

	Assert(nkeys > 0 && nkeys < cache->cc_nkeys);
	memcpy(cur_skey, cache->cc_skey, sizeof(cur_skey));
	HeapTuple tup = linitial(current_list);
	for (i = 0; i < nkeys; i++)
	{
		if (cur_skey[i].sk_attno == InvalidOid)
			break;
		bool is_null = false; /* Not needed as this is checked before */
		cur_skey[i].sk_argument = heap_getattr(tup,
		                                       cur_skey[i].sk_attno,
		                                       cache->cc_tupdesc,
		                                       &is_null);
	}
	lHashValue = CatalogCacheComputeHashValue(cache,
											  nkeys,
											  cur_skey[0].sk_argument,
											  cur_skey[1].sk_argument,
											  cur_skey[2].sk_argument,
											  cur_skey[3].sk_argument);

#ifdef CATCACHE_STATS
	cache->cc_lsearches++;
#endif


	/* Initialize local parameter array */
	arguments[0] = cur_skey[0].sk_argument;
	arguments[1] = cur_skey[1].sk_argument;
	arguments[2] = cur_skey[2].sk_argument;
	arguments[3] = cur_skey[3].sk_argument;

	/*
	 * List was not found in cache, so we have to build it by reading the
	 * relation.  For each matching tuple found in the relation, use an
	 * existing cache entry if possible, else build a new one.
	 *
	 * We have to bump the member refcounts temporarily to ensure they won't
	 * get dropped from the cache while loading other members. We use a PG_TRY
	 * block to ensure we can undo those refcounts if we get an error before
	 * we finish constructing the CatCList.
	 */
	ResourceOwnerEnlargeCatCacheListRefs(CurrentResourceOwner);

	ctlist = NIL;

	PG_TRY();
	{
		Relation relation;
		relation = table_open(cache->cc_reloid, AccessShareLock);

		ListCell *lc;
		foreach(lc, current_list)
		{
			uint32     hashValue;
			Index      hashIndex;
			bool       found = false;
			dlist_head *bucket;

			ntp = (HeapTuple) lfirst(lc);

			/*
			 * See if there's an entry for this tuple already.
			 */
			ct        = NULL;
			hashValue = CatalogCacheComputeTupleHashValue(cache, cache->cc_nkeys, ntp);
			hashIndex = HASH_INDEX(hashValue, cache->cc_nbuckets);

			bucket = &cache->cc_bucket[hashIndex];

			if (!IsYugaByteEnabled())
			/* Cannot rely on ctid comparison in YB mode */
			{
				dlist_foreach(iter, bucket)
				{
					ct = dlist_container(CatCTup, cache_elem, iter.cur);

					if (ct->dead || ct->negative)
						continue;    /* ignore dead and negative entries */

					if (ct->hash_value != hashValue)
						continue;    /* quickly skip entry if wrong hash val */

					if (!ItemPointerEquals(&(ct->tuple.t_self),
										   &(ntp->t_self)))
						continue;    /* not same tuple */

					/*
					 * Found a match, but can't use it if it belongs to another
					 * list already
					 */
					if (ct->c_list)
						continue;

					found = true;
					break;            /* A-OK */
				}
			}

			if (!found)
			{
				/* We didn't find a usable entry, so make a new one */
				ct = CatalogCacheCreateEntry(cache,
											 ntp,
											 arguments,
											 hashValue,
											 hashIndex,
											 false);
			}

			/* Careful here: add entry to ctlist, then bump its refcount */
			/* This way leaves state correct if lappend runs out of memory */
			ctlist = lappend(ctlist, ct);
			ct->refcount++;
		}

		table_close(relation, AccessShareLock);

		/*
		 * Now we can build the CatCList entry.  First we need a dummy tuple
		 * containing the key values...
		 */
		oldcxt   = MemoryContextSwitchTo(CacheMemoryContext);
		nmembers = list_length(ctlist);
		cl       = (CatCList *) palloc(offsetof(CatCList, members) +
									   nmembers * sizeof(CatCTup *));

		/* Extract key values */
		CatCacheCopyKeys(cache->cc_tupdesc, nkeys, cache->cc_keyno,
						 arguments, cl->keys);
		MemoryContextSwitchTo(oldcxt);

		/*
		 * We are now past the last thing that could trigger an elog before we
		 * have finished building the CatCList and remembering it in the
		 * resource owner.  So it's OK to fall out of the PG_TRY, and indeed
		 * we'd better do so before we start marking the members as belonging
		 * to the list.
		 */

	}
	PG_CATCH();
	{
		foreach(ctlist_item, ctlist)
		{
			ct = (CatCTup *) lfirst(ctlist_item);
			Assert(ct->c_list == NULL);
			Assert(ct->refcount > 0);
			ct->refcount--;
			if (
#ifndef CATCACHE_FORCE_RELEASE
					ct->dead &&
#endif
					ct->refcount == 0 &&
					(ct->c_list == NULL || ct->c_list->refcount == 0))
					CatCacheRemoveCTup(cache, ct);
		}

		PG_RE_THROW();
	}
	PG_END_TRY();

	cl->cl_magic   = CL_MAGIC;
	cl->my_cache   = cache;
	cl->refcount   = 0;            /* for the moment */
	cl->dead       = false;
	cl->ordered    = false;
	cl->nkeys      = nkeys;
	cl->hash_value = lHashValue;
	cl->n_members  = nmembers;

	i = 0;
	foreach(ctlist_item, ctlist)
	{
		cl->members[i++] = ct = (CatCTup *) lfirst(ctlist_item);
		Assert(ct->c_list == NULL);
		ct->c_list = cl;
		/* release the temporary refcount on the member */
		Assert(ct->refcount > 0);
		ct->refcount--;
		/* mark list dead if any members already dead */
		if (ct->dead)
			cl->dead = true;
	}
	Assert(i == nmembers);

	dlist_push_head(&cache->cc_lists, &cl->cache_elem);
}

/*
 * InitCatCachePhase2 -- external interface for CatalogCacheInitializeCache
 *
 * One reason to call this routine is to ensure that the relcache has
 * created entries for all the catalogs and indexes referenced by catcaches.
 * Therefore, provide an option to open the index as well as fixing the
 * cache itself.  An exception is the indexes on pg_am, which we don't use
 * (cf. IndexScanOK).
 */
void
InitCatCachePhase2(CatCache *cache, bool touch_index)
{
	if (cache->cc_tupdesc == NULL)
		CatalogCacheInitializeCache(cache);

	/*
	 * TODO(mihnea/robert) This could be enabled if we handle
	 * "primary key as index" so that PG can open the primary indexes by id.
	 */
	if (IsYugaByteEnabled())
	{
		return;
	}

	if (touch_index &&
		cache->id != AMOID &&
		cache->id != AMNAME)
	{
		Relation	idesc;

		/*
		 * We must lock the underlying catalog before opening the index to
		 * avoid deadlock, since index_open could possibly result in reading
		 * this same catalog, and if anyone else is exclusive-locking this
		 * catalog and index they'll be doing it in that order.
		 */
		LockRelationOid(cache->cc_reloid, AccessShareLock);
		idesc = index_open(cache->cc_indexoid, AccessShareLock);

		/*
		 * While we've got the index open, let's check that it's unique (and
		 * not just deferrable-unique, thank you very much).  This is just to
		 * catch thinkos in definitions of new catcaches, so we don't worry
		 * about the pg_am indexes not getting tested.
		 */
		Assert(idesc->rd_index->indisunique &&
			   idesc->rd_index->indimmediate);

		index_close(idesc, AccessShareLock);
		UnlockRelationOid(cache->cc_reloid, AccessShareLock);
	}
}


/*
 *		IndexScanOK
 *
 *		This function checks for tuples that will be fetched by
 *		IndexSupportInitialize() during relcache initialization for
 *		certain system indexes that support critical syscaches.
 *		We can't use an indexscan to fetch these, else we'll get into
 *		infinite recursion.  A plain heap scan will work, however.
 *		Once we have completed relcache initialization (signaled by
 *		criticalRelcachesBuilt), we don't have to worry anymore.
 *
 *		Similarly, during backend startup we have to be able to use the
 *		pg_authid, pg_auth_members and pg_database syscaches for
 *		authentication even if we don't yet have relcache entries for those
 *		catalogs' indexes.
 */
static bool
IndexScanOK(CatCache *cache, ScanKey cur_skey)
{
	switch (cache->id)
	{
		case INDEXRELID:

			/*
			 * Rather than tracking exactly which indexes have to be loaded
			 * before we can use indexscans (which changes from time to time),
			 * just force all pg_index searches to be heap scans until we've
			 * built the critical relcaches.
			 */
			if (!criticalRelcachesBuilt)
				return false;
			break;

		case AMOID:
		case AMNAME:

			/*
			 * Always do heap scans in pg_am, because it's so small there's
			 * not much point in an indexscan anyway.  We *must* do this when
			 * initially building critical relcache entries, but we might as
			 * well just always do it.
			 */
			return false;

		case AUTHNAME:
		case AUTHOID:
		case AUTHMEMMEMROLE:
		case DATABASEOID:

			/*
			 * Protect authentication lookups occurring before relcache has
			 * collected entries for shared indexes.
			 */
			if (!criticalSharedRelcachesBuilt)
				return false;
			break;

		default:
			break;
	}

	/* Normal case, allow index scan */
	return true;
}

/*
 * Utility to add a Tuple entry to the cache only if it's negative or does not exist.
 * Used only when IsYugaByteEnabled() is true.
 * Currently used in two cases:
 *  1. When initializing the caches (i.e. on backend start).
 *  2. When inserting a new entry to the sys catalog (i.e. on DDL create).
 */
void
SetCatCacheTuple(CatCache *cache, HeapTuple tup, TupleDesc desc)
{
	ScanKeyData key[CATCACHE_MAXKEYS];
	Datum		arguments[CATCACHE_MAXKEYS];
	uint32      hashValue;
	Index       hashIndex;
	dlist_iter  iter;
	dlist_head  *bucket;
	CatCTup     *ct;

	/* Make sure we're in an xact, even if this ends up being a cache hit */
	Assert(IsTransactionState());

	/*
	 * Initialize cache if needed.
	 */
	if (cache->cc_tupdesc == NULL)
		CatalogCacheInitializeCache(cache);

	/*
	 * initialize the search key information
	 */
	memcpy(key, cache->cc_skey, sizeof(key));
	for (int i = 0; i < CATCACHE_MAXKEYS; i++)
	{
		if (key[i].sk_attno == InvalidOid)
		{
			key[i].sk_argument = (Datum) 0;
			continue;
		}
		bool is_null;
		key[i].sk_argument     = heap_getattr(tup,
		                                      key[i].sk_attno,
		                                      desc,
		                                      &is_null);
		if (is_null)
			key[i].sk_argument = (Datum) 0;
	}

	/*
	 * find the hash bucket in which to look for the tuple
	 */
	hashValue = CatalogCacheComputeHashValue(cache, cache->cc_nkeys,
											 key[0].sk_argument,
											 key[1].sk_argument,
											 key[2].sk_argument,
											 key[3].sk_argument);
	hashIndex = HASH_INDEX(hashValue, cache->cc_nbuckets);

	/* Initialize local parameter array */
	arguments[0] = key[0].sk_argument;
	arguments[1] = key[1].sk_argument;
	arguments[2] = key[2].sk_argument;
	arguments[3] = key[3].sk_argument;

	/*
	 * scan the hash bucket until we find a match or exhaust our tuples
	 *
	 * Note: it's okay to use dlist_foreach here, even though we modify the
	 * dlist within the loop, because we don't continue the loop afterwards.
	 */
	bucket = &cache->cc_bucket[hashIndex];
	dlist_foreach(iter, bucket)
	{
		ct = dlist_container(CatCTup, cache_elem, iter.cur);

		if (ct->dead || ct->negative)
			continue;            /* ignore dead and negative entries */

		if (ct->hash_value != hashValue)
			continue;            /* quickly skip entry if wrong hash val */

		/*
		 * see if the cached tuple matches our key.
		 */
		if (!CatalogCacheCompareTuple(cache, cache->cc_nkeys, ct->keys, arguments))
			continue;

		/*
		 * We found a match in the cache -- nothing to do.
		 */
		return;
	}

	/*
	 * Tuple was not found in cache, so we should add it.
	 */
	CatalogCacheCreateEntry(cache, tup, arguments, hashValue, hashIndex, false);
}

/*
 *	SearchCatCache
 *
 *		This call searches a system cache for a tuple, opening the relation
 *		if necessary (on the first access to a particular cache).
 *
 *		The result is NULL if not found, or a pointer to a HeapTuple in
 *		the cache.  The caller must not modify the tuple, and must call
 *		ReleaseCatCache() when done with it.
 *
 * The search key values should be expressed as Datums of the key columns'
 * datatype(s).  (Pass zeroes for any unused parameters.)  As a special
 * exception, the passed-in key for a NAME column can be just a C string;
 * the caller need not go to the trouble of converting it to a fully
 * null-padded NAME.
 */
HeapTuple
SearchCatCache(CatCache *cache,
			   Datum v1,
			   Datum v2,
			   Datum v3,
			   Datum v4)
{
	return SearchCatCacheInternal(cache, cache->cc_nkeys, v1, v2, v3, v4);
}


/*
 * SearchCatCacheN() are SearchCatCache() versions for a specific number of
 * arguments. The compiler can inline the body and unroll loops, making them a
 * bit faster than SearchCatCache().
 */

HeapTuple
SearchCatCache1(CatCache *cache,
				Datum v1)
{
	return SearchCatCacheInternal(cache, 1, v1, 0, 0, 0);
}


HeapTuple
SearchCatCache2(CatCache *cache,
				Datum v1, Datum v2)
{
	return SearchCatCacheInternal(cache, 2, v1, v2, 0, 0);
}


HeapTuple
SearchCatCache3(CatCache *cache,
				Datum v1, Datum v2, Datum v3)
{
	return SearchCatCacheInternal(cache, 3, v1, v2, v3, 0);
}


HeapTuple
SearchCatCache4(CatCache *cache,
				Datum v1, Datum v2, Datum v3, Datum v4)
{
	return SearchCatCacheInternal(cache, 4, v1, v2, v3, v4);
}

/*
 * Work-horse for SearchCatCache/SearchCatCacheN.
 */
static inline HeapTuple
SearchCatCacheInternal(CatCache *cache,
					   int nkeys,
					   Datum v1,
					   Datum v2,
					   Datum v3,
					   Datum v4)
{
	Datum		arguments[CATCACHE_MAXKEYS];
	uint32		hashValue;
	Index		hashIndex;
	dlist_iter	iter;
	dlist_head *bucket;
	CatCTup    *ct;

	/* Make sure we're in an xact, even if this ends up being a cache hit */
	Assert(IsTransactionState());

	Assert(cache->cc_nkeys == nkeys);

	/*
	 * one-time startup overhead for each cache
	 */
	if (unlikely(cache->cc_tupdesc == NULL))
		CatalogCacheInitializeCache(cache);

#ifdef CATCACHE_STATS
	cache->cc_searches++;
#endif

	/* Initialize local parameter array */
	arguments[0] = v1;
	arguments[1] = v2;
	arguments[2] = v3;
	arguments[3] = v4;

	/*
	 * find the hash bucket in which to look for the tuple
	 */
	hashValue = CatalogCacheComputeHashValue(cache, nkeys, v1, v2, v3, v4);
	hashIndex = HASH_INDEX(hashValue, cache->cc_nbuckets);

	/*
	 * scan the hash bucket until we find a match or exhaust our tuples
	 *
	 * Note: it's okay to use dlist_foreach here, even though we modify the
	 * dlist within the loop, because we don't continue the loop afterwards.
	 */
	bucket = &cache->cc_bucket[hashIndex];
	dlist_foreach(iter, bucket)
	{
		ct = dlist_container(CatCTup, cache_elem, iter.cur);

		if (ct->dead)
			continue;			/* ignore dead entries */

		if (ct->hash_value != hashValue)
			continue;			/* quickly skip entry if wrong hash val */

		if (!CatalogCacheCompareTuple(cache, nkeys, ct->keys, arguments))
			continue;

		/*
		 * We found a match in the cache.  Move it to the front of the list
		 * for its hashbucket, in order to speed subsequent searches.  (The
		 * most frequently accessed elements in any hashbucket will tend to be
		 * near the front of the hashbucket's list.)
		 */
		dlist_move_head(bucket, &ct->cache_elem);

		/*
		 * If it's a positive entry, bump its refcount and return it. If it's
		 * negative, we can report failure to the caller.
		 */
		if (!ct->negative)
		{
			ResourceOwnerEnlargeCatCacheRefs(CurrentResourceOwner);
			ct->refcount++;
			ResourceOwnerRememberCatCacheRef(CurrentResourceOwner, &ct->tuple);

			CACHE_elog(DEBUG2, "SearchCatCache(%s): found in bucket %d",
					   cache->cc_relname, hashIndex);

#ifdef CATCACHE_STATS
			cache->cc_hits++;
#endif

			return &ct->tuple;
		}
		else
		{
			CACHE_elog(DEBUG2, "SearchCatCache(%s): found neg entry in bucket %d",
					   cache->cc_relname, hashIndex);

#ifdef CATCACHE_STATS
			cache->cc_neg_hits++;
#endif

			return NULL;
		}
	}

	return SearchCatCacheMiss(cache, nkeys, hashValue, hashIndex, v1, v2, v3, v4);
}

/*
* Function returns true in some special cases where we allow negative caches:
* 1. pg_cast (CASTSOURCETARGET) to avoid master lookups during parsing.
*    TODO: reconsider this now that we support CREATE CAST.
* 2. pg_statistic (STATRELATTINH) and pg_statistic_ext
*    (STATEXTNAMENSP and STATEXTOID) since we do not support
*    statistics in DocDB/YSQL yet.
* 3. pg_class (RELNAMENSP), pg_type (TYPENAMENSP)
*    but only for system tables since users cannot create system tables in YSQL.
*    This is violated in YSQL upgrade, but doing so will force cache refresh.
* 4. Caches within temporary namespaces as data in this namespaces can be
*    changed by current session only.
* 5. pg_attribute as `ALTER TABLE` is used to add new columns and it increments
*    catalog version.
* 6. pg_type (TYPEOID and TYPENAMENSP) to avoid redundant master lookups while
*    parsing functions that are checked to be possible type coercions.
* 7. pg_namespace (NAMESPACEOID and NAMESPACENAME) to avoid lookups while
*    recomputeNamespacePath. The CREATE SCHEMA stmt increments catalog version.
*
*  implicit_prefetch_entries: flag enable heap scan for certain catalogs with
*    negative caching enabled.
*/
static bool
YbAllowNegativeCacheEntries(int cache_id,
							Oid namespace_id,
							bool implicit_prefetch_entries)
{
	switch(cache_id)
	{
		case CASTSOURCETARGET: switch_fallthrough();
		case STATRELATTINH: switch_fallthrough();
		case STATEXTNAMENSP: switch_fallthrough();
		case STATEXTOID: switch_fallthrough();
		case AMPROCNUM:
			return true;

		case ATTNUM: switch_fallthrough();
		case TYPEOID: switch_fallthrough();
		case TYPENAMENSP: switch_fallthrough();
		case NAMESPACEOID: switch_fallthrough();
		case NAMESPACENAME:
			return !implicit_prefetch_entries;

		case RELNAMENSP:
			return IsCatalogNamespace(namespace_id) &&
				   !YBCIsInitDbModeEnvVarSet();
	}
	return isTempOrTempToastNamespace(namespace_id);
}

/*
 * Search the actual catalogs, rather than the cache.
 *
 * This is kept separate from SearchCatCacheInternal() to keep the fast-path
 * as small as possible.  To avoid that effort being undone by a helpful
 * compiler, try to explicitly forbid inlining.
 */
static pg_noinline HeapTuple
SearchCatCacheMiss(CatCache *cache,
				   int nkeys,
				   uint32 hashValue,
				   Index hashIndex,
				   Datum v1,
				   Datum v2,
				   Datum v3,
				   Datum v4)
{
	ScanKeyData cur_skey[CATCACHE_MAXKEYS];
	Relation	relation;
	SysScanDesc scandesc;
	HeapTuple	ntp;
	CatCTup    *ct;
	Datum		arguments[CATCACHE_MAXKEYS];

	/* Initialize local parameter array */
	arguments[0] = v1;
	arguments[1] = v2;
	arguments[2] = v3;
	arguments[3] = v4;

	/*
	 * Ok, need to make a lookup in the relation, copy the scankey and fill
	 * out any per-call fields.
	 */
	memcpy(cur_skey, cache->cc_skey, sizeof(ScanKeyData) * nkeys);
	cur_skey[0].sk_argument = v1;
	cur_skey[1].sk_argument = v2;
	cur_skey[2].sk_argument = v3;
	cur_skey[3].sk_argument = v4;

	ct = NULL;

	/*
	 * In Yugabyte mode if a table is fully loaded and allows negative
	 * cache entries then, in case of cache misses, we can skip the scan
	 * code and directly add a negative entry in the cache below.
	 * Note: yb_cc_is_fully_loaded may only be true when IsYugaByteEnabled().
	 */
	if (!cache->yb_cc_is_fully_loaded ||
		!YbAllowNegativeCacheEntries(cache->id,
									 DatumGetObjectId(cur_skey[1].sk_argument),
									 true /* implicit negative entry */))
	{
		/*
		 * Tuple was not found in cache, so we have to try to retrieve it directly
		 * from the relation.  If found, we will add it to the cache; if not
		 * found, we will add a negative cache entry instead.
		 *
		 * NOTE: it is possible for recursive cache lookups to occur while reading
		 * the relation --- for example, due to shared-cache-inval messages being
		 * processed during table_open().  This is OK.  It's even possible for one
		 * of those lookups to find and enter the very same tuple we are trying to
		 * fetch here.  If that happens, we will enter a second copy of the tuple
		 * into the cache.  The first copy will never be referenced again, and
		 * will eventually age out of the cache, so there's no functional problem.
		 * This case is rare enough that it's not worth expending extra cycles to
		 * detect.
		 */
		relation = table_open(cache->cc_reloid, AccessShareLock);

		if (IsYugaByteEnabled())
			NumCatalogCacheMisses++;

		if (yb_debug_log_catcache_events)
		{
			StringInfoData buf;
			initStringInfo(&buf);

			/*
			 * For safety, disable catcache logging within the scope of this
			 * function as YBDatumToString below may trigger additional cache
			 * lookups (to get the attribute type info).
			 * Also only call YBDatumToString when MyDatabaseId is valid to
			 * avoid PG FATAL.
			 */
			yb_debug_log_catcache_events = false;
			for (int i = 0; i < nkeys; i++)
			{
				if (i > 0)
					appendStringInfoString(&buf, ", ");

				int attnum = cache->cc_keyno[i];
				Oid typid = OIDOID; // default.
				if (attnum > 0)
					typid = TupleDescAttr(cache->cc_tupdesc, attnum - 1)->atttypid;
				if (OidIsValid(MyDatabaseId))
					appendStringInfoString(&buf, YBDatumToString(cur_skey[i].sk_argument, typid));
				else
					appendStringInfo(&buf, "typid=%u value=<not logged>", typid);
			}
			ereport(LOG,
					(errmsg("Catalog cache miss on cache with id %d:\n"
							"Target rel: %s (oid : %d), index oid %d\n"
							"Search keys: %s",
							cache->id,
							cache->cc_relname,
							cache->cc_reloid,
							cache->cc_indexoid,
							buf.data)));
			/* Done, reset catcache logging. */
			yb_debug_log_catcache_events = true;
		}

		scandesc = systable_beginscan(relation,
									  cache->cc_indexoid,
									  IndexScanOK(cache, cur_skey),
									  NULL,
									  nkeys,
									  cur_skey);

		ct = NULL;

		while (HeapTupleIsValid(ntp = systable_getnext(scandesc)))
		{
			ct = CatalogCacheCreateEntry(cache, ntp, arguments,
										 hashValue, hashIndex,
										 false);
			/* immediately set the refcount to 1 */
			ResourceOwnerEnlargeCatCacheRefs(CurrentResourceOwner);
			ct->refcount++;
			ResourceOwnerRememberCatCacheRef(CurrentResourceOwner, &ct->tuple);
			break;					/* assume only one match */
		}

		systable_endscan(scandesc);

		table_close(relation, AccessShareLock);
	}

	/*
	 * If tuple was not found, we need to build a negative cache entry
	 * containing a fake tuple.  The fake tuple has the correct key columns,
	 * but nulls everywhere else.
	 *
	 * In bootstrap mode, we don't build negative entries, because the cache
	 * invalidation mechanism isn't alive and can't clear them if the tuple
	 * gets created later.  (Bootstrap doesn't do UPDATEs, so it doesn't need
	 * cache inval for that.)
	 */
	if (ct == NULL)
	{
		if (IsBootstrapProcessingMode())
			return NULL;

		/*
		 * Disable negative entries for YugaByte to handle case where the entry
		 * was added by (running a command on) another node.
		 * We also don't support tuple update as of 14/12/2018.
		 */
		if (IsYugaByteEnabled() &&
			!YbAllowNegativeCacheEntries(cache->id,
										 DatumGetObjectId(cur_skey[1].sk_argument),
										 false /* implicit negative entry */))
		{
			return NULL;
		}

		ct = CatalogCacheCreateEntry(cache, NULL, arguments,
									 hashValue, hashIndex,
									 true);

		CACHE_elog(DEBUG2, "SearchCatCache(%s): Contains %d/%d tuples",
				   cache->cc_relname, cache->cc_ntup, CacheHdr->ch_ntup);
		CACHE_elog(DEBUG2, "SearchCatCache(%s): put neg entry in bucket %d",
				   cache->cc_relname, hashIndex);

		/*
		 * We are not returning the negative entry to the caller, so leave its
		 * refcount zero.
		 */

		return NULL;
	}

	CACHE_elog(DEBUG2, "SearchCatCache(%s): Contains %d/%d tuples",
			   cache->cc_relname, cache->cc_ntup, CacheHdr->ch_ntup);
	CACHE_elog(DEBUG2, "SearchCatCache(%s): put in bucket %d",
			   cache->cc_relname, hashIndex);

#ifdef CATCACHE_STATS
	cache->cc_newloads++;
#endif

	return &ct->tuple;
}

/*
 *	ReleaseCatCache
 *
 *	Decrement the reference count of a catcache entry (releasing the
 *	hold grabbed by a successful SearchCatCache).
 *
 *	NOTE: if compiled with -DCATCACHE_FORCE_RELEASE then catcache entries
 *	will be freed as soon as their refcount goes to zero.  In combination
 *	with aset.c's CLOBBER_FREED_MEMORY option, this provides a good test
 *	to catch references to already-released catcache entries.
 */
void
ReleaseCatCache(HeapTuple tuple)
{
	CatCTup    *ct = (CatCTup *) (((char *) tuple) -
								  offsetof(CatCTup, tuple));

	/* Safety checks to ensure we were handed a cache entry */
	Assert(ct->ct_magic == CT_MAGIC);
	Assert(ct->refcount > 0);

	ct->refcount--;
	ResourceOwnerForgetCatCacheRef(CurrentResourceOwner, &ct->tuple);

	if (
#ifndef CATCACHE_FORCE_RELEASE
		ct->dead &&
#endif
		ct->refcount == 0 &&
		(ct->c_list == NULL || ct->c_list->refcount == 0))
		CatCacheRemoveCTup(ct->my_cache, ct);
}


/*
 *	GetCatCacheHashValue
 *
 *		Compute the hash value for a given set of search keys.
 *
 * The reason for exposing this as part of the API is that the hash value is
 * exposed in cache invalidation operations, so there are places outside the
 * catcache code that need to be able to compute the hash values.
 */
uint32
GetCatCacheHashValue(CatCache *cache,
					 Datum v1,
					 Datum v2,
					 Datum v3,
					 Datum v4)
{
	/*
	 * one-time startup overhead for each cache
	 */
	if (cache->cc_tupdesc == NULL)
		CatalogCacheInitializeCache(cache);

	/*
	 * calculate the hash value
	 */
	return CatalogCacheComputeHashValue(cache, cache->cc_nkeys, v1, v2, v3, v4);
}


/*
 *	SearchCatCacheList
 *
 *		Generate a list of all tuples matching a partial key (that is,
 *		a key specifying just the first K of the cache's N key columns).
 *
 *		It doesn't make any sense to specify all of the cache's key columns
 *		here: since the key is unique, there could be at most one match, so
 *		you ought to use SearchCatCache() instead.  Hence this function takes
 *		one fewer Datum argument than SearchCatCache() does.
 *
 *		The caller must not modify the list object or the pointed-to tuples,
 *		and must call ReleaseCatCacheList() when done with the list.
 */
CatCList *
SearchCatCacheList(CatCache *cache,
				   int nkeys,
				   Datum v1,
				   Datum v2,
				   Datum v3)
{
	Datum		v4 = 0;			/* dummy last-column value */
	Datum		arguments[CATCACHE_MAXKEYS];
	uint32		lHashValue;
	dlist_iter	iter;
	CatCList   *cl;
	CatCTup    *ct;
	List	   *volatile ctlist;
	ListCell   *ctlist_item;
	int			nmembers;
	bool		ordered;
	HeapTuple	ntp;
	MemoryContext oldcxt;
	int			i;

	/*
	 * one-time startup overhead for each cache
	 */
	if (cache->cc_tupdesc == NULL)
		CatalogCacheInitializeCache(cache);

	Assert(nkeys > 0 && nkeys < cache->cc_nkeys);

#ifdef CATCACHE_STATS
	cache->cc_lsearches++;
#endif

	/* Initialize local parameter array */
	arguments[0] = v1;
	arguments[1] = v2;
	arguments[2] = v3;
	arguments[3] = v4;

	/*
	 * compute a hash value of the given keys for faster search.  We don't
	 * presently divide the CatCList items into buckets, but this still lets
	 * us skip non-matching items quickly most of the time.
	 */
	lHashValue = CatalogCacheComputeHashValue(cache, nkeys, v1, v2, v3, v4);

	/*
	 * scan the items until we find a match or exhaust our list
	 *
	 * Note: it's okay to use dlist_foreach here, even though we modify the
	 * dlist within the loop, because we don't continue the loop afterwards.
	 */
	dlist_foreach(iter, &cache->cc_lists)
	{
		cl = dlist_container(CatCList, cache_elem, iter.cur);

		if (cl->dead)
			continue;			/* ignore dead entries */

		if (cl->hash_value != lHashValue)
			continue;			/* quickly skip entry if wrong hash val */

		/*
		 * see if the cached list matches our key.
		 */
		if (cl->nkeys != nkeys)
			continue;

		if (!CatalogCacheCompareTuple(cache, nkeys, cl->keys, arguments))
			continue;

		/*
		 * We found a matching list.  Move the list to the front of the
		 * cache's list-of-lists, to speed subsequent searches.  (We do not
		 * move the members to the fronts of their hashbucket lists, however,
		 * since there's no point in that unless they are searched for
		 * individually.)
		 */
		dlist_move_head(&cache->cc_lists, &cl->cache_elem);

		/* Bump the list's refcount and return it */
		ResourceOwnerEnlargeCatCacheListRefs(CurrentResourceOwner);
		cl->refcount++;
		ResourceOwnerRememberCatCacheListRef(CurrentResourceOwner, cl);

		CACHE_elog(DEBUG2, "SearchCatCacheList(%s): found list",
				   cache->cc_relname);

#ifdef CATCACHE_STATS
		cache->cc_lhits++;
#endif

		return cl;
	}

	/*
	 * List was not found in cache, so we have to build it by reading the
	 * relation.  For each matching tuple found in the relation, use an
	 * existing cache entry if possible, else build a new one.
	 *
	 * We have to bump the member refcounts temporarily to ensure they won't
	 * get dropped from the cache while loading other members. We use a PG_TRY
	 * block to ensure we can undo those refcounts if we get an error before
	 * we finish constructing the CatCList.
	 */
	ResourceOwnerEnlargeCatCacheListRefs(CurrentResourceOwner);

	ctlist = NIL;

	PG_TRY();
	{
		ScanKeyData cur_skey[CATCACHE_MAXKEYS];
		Relation	relation;
		SysScanDesc scandesc;

		/*
		 * Ok, need to make a lookup in the relation, copy the scankey and
		 * fill out any per-call fields.
		 */
		memcpy(cur_skey, cache->cc_skey, sizeof(ScanKeyData) * cache->cc_nkeys);
		cur_skey[0].sk_argument = v1;
		cur_skey[1].sk_argument = v2;
		cur_skey[2].sk_argument = v3;
		cur_skey[3].sk_argument = v4;

		relation = table_open(cache->cc_reloid, AccessShareLock);

		scandesc = systable_beginscan(relation,
									  cache->cc_indexoid,
									  IndexScanOK(cache, cur_skey),
									  NULL,
									  nkeys,
									  cur_skey);

		/* The list will be ordered iff we are doing an index scan */
		ordered = (scandesc->irel != NULL);

		while (HeapTupleIsValid(ntp = systable_getnext(scandesc)))
		{
			uint32		hashValue;
			Index		hashIndex;
			bool		found = false;
			dlist_head *bucket;

			/*
			 * See if there's an entry for this tuple already.
			 */
			ct = NULL;
			hashValue = CatalogCacheComputeTupleHashValue(cache, cache->cc_nkeys, ntp);
			hashIndex = HASH_INDEX(hashValue, cache->cc_nbuckets);

			bucket = &cache->cc_bucket[hashIndex];
			/* Cannot rely on ctid comparison in YB mode */
			if (!IsYugaByteEnabled())
			{
				dlist_foreach(iter, bucket)
				{
					ct = dlist_container(CatCTup, cache_elem, iter.cur);

					if (ct->dead || ct->negative)
						continue;	/* ignore dead and negative entries */

					if (ct->hash_value != hashValue)
						continue;	/* quickly skip entry if wrong hash val */

					if (!ItemPointerEquals(&(ct->tuple.t_self), &(ntp->t_self)))
						continue;	/* not same tuple */

					/*
					 * Found a match, but can't use it if it belongs to another
					 * list already
					 */
					if (ct->c_list)
						continue;

					found = true;
					break;			/* A-OK */
				}
			}

			if (!found)
			{
				/* We didn't find a usable entry, so make a new one */
				ct = CatalogCacheCreateEntry(cache, ntp, arguments,
											 hashValue, hashIndex,
											 false);
			}

			/* Careful here: add entry to ctlist, then bump its refcount */
			/* This way leaves state correct if lappend runs out of memory */
			ctlist = lappend(ctlist, ct);
			ct->refcount++;
		}

		systable_endscan(scandesc);

		table_close(relation, AccessShareLock);

		/* Now we can build the CatCList entry. */
		oldcxt = MemoryContextSwitchTo(CacheMemoryContext);
		nmembers = list_length(ctlist);
		cl = (CatCList *)
			palloc(offsetof(CatCList, members) + nmembers * sizeof(CatCTup *));

		/* Extract key values */
		CatCacheCopyKeys(cache->cc_tupdesc, nkeys, cache->cc_keyno,
						 arguments, cl->keys);
		MemoryContextSwitchTo(oldcxt);

		/*
		 * We are now past the last thing that could trigger an elog before we
		 * have finished building the CatCList and remembering it in the
		 * resource owner.  So it's OK to fall out of the PG_TRY, and indeed
		 * we'd better do so before we start marking the members as belonging
		 * to the list.
		 */
	}
	PG_CATCH();
	{
		foreach(ctlist_item, ctlist)
		{
			ct = (CatCTup *) lfirst(ctlist_item);
			Assert(ct->c_list == NULL);
			Assert(ct->refcount > 0);
			ct->refcount--;
			if (
#ifndef CATCACHE_FORCE_RELEASE
				ct->dead &&
#endif
				ct->refcount == 0 &&
				(ct->c_list == NULL || ct->c_list->refcount == 0))
				CatCacheRemoveCTup(cache, ct);
		}

		PG_RE_THROW();
	}
	PG_END_TRY();

	cl->cl_magic = CL_MAGIC;
	cl->my_cache = cache;
	cl->refcount = 0;			/* for the moment */
	cl->dead = false;
	cl->ordered = ordered;
	cl->nkeys = nkeys;
	cl->hash_value = lHashValue;
	cl->n_members = nmembers;

	i = 0;
	foreach(ctlist_item, ctlist)
	{
		cl->members[i++] = ct = (CatCTup *) lfirst(ctlist_item);
		Assert(ct->c_list == NULL);
		ct->c_list = cl;
		/* release the temporary refcount on the member */
		Assert(ct->refcount > 0);
		ct->refcount--;
		/* mark list dead if any members already dead */
		if (ct->dead)
			cl->dead = true;
	}
	Assert(i == nmembers);

	dlist_push_head(&cache->cc_lists, &cl->cache_elem);

	/* Finally, bump the list's refcount and return it */
	cl->refcount++;
	ResourceOwnerRememberCatCacheListRef(CurrentResourceOwner, cl);

	CACHE_elog(DEBUG2, "SearchCatCacheList(%s): made list of %d members",
			   cache->cc_relname, nmembers);

	return cl;
}

/*
 *	ReleaseCatCacheList
 *
 *	Decrement the reference count of a catcache list.
 */
void
ReleaseCatCacheList(CatCList *list)
{
	/* Safety checks to ensure we were handed a cache entry */
	Assert(list->cl_magic == CL_MAGIC);
	Assert(list->refcount > 0);
	list->refcount--;
	ResourceOwnerForgetCatCacheListRef(CurrentResourceOwner, list);

	if (
#ifndef CATCACHE_FORCE_RELEASE
		list->dead &&
#endif
		list->refcount == 0)
		CatCacheRemoveCList(list->my_cache, list);
}


/*
 * CatalogCacheCreateEntry
 *		Create a new CatCTup entry, copying the given HeapTuple and other
 *		supplied data into it.  The new entry initially has refcount 0.
 */
static CatCTup *
CatalogCacheCreateEntry(CatCache *cache, HeapTuple ntp, Datum *arguments,
						uint32 hashValue, Index hashIndex,
						bool negative)
{
	CatCTup    *ct;
	HeapTuple	dtp;
	MemoryContext oldcxt;

	/* negative entries have no tuple associated */
	if (ntp)
	{
		int			i;

		Assert(!negative);

		/*
		 * If there are any out-of-line toasted fields in the tuple, expand
		 * them in-line.  This saves cycles during later use of the catcache
		 * entry, and also protects us against the possibility of the toast
		 * tuples being freed before we attempt to fetch them, in case of
		 * something using a slightly stale catcache entry.
		 */
		if (HeapTupleHasExternal(ntp)) {
			/* We should never have out-of-line toasted fields in YB. */
			Assert(!IsYugaByteEnabled());
			dtp = toast_flatten_tuple(ntp, cache->cc_tupdesc);
		} else if (IsYugaByteEnabled() && 
				   yb_toast_catcache_threshold > 0 && 
				   ntp->t_len > yb_toast_catcache_threshold) 
			dtp = yb_toast_compress_tuple(ntp, cache->cc_tupdesc);
		else
			dtp = ntp;

		/* Allocate memory for CatCTup and the cached tuple in one go */
		oldcxt = MemoryContextSwitchTo(CacheMemoryContext);

		ct = (CatCTup *) palloc(sizeof(CatCTup) +
								MAXIMUM_ALIGNOF + dtp->t_len);
#ifdef CATCACHE_STATS
		cache->yb_cc_size_bytes += sizeof(CatCTup) + MAXIMUM_ALIGNOF + dtp->t_len;
#endif
		ct->tuple.t_len = dtp->t_len;
		ct->tuple.t_self = dtp->t_self;
		HEAPTUPLE_COPY_YBITEM(dtp, &ct->tuple);
		ct->tuple.t_tableOid = dtp->t_tableOid;
		ct->tuple.t_data = (HeapTupleHeader)
			MAXALIGN(((char *) ct) + sizeof(CatCTup));
		/* copy tuple contents */
		memcpy((char *) ct->tuple.t_data,
			   (const char *) dtp->t_data,
			   dtp->t_len);
<<<<<<< HEAD
=======
		HEAPTUPLE_COPY_YBCTID(dtp->t_ybctid, ct->tuple.t_ybctid);
#ifdef CATCACHE_STATS
		/* HEAPTUPLE_COPY_YBCTID makes allocation for t_ybctid. */
		bool allocated_ybctid = IsYugaByteEnabled() && ct->tuple.t_ybctid;
		if (allocated_ybctid)
			cache->yb_cc_size_bytes += VARSIZE(ct->tuple.t_ybctid);
#endif
>>>>>>> b66e31a7
		MemoryContextSwitchTo(oldcxt);

		if (dtp != ntp)
			heap_freetuple(dtp);

		/* extract keys - they'll point into the tuple if not by-value */
		for (i = 0; i < cache->cc_nkeys; i++)
		{
			Datum		atp;
			bool		isnull;

			atp = heap_getattr(&ct->tuple,
							   cache->cc_keyno[i],
							   cache->cc_tupdesc,
							   &isnull);
			Assert(!isnull);
			ct->keys[i] = atp;
		}
	}
	else
	{
		Assert(negative);
		oldcxt = MemoryContextSwitchTo(CacheMemoryContext);
		ct = (CatCTup *) palloc(sizeof(CatCTup));
#ifdef CATCACHE_STATS
		cache->yb_cc_size_bytes += sizeof(CatCTup);
#endif

		/*
		 * Store keys - they'll point into separately allocated memory if not
		 * by-value.
		 */
		CatCacheCopyKeys(cache->cc_tupdesc, cache->cc_nkeys, cache->cc_keyno,
						 arguments, ct->keys);
		MemoryContextSwitchTo(oldcxt);
	}

	/*
	 * Finish initializing the CatCTup header, and add it to the cache's
	 * linked list and counts.
	 */
	ct->ct_magic = CT_MAGIC;
	ct->my_cache = cache;
	ct->c_list = NULL;
	ct->refcount = 0;			/* for the moment */
	ct->dead = false;
	ct->negative = negative;
	ct->hash_value = hashValue;

	dlist_push_head(&cache->cc_bucket[hashIndex], &ct->cache_elem);

	cache->cc_ntup++;
	CacheHdr->ch_ntup++;

	/*
	 * If the hash table has become too full, enlarge the buckets array. Quite
	 * arbitrarily, we enlarge when fill factor > 2.
	 */
	if (cache->cc_ntup > cache->cc_nbuckets * 2)
		RehashCatCache(cache);

	return ct;
}

/*
 * Helper routine that frees keys stored in the keys array.
 */
static void
CatCacheFreeKeys(TupleDesc tupdesc, int nkeys, int *attnos, Datum *keys)
{
	int			i;

	for (i = 0; i < nkeys; i++)
	{
		int			attnum = attnos[i];
		Form_pg_attribute att;

		/* system attribute are not supported in caches */
		Assert(attnum > 0);

		att = TupleDescAttr(tupdesc, attnum - 1);

		if (!att->attbyval)
			pfree(DatumGetPointer(keys[i]));
	}
}

/*
 * Helper routine that copies the keys in the srckeys array into the dstkeys
 * one, guaranteeing that the datums are fully allocated in the current memory
 * context.
 */
static void
CatCacheCopyKeys(TupleDesc tupdesc, int nkeys, int *attnos,
				 Datum *srckeys, Datum *dstkeys)
{
	int			i;

	/*
	 * XXX: memory and lookup performance could possibly be improved by
	 * storing all keys in one allocation.
	 */

	for (i = 0; i < nkeys; i++)
	{
		int			attnum = attnos[i];
		Form_pg_attribute att = TupleDescAttr(tupdesc, attnum - 1);
		Datum		src = srckeys[i];
		NameData	srcname;

		/*
		 * Must be careful in case the caller passed a C string where a NAME
		 * is wanted: convert the given argument to a correctly padded NAME.
		 * Otherwise the memcpy() done by datumCopy() could fall off the end
		 * of memory.
		 */
		if (att->atttypid == NAMEOID)
		{
			namestrcpy(&srcname, DatumGetCString(src));
			src = NameGetDatum(&srcname);
		}

		dstkeys[i] = datumCopy(src,
							   att->attbyval,
							   att->attlen);
	}
}

/*
 *	PrepareToInvalidateCacheTuple()
 *
 *	This is part of a rather subtle chain of events, so pay attention:
 *
 *	When a tuple is inserted or deleted, it cannot be flushed from the
 *	catcaches immediately, for reasons explained at the top of cache/inval.c.
 *	Instead we have to add entry(s) for the tuple to a list of pending tuple
 *	invalidations that will be done at the end of the command or transaction.
 *
 *	The lists of tuples that need to be flushed are kept by inval.c.  This
 *	routine is a helper routine for inval.c.  Given a tuple belonging to
 *	the specified relation, find all catcaches it could be in, compute the
 *	correct hash value for each such catcache, and call the specified
 *	function to record the cache id and hash value in inval.c's lists.
 *	SysCacheInvalidate will be called later, if appropriate,
 *	using the recorded information.
 *
 *	For an insert or delete, tuple is the target tuple and newtuple is NULL.
 *	For an update, we are called just once, with tuple being the old tuple
 *	version and newtuple the new version.  We should make two list entries
 *	if the tuple's hash value changed, but only one if it didn't.
 *
 *	Note that it is irrelevant whether the given tuple is actually loaded
 *	into the catcache at the moment.  Even if it's not there now, it might
 *	be by the end of the command, or there might be a matching negative entry
 *	to flush --- or other backends' caches might have such entries --- so
 *	we have to make list entries to flush it later.
 *
 *	Also note that it's not an error if there are no catcaches for the
 *	specified relation.  inval.c doesn't know exactly which rels have
 *	catcaches --- it will call this routine for any tuple that's in a
 *	system relation.
 */
void
PrepareToInvalidateCacheTuple(Relation relation,
							  HeapTuple tuple,
							  HeapTuple newtuple,
							  void (*function) (int, uint32, Oid))
{
	slist_iter	iter;
	Oid			reloid;

	CACHE_elog(DEBUG2, "PrepareToInvalidateCacheTuple: called");

	/*
	 * sanity checks
	 */
	Assert(RelationIsValid(relation));
	Assert(HeapTupleIsValid(tuple));
	Assert(PointerIsValid(function));
	Assert(CacheHdr != NULL);

	reloid = RelationGetRelid(relation);

	/* ----------------
	 *	for each cache
	 *	   if the cache contains tuples from the specified relation
	 *		   compute the tuple's hash value(s) in this cache,
	 *		   and call the passed function to register the information.
	 * ----------------
	 */

	slist_foreach(iter, &CacheHdr->ch_caches)
	{
		CatCache   *ccp = slist_container(CatCache, cc_next, iter.cur);
		uint32		hashvalue;
		Oid			dbid;

		if (ccp->cc_reloid != reloid)
			continue;

		/* Just in case cache hasn't finished initialization yet... */
		if (ccp->cc_tupdesc == NULL)
			CatalogCacheInitializeCache(ccp);

		hashvalue = CatalogCacheComputeTupleHashValue(ccp, ccp->cc_nkeys, tuple);
		dbid = ccp->cc_relisshared ? (Oid) 0 : MyDatabaseId;

		(*function) (ccp->id, hashvalue, dbid);

		if (newtuple)
		{
			uint32		newhashvalue;

			newhashvalue = CatalogCacheComputeTupleHashValue(ccp, ccp->cc_nkeys, newtuple);

			if (newhashvalue != hashvalue)
				(*function) (ccp->id, newhashvalue, dbid);
		}
	}
}

/*
 *	RelationHasCachedLists
 *
 *	Returns true if there is a catalog cache associated with this
 * 	relation which is currently caching at least one list.
 */
bool
RelationHasCachedLists(Relation relation)
{
	slist_iter iter;
	Oid reloid;

	/* sanity checks */
	Assert(RelationIsValid(relation));
	Assert(CacheHdr != NULL);

	reloid = RelationGetRelid(relation);

	slist_foreach(iter, &CacheHdr->ch_caches)
	{
		CatCache *ccp = slist_container(CatCache, cc_next, iter.cur);
		if (ccp->cc_reloid == reloid && !dlist_is_empty(&ccp->cc_lists))
			return true;
	}

	return false;
}

/*
 * Subroutines for warning about reference leaks.  These are exported so
 * that resowner.c can call them.
 */
void
PrintCatCacheLeakWarning(HeapTuple tuple)
{
	CatCTup    *ct = (CatCTup *) (((char *) tuple) -
								  offsetof(CatCTup, tuple));

	/* Safety check to ensure we were handed a cache entry */
	Assert(ct->ct_magic == CT_MAGIC);

	elog(WARNING, "cache reference leak: cache %s (%d), tuple %u/%u has count %d",
		 ct->my_cache->cc_relname, ct->my_cache->id,
		 ItemPointerGetBlockNumber(&(tuple->t_self)),
		 ItemPointerGetOffsetNumber(&(tuple->t_self)),
		 ct->refcount);
}

void
PrintCatCacheListLeakWarning(CatCList *list)
{
	elog(WARNING, "cache reference leak: cache %s (%d), list %p has count %d",
		 list->my_cache->cc_relname, list->my_cache->id,
		 list, list->refcount);
}

long
GetCatCacheMisses()
{
	return NumCatalogCacheMisses;
}<|MERGE_RESOLUTION|>--- conflicted
+++ resolved
@@ -494,7 +494,7 @@
 	if (ct->negative)
 		CatCacheFreeKeys(cache->cc_tupdesc, cache->cc_nkeys,
 						 cache->cc_keyno, ct->keys);
-	else if (IsYugaByteEnabled() && ct->tuple.t_ybctid)
+	else if (IsYugaByteEnabled() && HEAPTUPLE_YBCTID(&ct->tuple))
 		need_to_free_ybctid = true;
 
 #ifdef CATCACHE_STATS
@@ -509,12 +509,12 @@
 		cache->yb_cc_size_bytes -=
 			sizeof(CatCTup) + MAXIMUM_ALIGNOF + ct->tuple.t_len;
 		if (need_to_free_ybctid)
-			cache->yb_cc_size_bytes -= VARSIZE(ct->tuple.t_ybctid);
+			cache->yb_cc_size_bytes -= VARSIZE(HEAPTUPLE_YBCTID(&ct->tuple));
 	}
 #endif
 
 	if (need_to_free_ybctid)
-		pfree(DatumGetPointer(ct->tuple.t_ybctid));
+		pfree(DatumGetPointer(HEAPTUPLE_YBCTID(&ct->tuple)));
 	pfree(ct);
 
 	--cache->cc_ntup;
@@ -2351,6 +2351,13 @@
 		ct->tuple.t_len = dtp->t_len;
 		ct->tuple.t_self = dtp->t_self;
 		HEAPTUPLE_COPY_YBITEM(dtp, &ct->tuple);
+#ifdef CATCACHE_STATS
+		/* HEAPTUPLE_COPY_YBITEM makes allocation for ybctid. */
+		bool allocated_ybctid = (IsYugaByteEnabled() &&
+								 HEAPTUPLE_YBCTID(&ct->tuple));
+		if (allocated_ybctid)
+			cache->yb_cc_size_bytes += VARSIZE(HEAPTUPLE_YBCTID(&ct->tuple));
+#endif
 		ct->tuple.t_tableOid = dtp->t_tableOid;
 		ct->tuple.t_data = (HeapTupleHeader)
 			MAXALIGN(((char *) ct) + sizeof(CatCTup));
@@ -2358,16 +2365,6 @@
 		memcpy((char *) ct->tuple.t_data,
 			   (const char *) dtp->t_data,
 			   dtp->t_len);
-<<<<<<< HEAD
-=======
-		HEAPTUPLE_COPY_YBCTID(dtp->t_ybctid, ct->tuple.t_ybctid);
-#ifdef CATCACHE_STATS
-		/* HEAPTUPLE_COPY_YBCTID makes allocation for t_ybctid. */
-		bool allocated_ybctid = IsYugaByteEnabled() && ct->tuple.t_ybctid;
-		if (allocated_ybctid)
-			cache->yb_cc_size_bytes += VARSIZE(ct->tuple.t_ybctid);
-#endif
->>>>>>> b66e31a7
 		MemoryContextSwitchTo(oldcxt);
 
 		if (dtp != ntp)
