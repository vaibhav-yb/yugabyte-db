/*-------------------------------------------------------------------------
 *
 * elog.c
 *	  error logging and reporting
 *
 * Because of the extremely high rate at which log messages can be generated,
 * we need to be mindful of the performance cost of obtaining any information
 * that may be logged.  Also, it's important to keep in mind that this code may
 * get called from within an aborted transaction, in which case operations
 * such as syscache lookups are unsafe.
 *
 * Some notes about recursion and errors during error processing:
 *
 * We need to be robust about recursive-error scenarios --- for example,
 * if we run out of memory, it's important to be able to report that fact.
 * There are a number of considerations that go into this.
 *
 * First, distinguish between re-entrant use and actual recursion.  It
 * is possible for an error or warning message to be emitted while the
 * parameters for an error message are being computed.  In this case
 * errstart has been called for the outer message, and some field values
 * may have already been saved, but we are not actually recursing.  We handle
 * this by providing a (small) stack of ErrorData records.  The inner message
 * can be computed and sent without disturbing the state of the outer message.
 * (If the inner message is actually an error, this isn't very interesting
 * because control won't come back to the outer message generator ... but
 * if the inner message is only debug or log data, this is critical.)
 *
 * Second, actual recursion will occur if an error is reported by one of
 * the elog.c routines or something they call.  By far the most probable
 * scenario of this sort is "out of memory"; and it's also the nastiest
 * to handle because we'd likely also run out of memory while trying to
 * report this error!  Our escape hatch for this case is to reset the
 * ErrorContext to empty before trying to process the inner error.  Since
 * ErrorContext is guaranteed to have at least 8K of space in it (see mcxt.c),
 * we should be able to process an "out of memory" message successfully.
 * Since we lose the prior error state due to the reset, we won't be able
 * to return to processing the original error, but we wouldn't have anyway.
 * (NOTE: the escape hatch is not used for recursive situations where the
 * inner message is of less than ERROR severity; in that case we just
 * try to process it and return normally.  Usually this will work, but if
 * it ends up in infinite recursion, we will PANIC due to error stack
 * overflow.)
 *
 * YB notes:
 * When Postgres code is executed in DocDB environment (what is commonly
 * referenced as "pushdown"), the logging and error handling do not work
 * properly for a number of reasons. First and foremost, Postgres uses global
 * variables to keep error state, and the DocDB environment is multi-threaded,
 * where global variables are accessible from multiple threads, which may
 * conflict. Other is that the errors have to pass through DocDB to be presented
 * to the client, and DocDB has incompatible error handling subsystem.
 *
 * We mitigate many of those problems by replacing Postgres implementation of
 * the error handling API. That implementation detects DocDB environment and
 * uses alternate functions and data structures, designed to work in
 * multi-threaded environment and interface with DocDB logging and error
 * handling.
 *
 * Similar to Postgres, our implementation maintains a stack of error handlers,
 * and error raising functions make long jumps to the next handler. While
 * Postgres sets up top level handlers in its processes' main routines before
 * entering the event loop, DocDB has to set up and tear down one as needed,
 * when a request needs to execute Postgres code. See PG_SETUP_ERROR_REPORTING
 * macro for detail. The PG_TRY macro sets secondary handler, this API works
 * the same in any mode, while internal implementation is different. In
 * multi-threaded mode a thread local variable to hold error state. The
 * variable is of type YbgStatus, which is designed to easily interface with
 * Status, representing DocDB error state. The YbgStatus instance contains
 * "private" data, similar to ErrorData, in multi-threaded mode functions like
 * errmsg() update these "private" data instead, and info is transferred to the
 * YbgStatus at the end. The PG_STATUS_OK macro is used to tear down the top
 * level handler and return YbgStatus if there is any error to deliver to the
 * client.
 *
 * The returned YbgStatus instance is converted to a Status, and it is currently
 * a big limitation that Status is conventionally handled as an error by DocDB,
 * that is, it interrupt execution flow. Therefore there's no way to return
 * non-error messages, such as warnings and notices from "pushed down" code to
 * the client. Though in multi-threaded mode all messages are logged, regardless
 * of the Postgres configuration.
 *
 * The Postgres processes serving PG-compatible clients in Yugabyte are
 * prepared to handle Status instances when communicating to DocDB. Those
 * Statuses may originate from the "pushed down" code, as well as from DocDB
 * itself. The handler raises a Postgres error using information in the
 * Status. While the implementation of the Status-to-PG error conversion
 * matches the opposite conversion, we do not try to distinguish by Status
 * origin, and with backward compatibility in mind can not be strict with
 * regards to the status format. In the cases when DocDB reimplements some
 * Postgres functionality, instead of invoking Postgres code it is recommended
 * to refer YbgStatus-to-Status conversion to make Status instances that would
 * look like original postgres errors.
 *
 *
 * Portions Copyright (c) 1996-2022, PostgreSQL Global Development Group
 * Portions Copyright (c) 1994, Regents of the University of California
 *
 *
 * IDENTIFICATION
 *	  src/backend/utils/error/elog.c
 *
 *-------------------------------------------------------------------------
 */
#include "postgres.h"

#include <fcntl.h>
#include <time.h>
#include <unistd.h>
#include <signal.h>
#include <ctype.h>
#ifdef HAVE_SYSLOG
#include <syslog.h>
#endif
#ifdef HAVE_EXECINFO_H
#include <execinfo.h>
#endif

#include "access/transam.h"
#include "access/xact.h"
#include "common/pg_yb_common.h"
#include "libpq/libpq.h"
#include "libpq/pqformat.h"
#include "mb/pg_wchar.h"
#include "miscadmin.h"
#include "pgstat.h"
#include "postmaster/bgworker.h"
#include "postmaster/postmaster.h"
#include "postmaster/syslogger.h"
#include "storage/ipc.h"
#include "storage/proc.h"
#include "tcop/tcopprot.h"
#include "utils/guc.h"
#include "utils/memutils.h"
#include "utils/ps_status.h"

// YB includes.
#include "pg_yb_utils.h"
#include "ybgate/ybgate_status.h"

/* In this module, access gettext() via err_gettext() */
#undef _
#define _(x) err_gettext(x)


/* Global variables */
ErrorContextCallback *error_context_stack = NULL;

sigjmp_buf *PG_exception_stack = NULL;

extern bool redirection_done;

/*
 * Hook for intercepting messages before they are sent to the server log.
 * Note that the hook will not get called for messages that are suppressed
 * by log_min_messages.  Also note that logging hooks implemented in preload
 * libraries will miss any log messages that are generated before the
 * library is loaded.
 */
emit_log_hook_type emit_log_hook = NULL;

/* GUC parameters */
int			Log_error_verbosity = PGERROR_VERBOSE;
char	   *Log_line_prefix = NULL; /* format for extra log line info */
int			Log_destination = LOG_DESTINATION_STDERR;
char	   *Log_destination_string = NULL;
bool		syslog_sequence_numbers = true;
bool		syslog_split_messages = true;

#ifdef HAVE_SYSLOG

/*
 * Max string length to send to syslog().  Note that this doesn't count the
 * sequence-number prefix we add, and of course it doesn't count the prefix
 * added by syslog itself.  Solaris and sysklogd truncate the final message
 * at 1024 bytes, so this value leaves 124 bytes for those prefixes.  (Most
 * other syslog implementations seem to have limits of 2KB or so.)
 */
#ifndef PG_SYSLOG_LIMIT
#define PG_SYSLOG_LIMIT 900
#endif

static bool openlog_done = false;
static char *syslog_ident = NULL;
static int	syslog_facility = LOG_LOCAL0;

static void write_syslog(int level, const char *line);
#endif

#ifdef WIN32
extern char *event_source;

static void write_eventlog(int level, const char *line, int len);
#endif

/* We provide a small stack of ErrorData records for re-entrant cases */
#define ERRORDATA_STACK_SIZE  5

static ErrorData errordata[ERRORDATA_STACK_SIZE];

static int	errordata_stack_depth = -1; /* index of topmost active frame */

static int	recursion_depth = 0;	/* to detect actual recursion */

/*
 * Equivalent of ErrorData for YbGate.
 * Instead of having global variable to store instances of this structure, they
 * are attached to the YbgStatus instance associated with the thread as an
 * untyped pointer.
 * In multithreaded mode err... functions populate the fields of this structure,
 * and at the end of the ereport/elog sequence the data are transferred to the
 * YbgStatus instance to be used later construct DocDB Status.
 * In a case when another error is raised during error handling, multiple
 * YbgErrorData instances may form a stack. Similar to Postgres we limit stack
 * depth.
 */
typedef struct YbgErrorData
{
	int			elevel;
	const char *errmsg;
	const char **errargs;
	int			nargs;
	int			argsize;
	int			sqlerrcode; /* encoded ERRSTATE */
	uint16_t yb_txn_errcode; /* YB transaction error cast to uint16, as returned
							  * by static_cast of TransactionErrorTag::Decode of
							  * Status::ErrorData(TransactionErrorTag::kCategory)
							  */
	const char *filename;	/* __FILE__ of ereport() call */
	int			lineno;		/* __LINE__ of ereport() call */
	const char *funcname;	/* __func__ of ereport() call */
	int			saved_errno; /* errno at entry */
	int			errordata_stack_depth;
	struct YbgErrorData *previous; /* next stack frame */
} YbgErrorData;
typedef struct YbgErrorData *YbgError;

static void yb_errmsg_va(const char* fmt, va_list args);
static void yb_message_from_status_data(StringInfo buf, const char *fmt,
										const size_t nargs, const char **args);

/*
 * yb_errstart - YbGate equivalent of errstart
 *
 * Create a YbgErrorData instance and put the parameters into it.
 * Lasily creates YbgStatus instance. If YbgStatus instance already exists, and
 * has a YbgErrorData it is referenced by the new YbgErrorData instance, forming
 * a stack.
 */
pg_attribute_cold bool
yb_errstart_cold(int elevel)
{
	return yb_errstart(elevel);
}

bool
yb_errstart(int elevel)
{
	YbgStatus		status;
	MemoryContext	error_context;
	MemoryContext	old_context;
	YbgError		edata;
	YbgError		previous;

	Assert(IsMultiThreadedMode());
	status = YBCPgGetThreadLocalErrStatus();
	if (status == NULL)
	{
		/* Lazily create YbgStatus */
		status = YbgStatusCreate();
		YBCPgSetThreadLocalErrStatus(status);
	}
	error_context = (MemoryContext) YbgStatusGetContext(status);
	if (error_context == NULL)
	{
		/*
		 * Static constants of YbgStatus type have NULL context. They are read
		 * only, and can not be used with ereport/elog
		 */
		YBCLogImpl(/* severity (3=FATAL) */ 3, NULL /* filename */, 0 /* lineno */,
				   YBShouldLogStackTraceOnError(),
				   "PG error state is missing memory context");
		pg_unreachable();
	}
	old_context = MemoryContextSwitchTo(error_context);
	/* Initialize data for this error frame */
	previous = (YbgError) YbgStatusGetEdata(status);
	edata = (YbgError) palloc0(sizeof(YbgErrorData));
	edata->elevel = elevel;
	edata->previous = previous;
	edata->errordata_stack_depth =
		previous ? previous->errordata_stack_depth + 1 : 1;
	if (edata->errordata_stack_depth >= ERRORDATA_STACK_SIZE)
	{
		/* Too deep stack typically indicates recursive error. */
		YBCPgSetThreadLocalErrStatus(NULL);
		MemoryContextSwitchTo(old_context);
		MemoryContextReset(error_context);
		YBCLogImpl(/* severity (3=FATAL) */ 3, NULL /* filename */, 0 /* lineno */,
				   YBShouldLogStackTraceOnError(),
				   "Error data stack is too deep");
		pg_unreachable();
	}
	/* Select default errcode based on elevel */
	if (elevel >= ERROR)
		edata->sqlerrcode = ERRCODE_INTERNAL_ERROR;
	else
		edata->sqlerrcode = ERRCODE_SUCCESSFUL_COMPLETION;
	/* errno is saved here so that error parameter eval can't change it */
	edata->saved_errno = errno;
	YbgStatusSetEdata(status, edata);
	MemoryContextSwitchTo(old_context);
	return true;
}

/*
 * yb_copy_edata_fields_to_status - transfer data from the YbgError frame to
 * the YbgStatus
 *
 * The data is transferred when composing of ereport/elog with severity ERROR or
 * higher is finalized. Since YbgError is private to elog.c, YbGate can not use
 * it directly to construct the Status instance, hence copy. The fields being
 * copied here should match those cleaned up in yb_reset_error_status.
 */
static void
yb_copy_edata_fields_to_status(YbgStatus status, YbgError edata)
{
	YbgStatusSetLevel(status, edata->elevel);
	YbgStatusSetMessageAndArgs(status, edata->errmsg, edata->nargs,
							   edata->errargs);
	YbgStatusSetSqlError(status, edata->sqlerrcode);
	YbgStatusSetFilename(status, edata->filename);
	YbgStatusSetLineNumber(status, edata->lineno);
	YbgStatusSetFuncname(status, edata->funcname);
}

/*
 * yb_write_status_to_server_log - write the status to the tserver log.
 *
 * Must be called from yb_errfinish because only then are filename and lineno
 * populated.
 */
static void
yb_write_status_to_server_log()
{
	YbgStatus		status = YBCPgGetThreadLocalErrStatus();
	YbgError		edata = (YbgError) YbgStatusGetEdata(status);
	StringInfoData	buf;
	MemoryContext	error_context = (MemoryContext) YbgStatusGetContext(status);
	MemoryContext	oldcontext = MemoryContextSwitchTo(error_context);

	initStringInfo(&buf);
	yb_message_from_status_data(&buf, edata->errmsg, edata->nargs,
								edata->errargs);
	bool is_error = YbgStatusIsError(status);
	YBCLogImpl(is_error ? 2 : 0 /* severity */,
			   edata->filename,
			   edata->lineno,
			   is_error ? YBShouldLogStackTraceOnError() : false,
			   "%s", buf.data);
	pfree(buf.data);
	MemoryContextSwitchTo(oldcontext);
}

/*
 * yb_errfinish - YbGate equivalent of errfinish
 *
 * Move error data from the current YbgError frame to the status, and if error
 * level is severe enough, jump to the current error handler.
 */
void
yb_errfinish(const char *filename, int lineno, const char *funcname)
{
	YbgStatus		status = YBCPgGetThreadLocalErrStatus();
	YbgError		edata = (YbgError) YbgStatusGetEdata(status);

	if (filename)
	{
		const char *slash;

		/* keep only base name, useful especially for vpath builds */
		slash = strrchr(filename, '/');
		if (slash)
			filename = slash + 1;
	}
	edata->filename = filename;
	edata->lineno = lineno;
	edata->funcname = funcname;

	yb_write_status_to_server_log();

	/*
	 * Pop current edata frame by setting previous as current.
	 * Even if we are going to make sigjmp from here, we may end up in a
	 * PG_CATCH block where the error may be discarded and composing of the
	 * previous error continued.
	 */
	YbgStatusSetEdata(status, edata->previous);
	if (edata->elevel >= ERROR)
	{
		yb_copy_edata_fields_to_status(status, edata);
		sigjmp_buf *buffer = YBCPgGetThreadLocalJumpBuffer();
		if (buffer == NULL)
		{
			/*
			 * There is no jump destination, most likely YbGate function was
			 * invoked without PG_SETUP_ERROR_REPORTING()
			 * Raise fatal error and provide the filename and line number set
			 * by the yb_errstart. Note, status is not NULL here, as NULL
			 * status is not an error.
			 */
			const char *filename = YbgStatusGetFilename(status);
			int lineno = YbgStatusGetLineNumber(status);
			YBCLogImpl(/* severity (3=FATAL) */ 3, filename, lineno,
					   YBShouldLogStackTraceOnError(),
					   "PG error reporting has not been set up");
		}
		siglongjmp(*buffer, 1);
		pg_unreachable();
	}
}

/*
 * Saved timeval and buffers for formatted timestamps that might be used by
 * both log_line_prefix and csv logs.
 */
static struct timeval saved_timeval;
static bool saved_timeval_set = false;

#define MAX_HOSTNAME_LENGTH 128

#define FORMATTED_TS_LEN 128
static char formatted_start_time[FORMATTED_TS_LEN];
static char formatted_log_time[FORMATTED_TS_LEN];


/* Macro for checking errordata_stack_depth is reasonable */
#define CHECK_STACK_DEPTH() \
	do { \
		if (errordata_stack_depth < 0) \
		{ \
			errordata_stack_depth = -1; \
			ereport(ERROR, (errmsg_internal("errstart was not called"))); \
		} \
	} while (0)

#define RETURN_IF_MULTITHREADED_MODE() \
	do { \
		if (IsMultiThreadedMode()) \
		{ \
			return 0; \
		} \
	} while(0)

static const char *err_gettext(const char *str) pg_attribute_format_arg(1);
static pg_noinline void set_backtrace(ErrorData *edata, int num_skip);
static void set_errdata_field(MemoryContextData *cxt, char **ptr, const char *str);
static void write_console(const char *line, int len);
static const char *process_log_prefix_padding(const char *p, int *padding);
static void log_line_prefix(StringInfo buf, ErrorData *edata);
static void send_message_to_server_log(ErrorData *edata);
static void send_message_to_frontend(ErrorData *edata);
static void append_with_tabs(StringInfo buf, const char *str);
<<<<<<< HEAD


/*
 * is_log_level_output -- is elevel logically >= log_min_level?
 *
 * We use this for tests that should consider LOG to sort out-of-order,
 * between ERROR and FATAL.  Generally this is the right thing for testing
 * whether a message should go to the postmaster log, whereas a simple >=
 * test is correct for testing whether the message should go to the client.
 */
static inline bool
is_log_level_output(int elevel, int log_min_level)
{
	if (elevel == LOG || elevel == LOG_SERVER_ONLY)
	{
		if (log_min_level == LOG || log_min_level <= ERROR)
			return true;
	}
	else if (elevel == WARNING_CLIENT_ONLY)
	{
		/* never sent to log, regardless of log_min_level */
		return false;
	}
	else if (log_min_level == LOG)
	{
		/* elevel != LOG */
		if (elevel >= FATAL)
			return true;
	}
	/* Neither is LOG */
	else if (elevel >= log_min_level)
		return true;

	return false;
}

/*
 * Policy-setting subroutines.  These are fairly simple, but it seems wise
 * to have the code in just one place.
 */

/*
 * should_output_to_server --- should message of given elevel go to the log?
 */
static inline bool
should_output_to_server(int elevel)
{
	return is_log_level_output(elevel, log_min_messages);
}

/*
 * should_output_to_client --- should message of given elevel go to the client?
 */
static inline bool
should_output_to_client(int elevel)
{
	if (whereToSendOutput == DestRemote && elevel != LOG_SERVER_ONLY)
	{
		/*
		 * client_min_messages is honored only after we complete the
		 * authentication handshake.  This is required both for security
		 * reasons and because many clients can't handle NOTICE messages
		 * during authentication.
		 */
		if (ClientAuthInProgress)
			return (elevel >= ERROR);
		else
			return (elevel >= client_min_messages || elevel == INFO);
	}
	return false;
}


/*
 * message_level_is_interesting --- would ereport/elog do anything?
 *
 * Returns true if ereport/elog with this elevel will not be a no-op.
 * This is useful to short-circuit any expensive preparatory work that
 * might be needed for a logging message.  There is no point in
 * prepending this to a bare ereport/elog call, however.
 */
bool
message_level_is_interesting(int elevel)
{
	/*
	 * Keep this in sync with the decision-making in errstart().
	 */
	if (elevel >= ERROR ||
		should_output_to_server(elevel) ||
		should_output_to_client(elevel))
		return true;
	return false;
}
=======
static bool is_log_level_output(int elevel, int log_min_level);

static void yb_additional_errmsg(const char* fmt,...);
static void yb_log_errmsg_va(const char* fmt, va_list args);
static void yb_errmsg_va(const char* fmt, va_list args);
static void yb_format_and_append(StringInfo buf, const char *fmt,
								 const size_t nargs, const char **args);
>>>>>>> 9e07d796

/*
 * in_error_recursion_trouble --- are we at risk of infinite error recursion?
 *
 * This function exists to provide common control of various fallback steps
 * that we take if we think we are facing infinite error recursion.  See the
 * callers for details.
 */
bool
in_error_recursion_trouble(void)
{
	/* Pull the plug if recurse more than once */
	return (recursion_depth > 2);
}

/*
 * One of those fallback steps is to stop trying to localize the error
 * message, since there's a significant probability that that's exactly
 * what's causing the recursion.
 */
static inline const char *
err_gettext(const char *str)
{
#ifdef ENABLE_NLS
	if (in_error_recursion_trouble())
		return str;
	else
		return gettext(str);
#else
	return str;
#endif
}

/*
 * errstart_cold
 *		A simple wrapper around errstart, but hinted to be "cold".  Supporting
 *		compilers are more likely to move code for branches containing this
 *		function into an area away from the calling function's code.  This can
 *		result in more commonly executed code being more compact and fitting
 *		on fewer cache lines.
 */
pg_attribute_cold bool
errstart_cold(int elevel, const char *domain)
{
	return errstart(elevel, domain);
}

/*
 * errstart --- begin an error-reporting cycle
 *
 * Create and initialize error stack entry.  Subsequently, errmsg() and
 * perhaps other routines will be called to further populate the stack entry.
 * Finally, errfinish() will be called to actually process the error report.
 *
 * Returns true in normal case.  Returns false to short-circuit the error
 * report (if it's a warning or lower and not to be reported anywhere).
 */
bool
errstart(int elevel, const char *domain)
{
	ErrorData  *edata;
	bool		output_to_server;
	bool		output_to_client = false;
	int			i;

	Assert(!IsMultiThreadedMode());
	/*
	 * Check some cases in which we want to promote an error into a more
	 * severe error.  None of this logic applies for non-error messages.
	 */
	if (elevel >= ERROR)
	{
		/*
		 * If we are inside a critical section, all errors become PANIC
		 * errors.  See miscadmin.h.
		 */
		if (CritSectionCount > 0)
			elevel = PANIC;

		/*
		 * Check reasons for treating ERROR as FATAL:
		 *
		 * 1. we have no handler to pass the error to (implies we are in the
		 * postmaster or in backend startup).
		 *
		 * 2. ExitOnAnyError mode switch is set (initdb uses this).
		 *
		 * 3. the error occurred after proc_exit has begun to run.  (It's
		 * proc_exit's responsibility to see that this doesn't turn into
		 * infinite recursion!)
		 */
		if (elevel == ERROR)
		{
			if (PG_exception_stack == NULL ||
				ExitOnAnyError ||
				proc_exit_inprogress)
				elevel = FATAL;
		}

		/*
		 * If the error level is ERROR or more, errfinish is not going to
		 * return to caller; therefore, if there is any stacked error already
		 * in progress it will be lost.  This is more or less okay, except we
		 * do not want to have a FATAL or PANIC error downgraded because the
		 * reporting process was interrupted by a lower-grade error.  So check
		 * the stack and make sure we panic if panic is warranted.
		 */
		for (i = 0; i <= errordata_stack_depth; i++)
			elevel = Max(elevel, errordata[i].elevel);
	}

	/*
	 * Now decide whether we need to process this report at all; if it's
	 * warning or less and not enabled for logging, just return false without
	 * starting up any error logging machinery.
	 */
	output_to_server = should_output_to_server(elevel);
	output_to_client = should_output_to_client(elevel);
	if (elevel < ERROR && !output_to_server && !output_to_client)
		return false;

	/*
	 * We need to do some actual work.  Make sure that memory context
	 * initialization has finished, else we can't do anything useful.
	 */
	if (ErrorContext == NULL)
	{
		/* Oops, hard crash time; very little we can do safely here */
		write_stderr("error occurred before error message processing is available\n");
		exit(2);
	}

	/*
	 * Okay, crank up a stack entry to store the info in.
	 */

	if (recursion_depth++ > 0 && elevel >= ERROR)
	{
		/*
		 * Oops, error during error processing.  Clear ErrorContext as
		 * discussed at top of file.  We will not return to the original
		 * error's reporter or handler, so we don't need it.
		 */
		MemoryContextReset(ErrorContext);

		/*
		 * Infinite error recursion might be due to something broken in a
		 * context traceback routine.  Abandon them too.  We also abandon
		 * attempting to print the error statement (which, if long, could
		 * itself be the source of the recursive failure).
		 */
		if (in_error_recursion_trouble())
		{
			error_context_stack = NULL;
			debug_query_string = NULL;
		}
	}
	if (++errordata_stack_depth >= ERRORDATA_STACK_SIZE)
	{
		/*
		 * Wups, stack not big enough.  We treat this as a PANIC condition
		 * because it suggests an infinite loop of errors during error
		 * recovery.
		 */
		errordata_stack_depth = -1; /* make room on stack */
		ereport(PANIC, (errmsg_internal("ERRORDATA_STACK_SIZE exceeded")));
	}

	/* Initialize data for this error frame */
	edata = &errordata[errordata_stack_depth];
	MemSet(edata, 0, sizeof(ErrorData));
	edata->elevel = elevel;
	edata->output_to_server = output_to_server;
	edata->output_to_client = output_to_client;
	/* the default text domain is the backend's */
	edata->domain = domain ? domain : PG_TEXTDOMAIN("postgres");
	/* initialize context_domain the same way (see set_errcontext_domain()) */
	edata->context_domain = edata->domain;
	/* Select default errcode based on elevel */
	if (elevel >= ERROR)
		edata->sqlerrcode = ERRCODE_INTERNAL_ERROR;
	else if (elevel >= WARNING)
		edata->sqlerrcode = ERRCODE_WARNING;
	else
		edata->sqlerrcode = ERRCODE_SUCCESSFUL_COMPLETION;
	/* errno is saved here so that error parameter eval can't change it */
	edata->saved_errno = errno;

	/*
	 * Any allocations for this error state level should go into ErrorContext
	 */
	edata->assoc_context = ErrorContext;

	recursion_depth--;
	return true;
}

/*
 * Checks whether the given funcname matches backtrace_functions; see
 * check_backtrace_functions.
 */
static bool
matches_backtrace_functions(const char *funcname)
{
	char	   *p;

	if (!backtrace_symbol_list || funcname == NULL || funcname[0] == '\0')
		return false;

	p = backtrace_symbol_list;
	for (;;)
	{
		if (*p == '\0')			/* end of backtrace_symbol_list */
			break;

		if (strcmp(funcname, p) == 0)
			return true;
		p += strlen(p) + 1;
	}

	return false;
}

/*
 * errfinish --- end an error-reporting cycle
 *
 * Produce the appropriate error report(s) and pop the error stack.
 *
 * If elevel, as passed to errstart(), is ERROR or worse, control does not
 * return to the caller.  See elog.h for the error level definitions.
 */
void
errfinish(const char *filename, int lineno, const char *funcname)
{
	ErrorData  *edata = &errordata[errordata_stack_depth];
	int			elevel;
	MemoryContext oldcontext;
	ErrorContextCallback *econtext;

	recursion_depth++;
	CHECK_STACK_DEPTH();

	/*
	 * YB: in case yb_owns_file_and_func, filename and funcname were already
	 * set beforehand.
	 */
	if (IsYugaByteEnabled() && edata->yb_owns_file_and_func)
	{
		Assert(!filename);
		Assert(!funcname);
		filename = edata->filename;
		funcname = edata->funcname;
	}

	/* Save the last few bits of error state into the stack entry */
	if (filename)
	{
		const char *slash;

		/* keep only base name, useful especially for vpath builds */
		slash = strrchr(filename, '/');
		if (slash)
			filename = slash + 1;
		/* Some Windows compilers use backslashes in __FILE__ strings */
		slash = strrchr(filename, '\\');
		if (slash)
			filename = slash + 1;
	}

	edata->filename = filename;
	edata->lineno = lineno;
	edata->funcname = funcname;

	elevel = edata->elevel;

	/*
	 * Do processing in ErrorContext, which we hope has enough reserved space
	 * to report an error.
	 */
	oldcontext = MemoryContextSwitchTo(ErrorContext);

	if (!edata->backtrace &&
		edata->funcname &&
		backtrace_functions &&
		matches_backtrace_functions(edata->funcname))
		set_backtrace(edata, 2);

	/*
	 * Call any context callback functions.  Errors occurring in callback
	 * functions will be treated as recursive errors --- this ensures we will
	 * avoid infinite recursion (see errstart).
	 */
	for (econtext = error_context_stack;
		 econtext != NULL;
		 econtext = econtext->previous)
		econtext->callback(econtext->arg);

	/*
	 * If ERROR (not more nor less) we pass it off to the current handler.
	 * Printing it and popping the stack is the responsibility of the handler.
	 */
	if (elevel == ERROR)
	{
		/*
		 * We do some minimal cleanup before longjmp'ing so that handlers can
		 * execute in a reasonably sane state.
		 *
		 * Reset InterruptHoldoffCount in case we ereport'd from inside an
		 * interrupt holdoff section.  (We assume here that no handler will
		 * itself be inside a holdoff section.  If necessary, such a handler
		 * could save and restore InterruptHoldoffCount for itself, but this
		 * should make life easier for most.)
		 */
		InterruptHoldoffCount = 0;
		QueryCancelHoldoffCount = 0;

		CritSectionCount = 0;	/* should be unnecessary, but... */

		/*
		 * Note that we leave GetCurrentMemoryContext() set to ErrorContext. The
		 * handler should reset it to something else soon.
		 */

		recursion_depth--;
		PG_RE_THROW();
	}

	/* YB_TODO(neil@yugabyte) Check if this is still needed and the right place for reporting */
	if (YBShouldLogStackTraceOnError() && elevel >= ERROR)
	{
		YBCLogImpl(
			/* severity (2=ERROR) */ 2,
			filename, lineno, /* stack_trace */ true,
			"Postgres error: %s", YBPgErrorLevelToString(elevel));
	}

	/* Emit the message to the right places */
	EmitErrorReport();

	/* Now free up subsidiary data attached to stack entry, and release it */
	if (edata->message)
		pfree(edata->message);
	if (edata->detail)
		pfree(edata->detail);
	if (edata->detail_log)
		pfree(edata->detail_log);
	if (edata->hint)
		pfree(edata->hint);
	if (edata->context)
		pfree(edata->context);
	if (edata->backtrace)
		pfree(edata->backtrace);
	if (edata->schema_name)
		pfree(edata->schema_name);
	if (edata->table_name)
		pfree(edata->table_name);
	if (edata->column_name)
		pfree(edata->column_name);
	if (edata->datatype_name)
		pfree(edata->datatype_name);
	if (edata->constraint_name)
		pfree(edata->constraint_name);
	if (edata->internalquery)
		pfree(edata->internalquery);

	errordata_stack_depth--;

	/* Exit error-handling context */
	MemoryContextSwitchTo(oldcontext);
	recursion_depth--;

	/*
	 * Perform error recovery action as specified by elevel.
	 */
	if (elevel == FATAL)
	{
		/*
		 * For a FATAL error, we let proc_exit clean up and exit.
		 *
		 * If we just reported a startup failure, the client will disconnect
		 * on receiving it, so don't send any more to the client.
		 */
		if (PG_exception_stack == NULL && whereToSendOutput == DestRemote)
			whereToSendOutput = DestNone;

		if (IsYugaByteEnabled())
			/* When it's FATAL, the memory context that "debug_query_string" points to might have been
			 * deleted or even corrupted. Set "debug_query_string" to NULL before emitting error.
			 * The variable "debug_query_string" contains the user statement that is currently executed.
			 */
			debug_query_string = NULL;

		/*
		 * fflush here is just to improve the odds that we get to see the
		 * error message, in case things are so hosed that proc_exit crashes.
		 * Any other code you might be tempted to add here should probably be
		 * in an on_proc_exit or on_shmem_exit callback instead.
		 */
		fflush(stdout);
		fflush(stderr);

		/*
		 * Let the cumulative stats system know. Only mark the session as
		 * terminated by fatal error if there is no other known cause.
		 */
		if (pgStatSessionEndCause == DISCONNECT_NORMAL)
			pgStatSessionEndCause = DISCONNECT_FATAL;

		/*
		 * Do normal process-exit cleanup, then return exit code 1 to indicate
		 * FATAL termination.  The postmaster may or may not consider this
		 * worthy of panic, depending on which subprocess returns it.
		 */
		proc_exit(1);
	}

	if (elevel >= PANIC)
	{
		/*
		 * Serious crash time. Postmaster will observe SIGABRT process exit
		 * status and kill the other backends too.
		 *
		 * XXX: what if we are *in* the postmaster?  abort() won't kill our
		 * children...
		 */
		fflush(stdout);
		fflush(stderr);
		abort();
	}

	/*
	 * Check for cancel/die interrupt first --- this is so that the user can
	 * stop a query emitting tons of notice or warning messages, even if it's
	 * in a loop that otherwise fails to check for interrupts.
	 */
	CHECK_FOR_INTERRUPTS();
}


/*
 * errcode --- add SQLSTATE error code to the current error
 *
 * The code is expected to be represented as per MAKE_SQLSTATE().
 * In YbGate environment set the code on the current YbgError frame.
 */
int
errcode(int sqlerrcode)
{
	if (IsMultiThreadedMode())
	{
		YbgStatus		status = YBCPgGetThreadLocalErrStatus();
		YbgError		edata = (YbgError) YbgStatusGetEdata(status);
		edata->sqlerrcode = sqlerrcode;
		return 0;
	}

	ErrorData  *edata = &errordata[errordata_stack_depth];

	/* we don't bother incrementing recursion_depth */
	CHECK_STACK_DEPTH();

	edata->sqlerrcode = sqlerrcode;

	return 0;					/* return value does not matter */
}

int
yb_txn_errcode(uint16_t txn_errcode)
{
	RETURN_IF_MULTITHREADED_MODE();

	ErrorData  *edata = &errordata[errordata_stack_depth];

	/* we don't bother incrementing recursion_depth */
	CHECK_STACK_DEPTH();

	edata->yb_txn_errcode = txn_errcode;

	return 0;					/* return value does not matter */
}


/*
 * errcode_for_file_access --- add SQLSTATE error code to the current error
 *
 * The SQLSTATE code is chosen based on the saved errno value.  We assume
 * that the failing operation was some type of disk file access.
 *
 * NOTE: the primary error message string should generally include %m
 * when this is used.
 */
int
errcode_for_file_access(void)
{
	RETURN_IF_MULTITHREADED_MODE();

	ErrorData  *edata = &errordata[errordata_stack_depth];

	/* we don't bother incrementing recursion_depth */
	CHECK_STACK_DEPTH();

	switch (edata->saved_errno)
	{
			/* Permission-denied failures */
		case EPERM:				/* Not super-user */
		case EACCES:			/* Permission denied */
#ifdef EROFS
		case EROFS:				/* Read only file system */
#endif
			edata->sqlerrcode = ERRCODE_INSUFFICIENT_PRIVILEGE;
			break;

			/* File not found */
		case ENOENT:			/* No such file or directory */
			edata->sqlerrcode = ERRCODE_UNDEFINED_FILE;
			break;

			/* Duplicate file */
		case EEXIST:			/* File exists */
			edata->sqlerrcode = ERRCODE_DUPLICATE_FILE;
			break;

			/* Wrong object type or state */
		case ENOTDIR:			/* Not a directory */
		case EISDIR:			/* Is a directory */
#if defined(ENOTEMPTY) && (ENOTEMPTY != EEXIST) /* same code on AIX */
		case ENOTEMPTY:			/* Directory not empty */
#endif
			edata->sqlerrcode = ERRCODE_WRONG_OBJECT_TYPE;
			break;

			/* Insufficient resources */
		case ENOSPC:			/* No space left on device */
			edata->sqlerrcode = ERRCODE_DISK_FULL;
			break;

		case ENFILE:			/* File table overflow */
		case EMFILE:			/* Too many open files */
			edata->sqlerrcode = ERRCODE_INSUFFICIENT_RESOURCES;
			break;

			/* Hardware failure */
		case EIO:				/* I/O error */
			edata->sqlerrcode = ERRCODE_IO_ERROR;
			break;

			/* All else is classified as internal errors */
		default:
			edata->sqlerrcode = ERRCODE_INTERNAL_ERROR;
			break;
	}

	return 0;					/* return value does not matter */
}

/*
 * errcode_for_socket_access --- add SQLSTATE error code to the current error
 *
 * The SQLSTATE code is chosen based on the saved errno value.  We assume
 * that the failing operation was some type of socket access.
 *
 * NOTE: the primary error message string should generally include %m
 * when this is used.
 */
int
errcode_for_socket_access(void)
{
	RETURN_IF_MULTITHREADED_MODE();

	ErrorData  *edata = &errordata[errordata_stack_depth];

	/* we don't bother incrementing recursion_depth */
	CHECK_STACK_DEPTH();

	switch (edata->saved_errno)
	{
			/* Loss of connection */
		case ALL_CONNECTION_FAILURE_ERRNOS:
			edata->sqlerrcode = ERRCODE_CONNECTION_FAILURE;
			break;

			/* All else is classified as internal errors */
		default:
			edata->sqlerrcode = ERRCODE_INTERNAL_ERROR;
			break;
	}

	return 0;					/* return value does not matter */
}


/*
 * This macro handles expansion of a format string and associated parameters;
 * it's common code for errmsg(), errdetail(), etc.  Must be called inside
 * a routine that is declared like "const char *fmt, ..." and has an edata
 * pointer set up.  The message is assigned to edata->targetfield, or
 * appended to it if appendval is true.  The message is subject to translation
 * if translateit is true.
 *
 * Note: we pstrdup the buffer rather than just transferring its storage
 * to the edata field because the buffer might be considerably larger than
 * really necessary.
 */
#define EVALUATE_MESSAGE(domain, targetfield, appendval, translateit)	\
	{ \
		StringInfoData	buf; \
		/* Internationalize the error format string */ \
		if ((translateit) && !in_error_recursion_trouble()) \
			fmt = dgettext((domain), fmt);				  \
		initStringInfo(&buf); \
		if ((appendval) && edata->targetfield) { \
			appendStringInfoString(&buf, edata->targetfield); \
			appendStringInfoChar(&buf, '\n'); \
		} \
		/* Generate actual output --- have to use appendStringInfoVA */ \
		for (;;) \
		{ \
			va_list		args; \
			int			needed; \
			errno = edata->saved_errno; \
			va_start(args, fmt); \
			needed = appendStringInfoVA(&buf, fmt, args); \
			va_end(args); \
			if (needed == 0) \
				break; \
			enlargeStringInfo(&buf, needed); \
		} \
<<<<<<< HEAD
		/* In YB debug mode, add stack trace info (to first msg only) */ \
		if (IsYugaByteEnabled() && yb_debug_report_error_stacktrace && !appendval) { \
			appendStringInfoString(&buf, "\n"); \
			appendStringInfoString(&buf, YBCGetStackTrace()); \
		} \
=======
		/* Done with expanded fmt */ \
		pfree(fmtbuf); \
>>>>>>> 9e07d796
		/* Save the completed message into the stack item */ \
		if (edata->targetfield) \
			pfree(edata->targetfield); \
		edata->targetfield = pstrdup(buf.data); \
		pfree(buf.data); \
	}

/*
 * Same as above, except for pluralized error messages.  The calling routine
 * must be declared like "const char *fmt_singular, const char *fmt_plural,
 * unsigned long n, ...".  Translation is assumed always wanted.
 */
#define EVALUATE_MESSAGE_PLURAL(domain, targetfield, appendval)  \
	{ \
		const char	   *fmt; \
		StringInfoData	buf; \
		/* Internationalize the error format string */ \
		if (!in_error_recursion_trouble()) \
			fmt = dngettext((domain), fmt_singular, fmt_plural, n); \
		else \
			fmt = (n == 1 ? fmt_singular : fmt_plural); \
		initStringInfo(&buf); \
		if ((appendval) && edata->targetfield) { \
			appendStringInfoString(&buf, edata->targetfield); \
			appendStringInfoChar(&buf, '\n'); \
		} \
		/* Generate actual output --- have to use appendStringInfoVA */ \
		for (;;) \
		{ \
			va_list		args; \
			int			needed; \
			errno = edata->saved_errno; \
			va_start(args, n); \
			needed = appendStringInfoVA(&buf, fmt, args); \
			va_end(args); \
			if (needed == 0) \
				break; \
			enlargeStringInfo(&buf, needed); \
		} \
		/* Save the completed message into the stack item */ \
		if (edata->targetfield) \
			pfree(edata->targetfield); \
		edata->targetfield = pstrdup(buf.data); \
		pfree(buf.data); \
	}


/*
 * errmsg --- add a primary error message text to the current error
 *
 * In addition to the usual %-escapes recognized by printf, "%m" in
 * fmt is replaced by the error message for the caller's value of errno.
 *
 * Note: no newline is needed at the end of the fmt string, since
 * ereport will provide one for the output methods that need it.
 */
int
errmsg(const char *fmt,...)
{
	if (IsMultiThreadedMode())
	{
		va_list args;
		/*
		 * Update current error message.
		 * Will also be logged to tserver log as part of yb_errfinish.
		 */
		va_start(args, fmt);
		yb_errmsg_va(fmt, args);
		va_end(args);
		return 0;
	}

	ErrorData  *edata = &errordata[errordata_stack_depth];
	MemoryContext oldcontext;

	recursion_depth++;
	CHECK_STACK_DEPTH();
	oldcontext = MemoryContextSwitchTo(edata->assoc_context);

	edata->message_id = fmt;
	EVALUATE_MESSAGE(edata->domain, message, false, true);

	if (IsYugaByteEnabled() && yb_debug_report_error_stacktrace)
		yb_additional_errmsg("%s", YBCGetStackTrace());

	MemoryContextSwitchTo(oldcontext);
	recursion_depth--;
	return 0;					/* return value does not matter */
}

/*
 * Add a backtrace to the containing ereport() call.  This is intended to be
 * added temporarily during debugging.
 */
int
errbacktrace(void)
{
	ErrorData  *edata = &errordata[errordata_stack_depth];
	MemoryContext oldcontext;

	recursion_depth++;
	CHECK_STACK_DEPTH();
	oldcontext = MemoryContextSwitchTo(edata->assoc_context);

	set_backtrace(edata, 1);

	if (IsYugaByteEnabled() && yb_debug_report_error_stacktrace)
		yb_additional_errmsg("%s", YBCGetStackTrace());

	MemoryContextSwitchTo(oldcontext);
	recursion_depth--;

	return 0;
}

/*
 * Compute backtrace data and add it to the supplied ErrorData.  num_skip
 * specifies how many inner frames to skip.  Use this to avoid showing the
 * internal backtrace support functions in the backtrace.  This requires that
 * this and related functions are not inlined.
 */
static void
set_backtrace(ErrorData *edata, int num_skip)
{
	StringInfoData errtrace;

	initStringInfo(&errtrace);

#ifdef HAVE_BACKTRACE_SYMBOLS
	{
		void	   *buf[100];
		int			nframes;
		char	  **strfrms;

		nframes = backtrace(buf, lengthof(buf));
		strfrms = backtrace_symbols(buf, nframes);
		if (strfrms == NULL)
			return;

		for (int i = num_skip; i < nframes; i++)
			appendStringInfo(&errtrace, "\n%s", strfrms[i]);
		free(strfrms);
	}
#else
	appendStringInfoString(&errtrace,
						   "backtrace generation is not supported by this installation");
#endif

	edata->backtrace = errtrace.data;
}

/*
 * errmsg_internal --- add a primary error message text to the current error
 *
 * This is exactly like errmsg() except that strings passed to errmsg_internal
 * are not translated, and are customarily left out of the
 * internationalization message dictionary.  This should be used for "can't
 * happen" cases that are probably not worth spending translation effort on.
 * We also use this for certain cases where we *must* not try to translate
 * the message because the translation would fail and result in infinite
 * error recursion.
 */
int
errmsg_internal(const char *fmt,...)
{
	if (IsMultiThreadedMode())
	{
		va_list args;
		/*
		 * Update current error message.
		 * Will also be logged to tserver log as part of yb_errfinish.
		 */
		va_start(args, fmt);
		yb_errmsg_va(fmt, args);
		va_end(args);
		return 0;
	}

	ErrorData  *edata = &errordata[errordata_stack_depth];
	MemoryContext oldcontext;

	recursion_depth++;
	CHECK_STACK_DEPTH();
	oldcontext = MemoryContextSwitchTo(edata->assoc_context);

	edata->message_id = fmt;
	EVALUATE_MESSAGE(edata->domain, message, false, false);

	MemoryContextSwitchTo(oldcontext);
	recursion_depth--;
	return 0;					/* return value does not matter */
}


/*
 * errmsg_plural --- add a primary error message text to the current error,
 * with support for pluralization of the message text
 *
 * TODO: There is a correctness problem in the YbGate environment. National
 * languages may have multiple plural forms, depending on n. Therefore n
 * should be stored and sent to the client with the Status.
 *
 * However, errmsg_plural is rare, and the "if n = 1 then singular, else plural"
 * logic works for English, hence low priority.
 */
int
errmsg_plural(const char *fmt_singular, const char *fmt_plural,
			  unsigned long n,...)
{
	if (IsMultiThreadedMode())
	{
		const char *fmt = n == 1 ? fmt_singular : fmt_plural;
		va_list args;
		/*
		 * Update current error message.
		 * Will also be logged to tserver log in yb_errfinish.
		 */
		va_start(args, n);
		yb_errmsg_va(fmt, args);
		va_end(args);
		return 0;
	}

	ErrorData  *edata = &errordata[errordata_stack_depth];
	MemoryContext oldcontext;

	recursion_depth++;
	CHECK_STACK_DEPTH();
	oldcontext = MemoryContextSwitchTo(edata->assoc_context);

	edata->message_id = fmt_singular;
	EVALUATE_MESSAGE_PLURAL(edata->domain, message, false);

	if (IsYugaByteEnabled() && yb_debug_report_error_stacktrace)
		yb_additional_errmsg("%s", YBCGetStackTrace());

	MemoryContextSwitchTo(oldcontext);
	recursion_depth--;
	return 0;					/* return value does not matter */
}


/*
 * errdetail --- add a detail error message text to the current error
 */
int
errdetail(const char *fmt,...)
{
	RETURN_IF_MULTITHREADED_MODE();

	ErrorData  *edata = &errordata[errordata_stack_depth];
	MemoryContext oldcontext;

	recursion_depth++;
	CHECK_STACK_DEPTH();
	oldcontext = MemoryContextSwitchTo(edata->assoc_context);

	EVALUATE_MESSAGE(edata->domain, detail, false, true);

	MemoryContextSwitchTo(oldcontext);
	recursion_depth--;
	return 0;					/* return value does not matter */
}


/*
 * errdetail_internal --- add a detail error message text to the current error
 *
 * This is exactly like errdetail() except that strings passed to
 * errdetail_internal are not translated, and are customarily left out of the
 * internationalization message dictionary.  This should be used for detail
 * messages that seem not worth translating for one reason or another
 * (typically, that they don't seem to be useful to average users).
 */
int
errdetail_internal(const char *fmt,...)
{
	RETURN_IF_MULTITHREADED_MODE();

	ErrorData  *edata = &errordata[errordata_stack_depth];
	MemoryContext oldcontext;

	recursion_depth++;
	CHECK_STACK_DEPTH();
	oldcontext = MemoryContextSwitchTo(edata->assoc_context);

	EVALUATE_MESSAGE(edata->domain, detail, false, false);

	MemoryContextSwitchTo(oldcontext);
	recursion_depth--;
	return 0;					/* return value does not matter */
}


/*
 * errdetail_log --- add a detail_log error message text to the current error
 */
int
errdetail_log(const char *fmt,...)
{
	RETURN_IF_MULTITHREADED_MODE();

	ErrorData  *edata = &errordata[errordata_stack_depth];
	MemoryContext oldcontext;

	recursion_depth++;
	CHECK_STACK_DEPTH();
	oldcontext = MemoryContextSwitchTo(edata->assoc_context);

	EVALUATE_MESSAGE(edata->domain, detail_log, false, true);

	MemoryContextSwitchTo(oldcontext);
	recursion_depth--;
	return 0;					/* return value does not matter */
}

/*
 * errdetail_log_plural --- add a detail_log error message text to the current error
 * with support for pluralization of the message text
 */
int
errdetail_log_plural(const char *fmt_singular, const char *fmt_plural,
					 unsigned long n,...)
{
	RETURN_IF_MULTITHREADED_MODE();

	ErrorData  *edata = &errordata[errordata_stack_depth];
	MemoryContext oldcontext;

	recursion_depth++;
	CHECK_STACK_DEPTH();
	oldcontext = MemoryContextSwitchTo(edata->assoc_context);

	EVALUATE_MESSAGE_PLURAL(edata->domain, detail_log, false);

	MemoryContextSwitchTo(oldcontext);
	recursion_depth--;
	return 0;					/* return value does not matter */
}


/*
 * errdetail_plural --- add a detail error message text to the current error,
 * with support for pluralization of the message text
 */
int
errdetail_plural(const char *fmt_singular, const char *fmt_plural,
				 unsigned long n,...)
{
	RETURN_IF_MULTITHREADED_MODE();

	ErrorData  *edata = &errordata[errordata_stack_depth];
	MemoryContext oldcontext;

	recursion_depth++;
	CHECK_STACK_DEPTH();
	oldcontext = MemoryContextSwitchTo(edata->assoc_context);

	EVALUATE_MESSAGE_PLURAL(edata->domain, detail, false);

	MemoryContextSwitchTo(oldcontext);
	recursion_depth--;
	return 0;					/* return value does not matter */
}


/*
 * errhint --- add a hint error message text to the current error
 */
int
errhint(const char *fmt,...)
{
	RETURN_IF_MULTITHREADED_MODE();

	ErrorData  *edata = &errordata[errordata_stack_depth];
	MemoryContext oldcontext;

	recursion_depth++;
	CHECK_STACK_DEPTH();
	oldcontext = MemoryContextSwitchTo(edata->assoc_context);

	EVALUATE_MESSAGE(edata->domain, hint, false, true);

	MemoryContextSwitchTo(oldcontext);
	recursion_depth--;
	return 0;					/* return value does not matter */
}

/*
 * errhint_plural --- add a hint error message text to the current error,
 * with support for pluralization of the message text
 */
int
errhint_plural(const char *fmt_singular, const char *fmt_plural,
			   unsigned long n,...)
{
	ErrorData  *edata = &errordata[errordata_stack_depth];
	MemoryContext oldcontext;

	recursion_depth++;
	CHECK_STACK_DEPTH();
	oldcontext = MemoryContextSwitchTo(edata->assoc_context);

	EVALUATE_MESSAGE_PLURAL(edata->domain, hint, false);

	MemoryContextSwitchTo(oldcontext);
	recursion_depth--;
	return 0;					/* return value does not matter */
}

/*
 * errcontext_msg --- add a context error message text to the current error
 *
 * Unlike other cases, multiple calls are allowed to build up a stack of
 * context information.  We assume earlier calls represent more-closely-nested
 * states.
 *
 * Ignored in YbGate environment.
 */
int
errcontext_msg(const char *fmt, ...)
{
	RETURN_IF_MULTITHREADED_MODE();

	ErrorData  *edata = &errordata[errordata_stack_depth];
	MemoryContext oldcontext;

	recursion_depth++;
	CHECK_STACK_DEPTH();
	oldcontext = MemoryContextSwitchTo(edata->assoc_context);

	EVALUATE_MESSAGE(edata->context_domain, context, true, true);

	MemoryContextSwitchTo(oldcontext);
	recursion_depth--;
	return 0;					/* return value does not matter */
}

/*
 * set_errcontext_domain --- set message domain to be used by errcontext()
 *
 * errcontext_msg() can be called from a different module than the original
 * ereport(), so we cannot use the message domain passed in errstart() to
 * translate it.  Instead, each errcontext_msg() call should be preceded by
 * a set_errcontext_domain() call to specify the domain.  This is usually
 * done transparently by the errcontext() macro.
 *
 * Ignored in YbGate environment.
 */
int
set_errcontext_domain(const char *domain)
{
	RETURN_IF_MULTITHREADED_MODE();

	ErrorData  *edata = &errordata[errordata_stack_depth];

	/* we don't bother incrementing recursion_depth */
	CHECK_STACK_DEPTH();

	/* the default text domain is the backend's */
	edata->context_domain = domain ? domain : PG_TEXTDOMAIN("postgres");

	return 0;					/* return value does not matter */
}

/*
 * errhidestmt --- optionally suppress STATEMENT: field of log entry
 *
 * This should be called if the message text already includes the statement.
 *
 * Ignored in YbGate environment.
 */
int
errhidestmt(bool hide_stmt)
{
	RETURN_IF_MULTITHREADED_MODE();

	ErrorData  *edata = &errordata[errordata_stack_depth];

	/* we don't bother incrementing recursion_depth */
	CHECK_STACK_DEPTH();

	edata->hide_stmt = hide_stmt;

	return 0;					/* return value does not matter */
}

/*
 * errhidecontext --- optionally suppress CONTEXT: field of log entry
 *
 * This should only be used for verbose debugging messages where the repeated
 * inclusion of context would bloat the log volume too much.
 *
 * Ignored in YbGate environment.
 */
int
errhidecontext(bool hide_ctx)
{
	RETURN_IF_MULTITHREADED_MODE();

	ErrorData  *edata = &errordata[errordata_stack_depth];

	/* we don't bother incrementing recursion_depth */
	CHECK_STACK_DEPTH();

	edata->hide_ctx = hide_ctx;

	return 0;					/* return value does not matter */
}

/*
 * errposition --- add cursor position to the current error
 *
 * Ignored in YbGate environment.
 */
int
errposition(int cursorpos)
{
	RETURN_IF_MULTITHREADED_MODE();

	ErrorData  *edata = &errordata[errordata_stack_depth];

	/* we don't bother incrementing recursion_depth */
	CHECK_STACK_DEPTH();

	edata->cursorpos = cursorpos;

	return 0;					/* return value does not matter */
}

/*
 * internalerrposition --- add internal cursor position to the current error
 *
 * Ignored in YbGate environment.
 */
int
internalerrposition(int cursorpos)
{
	RETURN_IF_MULTITHREADED_MODE();

	ErrorData  *edata = &errordata[errordata_stack_depth];

	/* we don't bother incrementing recursion_depth */
	CHECK_STACK_DEPTH();

	edata->internalpos = cursorpos;

	return 0;					/* return value does not matter */
}

/*
 * internalerrquery --- add internal query text to the current error
 *
 * Can also pass NULL to drop the internal query text entry.  This case
 * is intended for use in error callback subroutines that are editorializing
 * on the layout of the error report.
 *
 * Ignored in YbGate environment.
 */
int
internalerrquery(const char *query)
{
	RETURN_IF_MULTITHREADED_MODE();

	ErrorData  *edata = &errordata[errordata_stack_depth];

	/* we don't bother incrementing recursion_depth */
	CHECK_STACK_DEPTH();

	if (edata->internalquery)
	{
		pfree(edata->internalquery);
		edata->internalquery = NULL;
	}

	if (query)
		edata->internalquery = MemoryContextStrdup(edata->assoc_context, query);

	return 0;					/* return value does not matter */
}

/*
 * err_generic_string -- used to set individual ErrorData string fields
 * identified by PG_DIAG_xxx codes.
 *
 * This intentionally only supports fields that don't use localized strings,
 * so that there are no translation considerations.
 *
 * Most potential callers should not use this directly, but instead prefer
 * higher-level abstractions, such as errtablecol() (see relcache.c).
 *
 * Ignored in YbGate environment.
 */
int
err_generic_string(int field, const char *str)
{
	RETURN_IF_MULTITHREADED_MODE();

	ErrorData  *edata = &errordata[errordata_stack_depth];

	/* we don't bother incrementing recursion_depth */
	CHECK_STACK_DEPTH();

	switch (field)
	{
		case PG_DIAG_SCHEMA_NAME:
			set_errdata_field(edata->assoc_context, &edata->schema_name, str);
			break;
		case PG_DIAG_TABLE_NAME:
			set_errdata_field(edata->assoc_context, &edata->table_name, str);
			break;
		case PG_DIAG_COLUMN_NAME:
			set_errdata_field(edata->assoc_context, &edata->column_name, str);
			break;
		case PG_DIAG_DATATYPE_NAME:
			set_errdata_field(edata->assoc_context, &edata->datatype_name, str);
			break;
		case PG_DIAG_CONSTRAINT_NAME:
			set_errdata_field(edata->assoc_context, &edata->constraint_name, str);
			break;
		default:
			elog(ERROR, "unsupported ErrorData field id: %d", field);
			break;
	}

	return 0;					/* return value does not matter */
}

/*
 * set_errdata_field --- set an ErrorData string field
 */
static void
set_errdata_field(MemoryContextData *cxt, char **ptr, const char *str)
{
	Assert(*ptr == NULL);
	*ptr = MemoryContextStrdup(cxt, str);
}

/*
 * geterrcode --- return the currently set SQLSTATE error code
 *
 * This is only intended for use in error callback subroutines, since there
 * is no other place outside elog.c where the concept is meaningful.
 */
int
geterrcode(void)
{
	ErrorData  *edata = &errordata[errordata_stack_depth];

	/* we don't bother incrementing recursion_depth */
	CHECK_STACK_DEPTH();

	return edata->sqlerrcode;
}

/*
 * geterrposition --- return the currently set error position (0 if none)
 *
 * This is only intended for use in error callback subroutines, since there
 * is no other place outside elog.c where the concept is meaningful.
 */
int
geterrposition(void)
{
	ErrorData  *edata = &errordata[errordata_stack_depth];

	/* we don't bother incrementing recursion_depth */
	CHECK_STACK_DEPTH();

	return edata->cursorpos;
}

/*
 * getinternalerrposition --- same for internal error position
 *
 * This is only intended for use in error callback subroutines, since there
 * is no other place outside elog.c where the concept is meaningful.
 */
int
getinternalerrposition(void)
{
	ErrorData  *edata = &errordata[errordata_stack_depth];

	/* we don't bother incrementing recursion_depth */
	CHECK_STACK_DEPTH();

	return edata->internalpos;
}

/* YB_TODO(neil)
 *  - Check if the following assert needs to be called in Pg15 elog functions.
 *  - It was called in pg11 elog function for Yugabyte.
 *	Assert(!IsMultiThreadedMode());
 */
<<<<<<< HEAD
=======
void
elog_start(const char *filename, int lineno, const char *funcname)
{
	ErrorData  *edata;

	Assert(!IsMultiThreadedMode());
	/* Make sure that memory context initialization has finished */
	if (ErrorContext == NULL)
	{
		/* Oops, hard crash time; very little we can do safely here */
		write_stderr("error occurred at %s:%d before error message processing is available\n",
					 filename ? filename : "(unknown file)", lineno);
		exit(2);
	}

	if (++errordata_stack_depth >= ERRORDATA_STACK_SIZE)
	{
		/*
		 * Wups, stack not big enough.  We treat this as a PANIC condition
		 * because it suggests an infinite loop of errors during error
		 * recovery.  Note that the message is intentionally not localized,
		 * else failure to convert it to client encoding could cause further
		 * recursion.
		 */
		errordata_stack_depth = -1; /* make room on stack */
		ereport(PANIC, (errmsg_internal("ERRORDATA_STACK_SIZE exceeded")));
	}

	edata = &errordata[errordata_stack_depth];
	if (filename)
	{
		const char *slash;

		/* keep only base name, useful especially for vpath builds */
		slash = strrchr(filename, '/');
		if (slash)
			filename = slash + 1;
	}
	edata->filename = filename;
	edata->lineno = lineno;
	edata->funcname = funcname;
	/* errno is saved now so that error parameter eval can't change it */
	edata->saved_errno = errno;

	/* Use ErrorContext for any allocations done at this level. */
	edata->assoc_context = ErrorContext;
}

/*
 * elog_finish --- finish up for old-style API
 */
void
elog_finish(int elevel, const char *fmt,...)
{
	ErrorData  *edata = &errordata[errordata_stack_depth];
	MemoryContext oldcontext;

	Assert(!IsMultiThreadedMode());
	CHECK_STACK_DEPTH();

	/*
	 * Do errstart() to see if we actually want to report the message.
	 */
	errordata_stack_depth--;
	errno = edata->saved_errno;
	if (!errstart(elevel, edata->filename, edata->lineno, edata->funcname, NULL))
		return;					/* nothing to do */

	/*
	 * Format error message just like errmsg_internal().
	 */
	recursion_depth++;
	oldcontext = MemoryContextSwitchTo(edata->assoc_context);

	edata->message_id = fmt;
	EVALUATE_MESSAGE(edata->domain, message, false, false);

	if (IsYugaByteEnabled() && yb_debug_report_error_stacktrace)
		yb_additional_errmsg("%s", YBCGetStackTrace());

	MemoryContextSwitchTo(oldcontext);
	recursion_depth--;

	/*
	 * And let errfinish() finish up.
	 */
	errfinish(0);
}


>>>>>>> 9e07d796
/*
 * Functions to allow construction of error message strings separately from
 * the ereport() call itself.
 *
 * The expected calling convention is
 *
 *	pre_format_elog_string(errno, domain), var = format_elog_string(format,...)
 *
 * which can be hidden behind a macro such as GUC_check_errdetail().  We
 * assume that any functions called in the arguments of format_elog_string()
 * cannot result in re-entrant use of these functions --- otherwise the wrong
 * text domain might be used, or the wrong errno substituted for %m.  This is
 * okay for the current usage with GUC check hooks, but might need further
 * effort someday.
 *
 * The result of format_elog_string() is stored in ErrorContext, and will
 * therefore survive until FlushErrorState() is called.
 */
static int	save_format_errnumber;
static const char *save_format_domain;

void
pre_format_elog_string(int errnumber, const char *domain)
{
	/* Save errno before evaluation of argument functions can change it */
	save_format_errnumber = errnumber;
	/* Save caller's text domain */
	save_format_domain = domain;
}

char *
format_elog_string(const char *fmt,...)
{
	ErrorData	errdata;
	ErrorData  *edata;
	MemoryContext oldcontext;

	/* Initialize a mostly-dummy error frame */
	edata = &errdata;
	MemSet(edata, 0, sizeof(ErrorData));
	/* the default text domain is the backend's */
	edata->domain = save_format_domain ? save_format_domain : PG_TEXTDOMAIN("postgres");
	/* set the errno to be used to interpret %m */
	edata->saved_errno = save_format_errnumber;

	oldcontext = MemoryContextSwitchTo(ErrorContext);

	edata->message_id = fmt;
	EVALUATE_MESSAGE(edata->domain, message, false, true);

	if (IsYugaByteEnabled() && yb_debug_report_error_stacktrace)
		yb_additional_errmsg("%s", YBCGetStackTrace());

	MemoryContextSwitchTo(oldcontext);

	return edata->message;
}

/*
 * yb_get_exception_stack
 * Return current PG_exception stack value, or equivalent thread local value in
 * YbGate environment.
 */
sigjmp_buf *
yb_get_exception_stack(void)
{
	if (IsMultiThreadedMode())
		return (sigjmp_buf *) YBCPgGetThreadLocalJumpBuffer();
	else
		return PG_exception_stack;
}

/*
 * yb_set_exception_stack
 * Set current PG_exception stack value, or equivalent thread local value in
 * YbGate environment.
 */
void
yb_set_exception_stack(sigjmp_buf *new_sigjmp_buf)
{
	if (IsMultiThreadedMode())
		YBCPgSetThreadLocalJumpBuffer(new_sigjmp_buf);
	else
		PG_exception_stack = new_sigjmp_buf;
}

/*
 * yb_reset_error_status - clean error details from the YbgStatus
 * In YbGate environment clean up YbgStatus instance after error is
 * successfully handled.
 *
 * Current error status could be nested, in that case just reset values
 * transferred from the last YbgError and let the current YbgError frame be
 * populated.
 *
 * If last error was outmost, destroy the YbgError and deallocate memory.
 */
void
yb_reset_error_status(void)
{
	if (IsMultiThreadedMode())
	{
		YbgStatus ybg_status = YBCPgSetThreadLocalErrStatus(NULL);
		if (ybg_status && YbgStatusGetEdata(ybg_status))
		{
			/*
			 * Fields cleaned up here should match those set in
			 * the yb_copy_edata_fields_to_status function
			 */
			YbgStatusSetLevel(ybg_status, 0);
			YbgStatusSetMessageAndArgs(ybg_status, NULL, 0, NULL);
			YbgStatusSetSqlError(ybg_status, ERRCODE_SUCCESSFUL_COMPLETION);
			YbgStatusSetFilename(ybg_status, NULL);
			YbgStatusSetLineNumber(ybg_status, 0);
			YbgStatusSetFuncname(ybg_status, NULL);
			/* Store back the cleaned status */
			YBCPgSetThreadLocalErrStatus(ybg_status);
		}
		else
			YbgStatusDestroy(ybg_status);
	}
}

/*
 * Actual output of the top-of-stack error message
 *
 * In the ereport(ERROR) case this is called from PostgresMain (or not at all,
 * if the error is caught by somebody).  For all other severity levels this
 * is called by errfinish.
 */
void
EmitErrorReport(void)
{
	ErrorData  *edata = &errordata[errordata_stack_depth];
	MemoryContext oldcontext;

	recursion_depth++;
	CHECK_STACK_DEPTH();
	oldcontext = MemoryContextSwitchTo(edata->assoc_context);

	/*
	 * Call hook before sending message to log.  The hook function is allowed
	 * to turn off edata->output_to_server, so we must recheck that afterward.
	 * Making any other change in the content of edata is not considered
	 * supported.
	 *
	 * Note: the reason why the hook can only turn off output_to_server, and
	 * not turn it on, is that it'd be unreliable: we will never get here at
	 * all if errstart() deems the message uninteresting.  A hook that could
	 * make decisions in that direction would have to hook into errstart(),
	 * where it would have much less information available.  emit_log_hook is
	 * intended for custom log filtering and custom log message transmission
	 * mechanisms.
	 *
	 * The log hook has access to both the translated and original English
	 * error message text, which is passed through to allow it to be used as a
	 * message identifier. Note that the original text is not available for
	 * detail, detail_log, hint and context text elements.
	 */
	if (edata->output_to_server && emit_log_hook)
		(*emit_log_hook) (edata);

	/* Send to server log, if enabled */
	if (edata->output_to_server)
		send_message_to_server_log(edata);

	/* Send to client, if enabled */
	if (edata->output_to_client)
		send_message_to_frontend(edata);

	MemoryContextSwitchTo(oldcontext);
	recursion_depth--;
}

/*
 * ybg_status_to_edata - export info from YbgStatus as ErrorData
 *
 * Equivalent of CopyErrorData for multi-thread mode.
 */
static ErrorData *
ybg_status_to_edata(void)
{
	YbgStatus ybg_status = YBCPgGetThreadLocalErrStatus();
	MemoryContext mctx = GetCurrentMemoryContext();
	/*
	 * In multi-thread mode current memory context may be null, as well as the
	 * error context. Here we require they both are set and are different, since
	 * we are allocating, and expect the error context to be deleted soon.
	 */
	Assert(mctx && YbgStatusGetContext(ybg_status) != mctx);
	/* We do not set most of the field, so nullify the allocated struct */
	ErrorData *newedata = (ErrorData *) palloc0(sizeof(ErrorData));
	/* Assuming we are in PG_CATCH, it only can be ERROR */
	newedata->elevel = ERROR;
	/* Copy error message. Have to format it now. */
	const char *fmt = YbgStatusGetMessage(ybg_status);
	if (fmt)
	{
		StringInfoData buf;
		int nargs;
		const char **args = YbgStatusGetMessageArgs(ybg_status, &nargs);
		initStringInfo(&buf);
		yb_format_and_append(&buf, fmt, nargs, args);
		newedata->message_id = pstrdup(fmt);
		newedata->message = buf.data;
	}
	/* Copy SQL code */
	newedata->sqlerrcode = YbgStatusGetSqlError(ybg_status);
	/* Copy location */
	newedata->filename = YbgStatusGetFilename(ybg_status);
	newedata->lineno = YbgStatusGetLineNumber(ybg_status);
	newedata->funcname = YbgStatusGetFuncname(ybg_status);
	/* Associate current memory context with this edata */
	newedata->assoc_context = mctx;
	return newedata;
}

/*
 * ybg_status_from_edata - import info from ErrorData into YbgStatus
 *
 * Raise error using the information, previously exported as an ErrorData
 * structure in multi-thread mode.
 */
static void
ybg_status_from_edata(ErrorData *edata)
{
	/* Start error processing */
	if (!yb_errstart(edata->elevel))
		return;
	/* Successful error start makes sure we have memory context and YbgError */
	YbgStatus ybg_status = YBCPgGetThreadLocalErrStatus();
	YbgError newedata = (YbgError) YbgStatusGetEdata(ybg_status);
	MemoryContext error_context =
		(MemoryContext) YbgStatusGetContext(ybg_status);
	MemoryContext old_context = MemoryContextSwitchTo(error_context);
	/* Error message raised that way is not localizable unfortunately */
	newedata->errmsg = pstrdup(edata->message);
	newedata->sqlerrcode = edata->sqlerrcode;
	MemoryContextSwitchTo(old_context);
	/* Process the error */
	yb_errfinish(edata->filename, edata->lineno, edata->funcname);
}

/*
 * CopyErrorData --- obtain a copy of the topmost error stack entry
 *
 * This is only for use in error handler code.  The data is copied into the
 * current memory context, so callers should always switch away from
 * ErrorContext first; otherwise it will be lost when FlushErrorState is done.
 *
 * In multi-thread mode we expect to have a YbgStatus instance which we can
 * use to populate ErrorData structure to possibly make Postgres code happy.
 * Though we do not have everything that may be needed, we do our best.
 */
ErrorData *
CopyErrorData(void)
{
	if (IsMultiThreadedMode())
		return ybg_status_to_edata();

	ErrorData  *edata = &errordata[errordata_stack_depth];
	ErrorData  *newedata;

	/*
	 * we don't increment recursion_depth because out-of-memory here does not
	 * indicate a problem within the error subsystem.
	 */
	CHECK_STACK_DEPTH();

	Assert(GetCurrentMemoryContext() != ErrorContext);

	/* Copy the struct itself */
	newedata = (ErrorData *) palloc(sizeof(ErrorData));
	memcpy(newedata, edata, sizeof(ErrorData));

	/* Make copies of separately-allocated fields */
	if (newedata->message)
		newedata->message = pstrdup(newedata->message);
	if (newedata->detail)
		newedata->detail = pstrdup(newedata->detail);
	if (newedata->detail_log)
		newedata->detail_log = pstrdup(newedata->detail_log);
	if (newedata->hint)
		newedata->hint = pstrdup(newedata->hint);
	if (newedata->context)
		newedata->context = pstrdup(newedata->context);
	if (newedata->backtrace)
		newedata->backtrace = pstrdup(newedata->backtrace);
	if (newedata->schema_name)
		newedata->schema_name = pstrdup(newedata->schema_name);
	if (newedata->table_name)
		newedata->table_name = pstrdup(newedata->table_name);
	if (newedata->column_name)
		newedata->column_name = pstrdup(newedata->column_name);
	if (newedata->datatype_name)
		newedata->datatype_name = pstrdup(newedata->datatype_name);
	if (newedata->constraint_name)
		newedata->constraint_name = pstrdup(newedata->constraint_name);
	if (newedata->internalquery)
		newedata->internalquery = pstrdup(newedata->internalquery);

	if (newedata->yb_owns_file_and_func)
	{
		if (newedata->filename)
			newedata->filename = pstrdup(newedata->filename);
		if (newedata->funcname)
			newedata->funcname = pstrdup(newedata->funcname);
	}

	/* Use the calling context for string allocation */
	newedata->assoc_context = GetCurrentMemoryContext();

	return newedata;
}

/*
 * FreeErrorData --- free the structure returned by CopyErrorData.
 *
 * Error handlers should use this in preference to assuming they know all
 * the separately-allocated fields.
 */
void
FreeErrorData(ErrorData *edata)
{
	if (edata->message)
		pfree(edata->message);
	if (edata->detail)
		pfree(edata->detail);
	if (edata->detail_log)
		pfree(edata->detail_log);
	if (edata->hint)
		pfree(edata->hint);
	if (edata->context)
		pfree(edata->context);
	if (edata->backtrace)
		pfree(edata->backtrace);
	if (edata->schema_name)
		pfree(edata->schema_name);
	if (edata->table_name)
		pfree(edata->table_name);
	if (edata->column_name)
		pfree(edata->column_name);
	if (edata->datatype_name)
		pfree(edata->datatype_name);
	if (edata->constraint_name)
		pfree(edata->constraint_name);
	if (edata->internalquery)
		pfree(edata->internalquery);
	if (edata->yb_owns_file_and_func)
	{
		if (edata->filename)
			pfree((char*) edata->filename);
		if (edata->funcname)
			pfree((char*) edata->funcname);
	}
	pfree(edata);
}

/*
 * FlushErrorState --- flush the error state after error recovery
 *
 * This should be called by an error handler after it's done processing
 * the error; or as soon as it's done CopyErrorData, if it intends to
 * do stuff that is likely to provoke another error.  You are not "out" of
 * the error subsystem until you have done this.
 */
void
FlushErrorState(void)
{
	/*
	 * Teoretically if error is raised and caught during construction of
	 * another message should leave something in the stack to continue the
	 * construction. However, it seems like expectation is that FlushErrorState
	 * should empty out everything, so in multi-thread mode too, remove and
	 * destroy the status, if set.
	 */
	if (IsMultiThreadedMode())
	{
		YbgStatusDestroy(YBCPgSetThreadLocalErrStatus(NULL));
		return;
	}

	/*
	 * Reset stack to empty.  The only case where it would be more than one
	 * deep is if we serviced an error that interrupted construction of
	 * another message.  We assume control escaped out of that message
	 * construction and won't ever go back.
	 */
	errordata_stack_depth = -1;
	recursion_depth = 0;
	/* Delete all data in ErrorContext */
	MemoryContextResetAndDeleteChildren(ErrorContext);
}

/*
 * ThrowErrorData --- report an error described by an ErrorData structure
 *
 * This is somewhat like ReThrowError, but it allows elevels besides ERROR,
 * and the boolean flags such as output_to_server are computed via the
 * default rules rather than being copied from the given ErrorData.
 * This is primarily used to re-report errors originally reported by
 * background worker processes and then propagated (with or without
 * modification) to the backend responsible for them.
 */
void
ThrowErrorData(ErrorData *edata)
{
	if (IsMultiThreadedMode())
	{
		ybg_status_from_edata(edata);
		/* If error level is lower than ERROR ybg_status_from_edata returns */
		return;
	}
	ErrorData  *newedata;
	MemoryContext oldcontext;

	if (!errstart(edata->elevel, edata->domain))
		return;					/* error is not to be reported at all */

	newedata = &errordata[errordata_stack_depth];
	recursion_depth++;
	oldcontext = MemoryContextSwitchTo(newedata->assoc_context);

	/* Copy the supplied fields to the error stack entry. */
	if (edata->sqlerrcode != 0)
		newedata->sqlerrcode = edata->sqlerrcode;
	if (edata->message)
		newedata->message = pstrdup(edata->message);
	if (edata->detail)
		newedata->detail = pstrdup(edata->detail);
	if (edata->detail_log)
		newedata->detail_log = pstrdup(edata->detail_log);
	if (edata->hint)
		newedata->hint = pstrdup(edata->hint);
	if (edata->context)
		newedata->context = pstrdup(edata->context);
	if (edata->backtrace)
		newedata->backtrace = pstrdup(edata->backtrace);
	/* assume message_id is not available */
	if (edata->schema_name)
		newedata->schema_name = pstrdup(edata->schema_name);
	if (edata->table_name)
		newedata->table_name = pstrdup(edata->table_name);
	if (edata->column_name)
		newedata->column_name = pstrdup(edata->column_name);
	if (edata->datatype_name)
		newedata->datatype_name = pstrdup(edata->datatype_name);
	if (edata->constraint_name)
		newedata->constraint_name = pstrdup(edata->constraint_name);
	newedata->cursorpos = edata->cursorpos;
	newedata->internalpos = edata->internalpos;
	if (edata->internalquery)
		newedata->internalquery = pstrdup(edata->internalquery);

	MemoryContextSwitchTo(oldcontext);
	recursion_depth--;

	/* Process the error. */
	errfinish(edata->filename, edata->lineno, edata->funcname);
}

/*
 * ReThrowError --- re-throw a previously copied error
 *
 * A handler can do CopyErrorData/FlushErrorState to get out of the error
 * subsystem, then do some processing, and finally ReThrowError to re-throw
 * the original error.  This is slower than just PG_RE_THROW() but should
 * be used if the "some processing" is likely to incur another error.
 */
void
ReThrowError(ErrorData *edata)
{
	ErrorData  *newedata;

	Assert(edata->elevel == ERROR);

	if (IsMultiThreadedMode())
	{
		/* This call should not return because elevel is ERROR */
		ybg_status_from_edata(edata);
		YBCLogImpl(/* severity (3=FATAL) */ 3, edata->filename, edata->lineno,
				   YBShouldLogStackTraceOnError(),
				   "Unexpected return from ybg_status_from_edata()");
		pg_unreachable();
	}

	/* Push the data back into the error context */
	recursion_depth++;
	MemoryContextSwitchTo(ErrorContext);

	if (++errordata_stack_depth >= ERRORDATA_STACK_SIZE)
	{
		/*
		 * Wups, stack not big enough.  We treat this as a PANIC condition
		 * because it suggests an infinite loop of errors during error
		 * recovery.
		 */
		errordata_stack_depth = -1; /* make room on stack */
		ereport(PANIC, (errmsg_internal("ERRORDATA_STACK_SIZE exceeded")));
	}

	newedata = &errordata[errordata_stack_depth];
	memcpy(newedata, edata, sizeof(ErrorData));

	/* Make copies of separately-allocated fields */
	if (newedata->message)
		newedata->message = pstrdup(newedata->message);
	if (newedata->detail)
		newedata->detail = pstrdup(newedata->detail);
	if (newedata->detail_log)
		newedata->detail_log = pstrdup(newedata->detail_log);
	if (newedata->hint)
		newedata->hint = pstrdup(newedata->hint);
	if (newedata->context)
		newedata->context = pstrdup(newedata->context);
	if (newedata->backtrace)
		newedata->backtrace = pstrdup(newedata->backtrace);
	if (newedata->schema_name)
		newedata->schema_name = pstrdup(newedata->schema_name);
	if (newedata->table_name)
		newedata->table_name = pstrdup(newedata->table_name);
	if (newedata->column_name)
		newedata->column_name = pstrdup(newedata->column_name);
	if (newedata->datatype_name)
		newedata->datatype_name = pstrdup(newedata->datatype_name);
	if (newedata->constraint_name)
		newedata->constraint_name = pstrdup(newedata->constraint_name);
	if (newedata->internalquery)
		newedata->internalquery = pstrdup(newedata->internalquery);

	/* Reset the assoc_context to be ErrorContext */
	newedata->assoc_context = ErrorContext;

	recursion_depth--;
	PG_RE_THROW();
}

/*
 * pg_re_throw --- out-of-line implementation of PG_RE_THROW() macro
 */
void
pg_re_throw(void)
{
	sigjmp_buf *exception_stack = yb_get_exception_stack();
	/* If possible, throw the error to the next outer setjmp handler */
	if (exception_stack != NULL)
		siglongjmp(*exception_stack, 1);
	else
	{
		/*
		 * If we get here, elog(ERROR) was thrown inside a PG_TRY block, which
		 * we have now exited only to discover that there is no outer setjmp
		 * handler to pass the error to.  Had the error been thrown outside
		 * the block to begin with, we'd have promoted the error to FATAL, so
		 * the correct behavior is to make it FATAL now; that is, emit it and
		 * then call proc_exit.
		 */
		if (IsMultiThreadedMode())
		{
			/*
			 * In YbGate environment that basically means that the
			 * PG_SETUP_ERROR_REPORTING() has not been invoked.
			 * Check YbgStatus to see if there is filename/linenumber
			 * information to include into the fatal error report, as it would
			 * point to the offending ereport/elog.
			 */
			YbgStatus status = YBCPgGetThreadLocalErrStatus();
			const char *filename = NULL;
			int lineno = 0;
			if (status)
			{
				filename = YbgStatusGetFilename(status);
				lineno = YbgStatusGetLineNumber(status);
			}
			YBCLogImpl(/* severity (3=FATAL) */ 3, filename, lineno,
					   YBShouldLogStackTraceOnError(),
					   "PG error reporting has not been set up");
			pg_unreachable();
		}

		ErrorData  *edata = &errordata[errordata_stack_depth];

		Assert(errordata_stack_depth >= 0);
		Assert(edata->elevel == ERROR);
		edata->elevel = FATAL;

		/*
		 * At least in principle, the increase in severity could have changed
		 * where-to-output decisions, so recalculate.
		 */
		edata->output_to_server = should_output_to_server(FATAL);
		edata->output_to_client = should_output_to_client(FATAL);

		/*
		 * We can use errfinish() for the rest, but we don't want it to call
		 * any error context routines a second time.  Since we know we are
		 * about to exit, it should be OK to just clear the context stack.
		 */
		error_context_stack = NULL;

		errfinish(edata->filename, edata->lineno, edata->funcname);
	}

	/* Doesn't return ... */
	ExceptionalCondition("pg_re_throw tried to return", "FailedAssertion",
						 __FILE__, __LINE__);
}


/*
 * GetErrorContextStack - Return the context stack, for display/diags
 *
 * Returns a pstrdup'd string in the caller's context which includes the PG
 * error call stack.  It is the caller's responsibility to ensure this string
 * is pfree'd (or its context cleaned up) when done.
 *
 * This information is collected by traversing the error contexts and calling
 * each context's callback function, each of which is expected to call
 * errcontext() to return a string which can be presented to the user.
 */
char *
GetErrorContextStack(void)
{
	ErrorData  *edata;
	ErrorContextCallback *econtext;

	/*
	 * Okay, crank up a stack entry to store the info in.
	 */
	recursion_depth++;

	if (++errordata_stack_depth >= ERRORDATA_STACK_SIZE)
	{
		/*
		 * Wups, stack not big enough.  We treat this as a PANIC condition
		 * because it suggests an infinite loop of errors during error
		 * recovery.
		 */
		errordata_stack_depth = -1; /* make room on stack */
		ereport(PANIC, (errmsg_internal("ERRORDATA_STACK_SIZE exceeded")));
	}

	/*
	 * Things look good so far, so initialize our error frame
	 */
	edata = &errordata[errordata_stack_depth];
	MemSet(edata, 0, sizeof(ErrorData));

	/*
	 * Set up assoc_context to be the caller's context, so any allocations
	 * done (which will include edata->context) will use their context.
	 */
	edata->assoc_context = GetCurrentMemoryContext();

	/*
	 * Call any context callback functions to collect the context information
	 * into edata->context.
	 *
	 * Errors occurring in callback functions should go through the regular
	 * error handling code which should handle any recursive errors, though we
	 * double-check above, just in case.
	 */
	for (econtext = error_context_stack;
		 econtext != NULL;
		 econtext = econtext->previous)
		econtext->callback(econtext->arg);

	/*
	 * Clean ourselves off the stack, any allocations done should have been
	 * using edata->assoc_context, which we set up earlier to be the caller's
	 * context, so we're free to just remove our entry off the stack and
	 * decrement recursion depth and exit.
	 */
	errordata_stack_depth--;
	recursion_depth--;

	/*
	 * Return a pointer to the string the caller asked for, which should have
	 * been allocated in their context.
	 */
	return edata->context;
}


/*
 * Initialization of error output file
 */
void
DebugFileOpen(void)
{
	int			fd,
				istty;

	if (OutputFileName[0])
	{
		/*
		 * A debug-output file name was given.
		 *
		 * Make sure we can write the file, and find out if it's a tty.
		 */
		if ((fd = open(OutputFileName, O_CREAT | O_APPEND | O_WRONLY,
					   0666)) < 0)
			ereport(FATAL,
					(errcode_for_file_access(),
					 errmsg("could not open file \"%s\": %m", OutputFileName)));
		istty = isatty(fd);
		close(fd);

		/*
		 * Redirect our stderr to the debug output file.
		 */
		if (!freopen(OutputFileName, "a", stderr))
			ereport(FATAL,
					(errcode_for_file_access(),
					 errmsg("could not reopen file \"%s\" as stderr: %m",
							OutputFileName)));

		/*
		 * If the file is a tty and we're running under the postmaster, try to
		 * send stdout there as well (if it isn't a tty then stderr will block
		 * out stdout, so we may as well let stdout go wherever it was going
		 * before).
		 */
		if (istty && IsUnderPostmaster)
			if (!freopen(OutputFileName, "a", stdout))
				ereport(FATAL,
						(errcode_for_file_access(),
						 errmsg("could not reopen file \"%s\" as stdout: %m",
								OutputFileName)));
	}
}


#ifdef HAVE_SYSLOG

/*
 * Set or update the parameters for syslog logging
 */
void
set_syslog_parameters(const char *ident, int facility)
{
	/*
	 * guc.c is likely to call us repeatedly with same parameters, so don't
	 * thrash the syslog connection unnecessarily.  Also, we do not re-open
	 * the connection until needed, since this routine will get called whether
	 * or not Log_destination actually mentions syslog.
	 *
	 * Note that we make our own copy of the ident string rather than relying
	 * on guc.c's.  This may be overly paranoid, but it ensures that we cannot
	 * accidentally free a string that syslog is still using.
	 */
	if (syslog_ident == NULL || strcmp(syslog_ident, ident) != 0 ||
		syslog_facility != facility)
	{
		if (openlog_done)
		{
			closelog();
			openlog_done = false;
		}
		if (syslog_ident)
			free(syslog_ident);
		syslog_ident = strdup(ident);
		/* if the strdup fails, we will cope in write_syslog() */
		syslog_facility = facility;
	}
}


/*
 * Write a message line to syslog
 */
static void
write_syslog(int level, const char *line)
{
	static unsigned long seq = 0;

	int			len;
	const char *nlpos;

	/* Open syslog connection if not done yet */
	if (!openlog_done)
	{
		openlog(syslog_ident ? syslog_ident : "postgres",
				LOG_PID | LOG_NDELAY | LOG_NOWAIT,
				syslog_facility);
		openlog_done = true;
	}

	/*
	 * We add a sequence number to each log message to suppress "same"
	 * messages.
	 */
	seq++;

	/*
	 * Our problem here is that many syslog implementations don't handle long
	 * messages in an acceptable manner. While this function doesn't help that
	 * fact, it does work around by splitting up messages into smaller pieces.
	 *
	 * We divide into multiple syslog() calls if message is too long or if the
	 * message contains embedded newline(s).
	 */
	len = strlen(line);
	nlpos = strchr(line, '\n');
	if (syslog_split_messages && (len > PG_SYSLOG_LIMIT || nlpos != NULL))
	{
		int			chunk_nr = 0;

		while (len > 0)
		{
			char		buf[PG_SYSLOG_LIMIT + 1];
			int			buflen;
			int			i;

			/* if we start at a newline, move ahead one char */
			if (line[0] == '\n')
			{
				line++;
				len--;
				/* we need to recompute the next newline's position, too */
				nlpos = strchr(line, '\n');
				continue;
			}

			/* copy one line, or as much as will fit, to buf */
			if (nlpos != NULL)
				buflen = nlpos - line;
			else
				buflen = len;
			buflen = Min(buflen, PG_SYSLOG_LIMIT);
			memcpy(buf, line, buflen);
			buf[buflen] = '\0';

			/* trim to multibyte letter boundary */
			buflen = pg_mbcliplen(buf, buflen, buflen);
			if (buflen <= 0)
				return;
			buf[buflen] = '\0';

			/* already word boundary? */
			if (line[buflen] != '\0' &&
				!isspace((unsigned char) line[buflen]))
			{
				/* try to divide at word boundary */
				i = buflen - 1;
				while (i > 0 && !isspace((unsigned char) buf[i]))
					i--;

				if (i > 0)		/* else couldn't divide word boundary */
				{
					buflen = i;
					buf[i] = '\0';
				}
			}

			chunk_nr++;

			if (syslog_sequence_numbers)
				syslog(level, "[%lu-%d] %s", seq, chunk_nr, buf);
			else
				syslog(level, "[%d] %s", chunk_nr, buf);

			line += buflen;
			len -= buflen;
		}
	}
	else
	{
		/* message short enough */
		if (syslog_sequence_numbers)
			syslog(level, "[%lu] %s", seq, line);
		else
			syslog(level, "%s", line);
	}
}
#endif							/* HAVE_SYSLOG */

#ifdef WIN32
/*
 * Get the PostgreSQL equivalent of the Windows ANSI code page.  "ANSI" system
 * interfaces (e.g. CreateFileA()) expect string arguments in this encoding.
 * Every process in a given system will find the same value at all times.
 */
static int
GetACPEncoding(void)
{
	static int	encoding = -2;

	if (encoding == -2)
		encoding = pg_codepage_to_encoding(GetACP());

	return encoding;
}

/*
 * Write a message line to the windows event log
 */
static void
write_eventlog(int level, const char *line, int len)
{
	WCHAR	   *utf16;
	int			eventlevel = EVENTLOG_ERROR_TYPE;
	static HANDLE evtHandle = INVALID_HANDLE_VALUE;

	if (evtHandle == INVALID_HANDLE_VALUE)
	{
		evtHandle = RegisterEventSource(NULL,
										event_source ? event_source : DEFAULT_EVENT_SOURCE);
		if (evtHandle == NULL)
		{
			evtHandle = INVALID_HANDLE_VALUE;
			return;
		}
	}

	switch (level)
	{
		case DEBUG5:
		case DEBUG4:
		case DEBUG3:
		case DEBUG2:
		case DEBUG1:
		case LOG:
		case LOG_SERVER_ONLY:
		case INFO:
		case NOTICE:
			eventlevel = EVENTLOG_INFORMATION_TYPE;
			break;
		case WARNING:
		case WARNING_CLIENT_ONLY:
			eventlevel = EVENTLOG_WARNING_TYPE;
			break;
		case ERROR:
		case FATAL:
		case PANIC:
		default:
			eventlevel = EVENTLOG_ERROR_TYPE;
			break;
	}

	/*
	 * If message character encoding matches the encoding expected by
	 * ReportEventA(), call it to avoid the hazards of conversion.  Otherwise,
	 * try to convert the message to UTF16 and write it with ReportEventW().
	 * Fall back on ReportEventA() if conversion failed.
	 *
	 * Since we palloc the structure required for conversion, also fall
	 * through to writing unconverted if we have not yet set up
	 * GetCurrentMemoryContext().
	 *
	 * Also verify that we are not on our way into error recursion trouble due
	 * to error messages thrown deep inside pgwin32_message_to_UTF16().
	 */
	if (!in_error_recursion_trouble() &&
		GetCurrentMemoryContext() != NULL &&
		GetMessageEncoding() != GetACPEncoding())
	{
		utf16 = pgwin32_message_to_UTF16(line, len, NULL);
		if (utf16)
		{
			ReportEventW(evtHandle,
						 eventlevel,
						 0,
						 0,		/* All events are Id 0 */
						 NULL,
						 1,
						 0,
						 (LPCWSTR *) &utf16,
						 NULL);
			/* XXX Try ReportEventA() when ReportEventW() fails? */

			pfree(utf16);
			return;
		}
	}
	ReportEventA(evtHandle,
				 eventlevel,
				 0,
				 0,				/* All events are Id 0 */
				 NULL,
				 1,
				 0,
				 &line,
				 NULL);
}
#endif							/* WIN32 */

static void
write_console(const char *line, int len)
{
	int			rc;

#ifdef WIN32

	/*
	 * Try to convert the message to UTF16 and write it with WriteConsoleW().
	 * Fall back on write() if anything fails.
	 *
	 * In contrast to write_eventlog(), don't skip straight to write() based
	 * on the applicable encodings.  Unlike WriteConsoleW(), write() depends
	 * on the suitability of the console output code page.  Since we put
	 * stderr into binary mode in SubPostmasterMain(), write() skips the
	 * necessary translation anyway.
	 *
	 * WriteConsoleW() will fail if stderr is redirected, so just fall through
	 * to writing unconverted to the logfile in this case.
	 *
	 * Since we palloc the structure required for conversion, also fall
	 * through to writing unconverted if we have not yet set up
	 * GetCurrentMemoryContext().
	 */
	if (!in_error_recursion_trouble() &&
		!redirection_done &&
		GetCurrentMemoryContext() != NULL)
	{
		WCHAR	   *utf16;
		int			utf16len;

		utf16 = pgwin32_message_to_UTF16(line, len, &utf16len);
		if (utf16 != NULL)
		{
			HANDLE		stdHandle;
			DWORD		written;

			stdHandle = GetStdHandle(STD_ERROR_HANDLE);
			if (WriteConsoleW(stdHandle, utf16, utf16len, &written, NULL))
			{
				pfree(utf16);
				return;
			}

			/*
			 * In case WriteConsoleW() failed, fall back to writing the
			 * message unconverted.
			 */
			pfree(utf16);
		}
	}
#else

	/*
	 * Conversion on non-win32 platforms is not implemented yet. It requires
	 * non-throw version of pg_do_encoding_conversion(), that converts
	 * unconvertible characters to '?' without errors.
	 *
	 * XXX: We have a no-throw version now. It doesn't convert to '?' though.
	 */
#endif

	/*
	 * We ignore any error from write() here.  We have no useful way to report
	 * it ... certainly whining on stderr isn't likely to be productive.
	 */
	rc = write(fileno(stderr), line, len);
	(void) rc;
}

/*
 * get_formatted_log_time -- compute and get the log timestamp.
 *
 * The timestamp is computed if not set yet, so as it is kept consistent
 * among all the log destinations that require it to be consistent.  Note
 * that the computed timestamp is returned in a static buffer, not
 * palloc()'d.
 */
char *
get_formatted_log_time(void)
{
	pg_time_t	stamp_time;
	char		msbuf[13];

	/* leave if already computed */
	if (formatted_log_time[0] != '\0')
		return formatted_log_time;

	if (!saved_timeval_set)
	{
		gettimeofday(&saved_timeval, NULL);
		saved_timeval_set = true;
	}

	stamp_time = (pg_time_t) saved_timeval.tv_sec;

	/*
	 * Note: we expect that guc.c will ensure that log_timezone is set up (at
	 * least with a minimal GMT value) before Log_line_prefix can become
	 * nonempty or CSV mode can be selected.
	 */
	pg_strftime(formatted_log_time, FORMATTED_TS_LEN,
	/* leave room for milliseconds... */
				"%Y-%m-%d %H:%M:%S     %Z",
				pg_localtime(&stamp_time, log_timezone));

	/* 'paste' milliseconds into place... */
	sprintf(msbuf, ".%03d", (int) (saved_timeval.tv_usec / 1000));
	memcpy(formatted_log_time + 19, msbuf, 4);

	return formatted_log_time;
}

/*
 * reset_formatted_start_time -- reset the start timestamp
 */
void
reset_formatted_start_time(void)
{
	formatted_start_time[0] = '\0';
}

/*
 * get_formatted_start_time -- compute and get the start timestamp.
 *
 * The timestamp is computed if not set yet.  Note that the computed
 * timestamp is returned in a static buffer, not palloc()'d.
 */
char *
get_formatted_start_time(void)
{
	pg_time_t	stamp_time = (pg_time_t) MyStartTime;

	/* leave if already computed */
	if (formatted_start_time[0] != '\0')
		return formatted_start_time;

	/*
	 * Note: we expect that guc.c will ensure that log_timezone is set up (at
	 * least with a minimal GMT value) before Log_line_prefix can become
	 * nonempty or CSV mode can be selected.
	 */
	pg_strftime(formatted_start_time, FORMATTED_TS_LEN,
				"%Y-%m-%d %H:%M:%S %Z",
				pg_localtime(&stamp_time, log_timezone));

	return formatted_start_time;
}

/*
 * check_log_of_query -- check if a query can be logged
 */
bool
check_log_of_query(ErrorData *edata)
{
	/* log required? */
	if (!is_log_level_output(edata->elevel, log_min_error_statement))
		return false;

	/* query log wanted? */
	if (edata->hide_stmt)
		return false;

	/* query string available? */
	if (debug_query_string == NULL)
		return false;

	return true;
}

/*
 * get_backend_type_for_log -- backend type for log entries
 *
 * Returns a pointer to a static buffer, not palloc()'d.
 */
const char *
get_backend_type_for_log(void)
{
	const char *backend_type_str;

	if (MyProcPid == PostmasterPid)
		backend_type_str = "postmaster";
	else if (MyBackendType == B_BG_WORKER)
		backend_type_str = MyBgworkerEntry->bgw_type;
	else
		backend_type_str = GetBackendTypeDesc(MyBackendType);

	return backend_type_str;
}

/*
 * process_log_prefix_padding --- helper function for processing the format
 * string in log_line_prefix
 *
 * Note: This function returns NULL if it finds something which
 * it deems invalid in the format string.
 */
static const char *
process_log_prefix_padding(const char *p, int *ppadding)
{
	int			paddingsign = 1;
	int			padding = 0;

	if (*p == '-')
	{
		p++;

		if (*p == '\0')			/* Did the buf end in %- ? */
			return NULL;
		paddingsign = -1;
	}

	/* generate an int version of the numerical string */
	while (*p >= '0' && *p <= '9')
		padding = padding * 10 + (*p++ - '0');

	/* format is invalid if it ends with the padding number */
	if (*p == '\0')
		return NULL;

	padding *= paddingsign;
	*ppadding = padding;
	return p;
}

/*
 * Format tag info for log lines; append to the provided buffer.
 */
static void
log_line_prefix(StringInfo buf, ErrorData *edata)
{
	/* static counter for line numbers */
	static long log_line_number = 0;

	/* has counter been reset in current process? */
	static int	log_my_pid = 0;
	int			padding;
	const char *p;

	/*
	 * This is one of the few places where we'd rather not inherit a static
	 * variable's value from the postmaster.  But since we will, reset it when
	 * MyProcPid changes. MyStartTime also changes when MyProcPid does, so
	 * reset the formatted start timestamp too.
	 */
	if (log_my_pid != MyProcPid)
	{
		log_line_number = 0;
		log_my_pid = MyProcPid;
		reset_formatted_start_time();
	}
	log_line_number++;

	if (Log_line_prefix == NULL)
		return;					/* in case guc hasn't run yet */

	for (p = Log_line_prefix; *p != '\0'; p++)
	{
		if (*p != '%')
		{
			/* literal char, just copy */
			appendStringInfoChar(buf, *p);
			continue;
		}

		/* must be a '%', so skip to the next char */
		p++;
		if (*p == '\0')
			break;				/* format error - ignore it */
		else if (*p == '%')
		{
			/* string contains %% */
			appendStringInfoChar(buf, '%');
			continue;
		}


		/*
		 * Process any formatting which may exist after the '%'.  Note that
		 * process_log_prefix_padding moves p past the padding number if it
		 * exists.
		 *
		 * Note: Since only '-', '0' to '9' are valid formatting characters we
		 * can do a quick check here to pre-check for formatting. If the char
		 * is not formatting then we can skip a useless function call.
		 *
		 * Further note: At least on some platforms, passing %*s rather than
		 * %s to appendStringInfo() is substantially slower, so many of the
		 * cases below avoid doing that unless non-zero padding is in fact
		 * specified.
		 */
		if (*p > '9')
			padding = 0;
		else if ((p = process_log_prefix_padding(p, &padding)) == NULL)
			break;

		/* process the option */
		switch (*p)
		{
			case 'a':
				if (MyProcPort)
				{
					const char *appname = application_name;

					if (appname == NULL || *appname == '\0')
						appname = _("[unknown]");
					if (padding != 0)
						appendStringInfo(buf, "%*s", padding, appname);
					else
						appendStringInfoString(buf, appname);
				}
				else if (padding != 0)
					appendStringInfoSpaces(buf,
										   padding > 0 ? padding : -padding);

				break;
			case 'b':
				{
					const char *backend_type_str = get_backend_type_for_log();

					if (padding != 0)
						appendStringInfo(buf, "%*s", padding, backend_type_str);
					else
						appendStringInfoString(buf, backend_type_str);
					break;
				}
			case 'u':
				if (MyProcPort)
				{
					const char *username = MyProcPort->user_name;

					if (username == NULL || *username == '\0')
						username = _("[unknown]");
					if (padding != 0)
						appendStringInfo(buf, "%*s", padding, username);
					else
						appendStringInfoString(buf, username);
				}
				else if (padding != 0)
					appendStringInfoSpaces(buf,
										   padding > 0 ? padding : -padding);
				break;
			case 'd':
				if (MyProcPort)
				{
					const char *dbname = MyProcPort->database_name;

					if (dbname == NULL || *dbname == '\0')
						dbname = _("[unknown]");
					if (padding != 0)
						appendStringInfo(buf, "%*s", padding, dbname);
					else
						appendStringInfoString(buf, dbname);
				}
				else if (padding != 0)
					appendStringInfoSpaces(buf,
										   padding > 0 ? padding : -padding);
				break;
			case 'c':
				if (padding != 0)
				{
					char		strfbuf[128];

					snprintf(strfbuf, sizeof(strfbuf) - 1, "%lx.%x",
							 (long) (MyStartTime), MyProcPid);
					appendStringInfo(buf, "%*s", padding, strfbuf);
				}
				else
					appendStringInfo(buf, "%lx.%x", (long) (MyStartTime), MyProcPid);
				break;
			case 'p':
				if (padding != 0)
					appendStringInfo(buf, "%*d", padding, MyProcPid);
				else
					appendStringInfo(buf, "%d", MyProcPid);
				break;

			case 'P':
				if (MyProc)
				{
					PGPROC	   *leader = MyProc->lockGroupLeader;

					/*
					 * Show the leader only for active parallel workers. This
					 * leaves out the leader of a parallel group.
					 */
					if (leader == NULL || leader->pid == MyProcPid)
						appendStringInfoSpaces(buf,
											   padding > 0 ? padding : -padding);
					else if (padding != 0)
						appendStringInfo(buf, "%*d", padding, leader->pid);
					else
						appendStringInfo(buf, "%d", leader->pid);
				}
				else if (padding != 0)
					appendStringInfoSpaces(buf,
										   padding > 0 ? padding : -padding);
				break;

			case 'l':
				if (padding != 0)
					appendStringInfo(buf, "%*ld", padding, log_line_number);
				else
					appendStringInfo(buf, "%ld", log_line_number);
				break;
			case 'm':
				/* force a log timestamp reset */
				formatted_log_time[0] = '\0';
				(void) get_formatted_log_time();

				if (padding != 0)
					appendStringInfo(buf, "%*s", padding, formatted_log_time);
				else
					appendStringInfoString(buf, formatted_log_time);
				break;
			case 't':
				{
					pg_time_t	stamp_time = (pg_time_t) time(NULL);
					char		strfbuf[128];

					pg_strftime(strfbuf, sizeof(strfbuf),
								"%Y-%m-%d %H:%M:%S %Z",
								pg_localtime(&stamp_time, log_timezone));
					if (padding != 0)
						appendStringInfo(buf, "%*s", padding, strfbuf);
					else
						appendStringInfoString(buf, strfbuf);
				}
				break;
			case 'n':
				{
					char		strfbuf[128];

					if (!saved_timeval_set)
					{
						gettimeofday(&saved_timeval, NULL);
						saved_timeval_set = true;
					}

					snprintf(strfbuf, sizeof(strfbuf), "%ld.%03d",
							 (long) saved_timeval.tv_sec,
							 (int) (saved_timeval.tv_usec / 1000));

					if (padding != 0)
						appendStringInfo(buf, "%*s", padding, strfbuf);
					else
						appendStringInfoString(buf, strfbuf);
				}
				break;
			case 's':
				{
					char	   *start_time = get_formatted_start_time();

					if (padding != 0)
						appendStringInfo(buf, "%*s", padding, start_time);
					else
						appendStringInfoString(buf, start_time);
				}
				break;
			case 'i':
				if (MyProcPort)
				{
					const char *psdisp;
					int			displen;

					psdisp = get_ps_display(&displen);
					if (padding != 0)
						appendStringInfo(buf, "%*s", padding, psdisp);
					else
						appendBinaryStringInfo(buf, psdisp, displen);
				}
				else if (padding != 0)
					appendStringInfoSpaces(buf,
										   padding > 0 ? padding : -padding);
				break;
			case 'r':
				if (MyProcPort && MyProcPort->remote_host)
				{
					if (padding != 0)
					{
						if (MyProcPort->remote_port && MyProcPort->remote_port[0] != '\0')
						{
							/*
							 * This option is slightly special as the port
							 * number may be appended onto the end. Here we
							 * need to build 1 string which contains the
							 * remote_host and optionally the remote_port (if
							 * set) so we can properly align the string.
							 */

							char	   *hostport;

							hostport = psprintf("%s(%s)", MyProcPort->remote_host, MyProcPort->remote_port);
							appendStringInfo(buf, "%*s", padding, hostport);
							pfree(hostport);
						}
						else
							appendStringInfo(buf, "%*s", padding, MyProcPort->remote_host);
					}
					else
					{
						/* padding is 0, so we don't need a temp buffer */
						appendStringInfoString(buf, MyProcPort->remote_host);
						if (MyProcPort->remote_port &&
							MyProcPort->remote_port[0] != '\0')
							appendStringInfo(buf, "(%s)",
											 MyProcPort->remote_port);
					}
				}
				else if (padding != 0)
					appendStringInfoSpaces(buf,
										   padding > 0 ? padding : -padding);
				break;
			case 'h':
				if (MyProcPort && MyProcPort->remote_host)
				{
					if (padding != 0)
						appendStringInfo(buf, "%*s", padding, MyProcPort->remote_host);
					else
						appendStringInfoString(buf, MyProcPort->remote_host);
				}
				else if (padding != 0)
					appendStringInfoSpaces(buf,
										   padding > 0 ? padding : -padding);
				break;
			case 'q':
				/* in postmaster and friends, stop if %q is seen */
				/* in a backend, just ignore */
				if (MyProcPort == NULL)
					return;
				break;
			case 'v':
				/* keep VXID format in sync with lockfuncs.c */
				if (MyProc != NULL && MyProc->backendId != InvalidBackendId)
				{
					if (padding != 0)
					{
						char		strfbuf[128];

						snprintf(strfbuf, sizeof(strfbuf) - 1, "%d/%u",
								 MyProc->backendId, MyProc->lxid);
						appendStringInfo(buf, "%*s", padding, strfbuf);
					}
					else
						appendStringInfo(buf, "%d/%u", MyProc->backendId, MyProc->lxid);
				}
				else if (padding != 0)
					appendStringInfoSpaces(buf,
										   padding > 0 ? padding : -padding);
				break;
			case 'x':
				if (padding != 0)
					appendStringInfo(buf, "%*u", padding, GetTopTransactionIdIfAny());
				else
					appendStringInfo(buf, "%u", GetTopTransactionIdIfAny());
				break;
			case 'e':
				if (padding != 0)
					appendStringInfo(buf, "%*s", padding, unpack_sql_state(edata->sqlerrcode));
				else
					appendStringInfoString(buf, unpack_sql_state(edata->sqlerrcode));
				break;
			case 'C': {
				const char* cloud = YBGetCurrentCloud();
				if (cloud) {
					if (padding != 0)
						appendStringInfo(buf, "%*s", padding, cloud);
					else
						appendStringInfoString(buf, cloud);
				}
				break;
			}
			case 'R': {
				const char* region = YBGetCurrentRegion();
				if (region) {
					if (padding != 0)
						appendStringInfo(buf, "%*s", padding, region);
					else
						appendStringInfoString(buf, region);
				}
				break;
			}
			case 'Z': {
				const char* zone = YBGetCurrentZone();
				if (zone) {
					if (padding != 0)
						appendStringInfo(buf, "%*s", padding, zone);
					else
						appendStringInfoString(buf, zone);
				}
				break;
			}
			case 'U': {
				const char* uuid = YBGetCurrentUUID();
				if (uuid) {
					if (padding != 0)
						appendStringInfo(buf, "%*s", padding, uuid);
					else
						appendStringInfoString(buf, uuid);
				}
				break;
			}
			case 'N': {
				const char* node = YBGetCurrentMetricNodeName();
				if (node) {
					if (padding != 0)
						appendStringInfo(buf, "%*s", padding, node);
					else
						appendStringInfoString(buf, node);
				}
				break;
			}
			case 'H': {
				char name[MAX_HOSTNAME_LENGTH];
				const int ret = gethostname(name, sizeof(name));
				if (!ret) {
					if (padding != 0)
						appendStringInfo(buf, "%*s", padding, name);
					else
						appendStringInfoString(buf, name);
				}
				break;
			}
			case 'Q':
				if (padding != 0)
					appendStringInfo(buf, "%*lld", padding,
									 (long long) pgstat_get_my_query_id());
				else
					appendStringInfo(buf, "%lld",
									 (long long) pgstat_get_my_query_id());
				break;
			default:
				/* format error - ignore it */
				break;
		}
	}
}

/*
 * Unpack MAKE_SQLSTATE code. Note that this returns a pointer to a
 * static buffer.
 */
char *
unpack_sql_state(int sql_state)
{
	static char buf[12];
	int			i;

	for (i = 0; i < 5; i++)
	{
		buf[i] = PGUNSIXBIT(sql_state);
		sql_state >>= 6;
	}

	buf[i] = '\0';
	return buf;
}


/*
 * Write error report to server's log
 */
static void
send_message_to_server_log(ErrorData *edata)
{
	StringInfoData buf;
	bool		fallback_to_stderr = false;

	initStringInfo(&buf);

	saved_timeval_set = false;
	formatted_log_time[0] = '\0';

	log_line_prefix(&buf, edata);
	appendStringInfo(&buf, "%s:  ", _(error_severity(edata->elevel)));

	if (Log_error_verbosity >= PGERROR_VERBOSE)
		appendStringInfo(&buf, "%s: ", unpack_sql_state(edata->sqlerrcode));

	if (edata->message)
		append_with_tabs(&buf, edata->message);
	else
		append_with_tabs(&buf, _("missing error text"));

	if (edata->cursorpos > 0)
		appendStringInfo(&buf, _(" at character %d"),
						 edata->cursorpos);
	else if (edata->internalpos > 0)
		appendStringInfo(&buf, _(" at character %d"),
						 edata->internalpos);

	appendStringInfoChar(&buf, '\n');

	if (Log_error_verbosity >= PGERROR_DEFAULT)
	{
		if (edata->detail_log)
		{
			log_line_prefix(&buf, edata);
			appendStringInfoString(&buf, _("DETAIL:  "));
			append_with_tabs(&buf, edata->detail_log);
			appendStringInfoChar(&buf, '\n');
		}
		else if (edata->detail)
		{
			log_line_prefix(&buf, edata);
			appendStringInfoString(&buf, _("DETAIL:  "));
			append_with_tabs(&buf, edata->detail);
			appendStringInfoChar(&buf, '\n');
		}
		if (edata->hint)
		{
			log_line_prefix(&buf, edata);
			appendStringInfoString(&buf, _("HINT:  "));
			append_with_tabs(&buf, edata->hint);
			appendStringInfoChar(&buf, '\n');
		}
		if (edata->internalquery)
		{
			log_line_prefix(&buf, edata);
			appendStringInfoString(&buf, _("QUERY:  "));
			append_with_tabs(&buf, edata->internalquery);
			appendStringInfoChar(&buf, '\n');
		}
		if (edata->context && !edata->hide_ctx)
		{
			log_line_prefix(&buf, edata);
			appendStringInfoString(&buf, _("CONTEXT:  "));
			append_with_tabs(&buf, edata->context);
			appendStringInfoChar(&buf, '\n');
		}
		if (Log_error_verbosity >= PGERROR_VERBOSE)
		{
			/* assume no newlines in funcname or filename... */
			if (edata->funcname && edata->filename)
			{
				log_line_prefix(&buf, edata);
				appendStringInfo(&buf, _("LOCATION:  %s, %s:%d\n"),
								 edata->funcname, edata->filename,
								 edata->lineno);
			}
			else if (edata->filename)
			{
				log_line_prefix(&buf, edata);
				appendStringInfo(&buf, _("LOCATION:  %s:%d\n"),
								 edata->filename, edata->lineno);
			}
		}
		if (edata->backtrace)
		{
			log_line_prefix(&buf, edata);
			appendStringInfoString(&buf, _("BACKTRACE:  "));
			append_with_tabs(&buf, edata->backtrace);
			appendStringInfoChar(&buf, '\n');
		}
	}

	/*
	 * If the user wants the query that generated this error logged, do it.
	 */
	if (check_log_of_query(edata))
	{
		log_line_prefix(&buf, edata);
		appendStringInfoString(&buf, _("STATEMENT:  "));
		append_with_tabs(&buf, debug_query_string);
		appendStringInfoChar(&buf, '\n');
	}

#ifdef HAVE_SYSLOG
	/* Write to syslog, if enabled */
	if (Log_destination & LOG_DESTINATION_SYSLOG)
	{
		int			syslog_level;

		switch (edata->elevel)
		{
			case DEBUG5:
			case DEBUG4:
			case DEBUG3:
			case DEBUG2:
			case DEBUG1:
				syslog_level = LOG_DEBUG;
				break;
			case LOG:
			case LOG_SERVER_ONLY:
			case INFO:
				syslog_level = LOG_INFO;
				break;
			case NOTICE:
			case WARNING:
			case WARNING_CLIENT_ONLY:
				syslog_level = LOG_NOTICE;
				break;
			case ERROR:
				syslog_level = LOG_WARNING;
				break;
			case FATAL:
				syslog_level = LOG_ERR;
				break;
			case PANIC:
			default:
				syslog_level = LOG_CRIT;
				break;
		}

		write_syslog(syslog_level, buf.data);
	}
#endif							/* HAVE_SYSLOG */

#ifdef WIN32
	/* Write to eventlog, if enabled */
	if (Log_destination & LOG_DESTINATION_EVENTLOG)
	{
		write_eventlog(edata->elevel, buf.data, buf.len);
	}
#endif							/* WIN32 */

	/* Write to csvlog, if enabled */
	if (Log_destination & LOG_DESTINATION_CSVLOG)
	{
		/*
		 * Send CSV data if it's safe to do so (syslogger doesn't need the
		 * pipe).  If this is not possible, fallback to an entry written to
		 * stderr.
		 */
		if (redirection_done || MyBackendType == B_LOGGER)
			write_csvlog(edata);
		else
			fallback_to_stderr = true;
	}

	/* Write to JSON log, if enabled */
	if (Log_destination & LOG_DESTINATION_JSONLOG)
	{
		/*
		 * Send JSON data if it's safe to do so (syslogger doesn't need the
		 * pipe).  If this is not possible, fallback to an entry written to
		 * stderr.
		 */
		if (redirection_done || MyBackendType == B_LOGGER)
		{
			write_jsonlog(edata);
		}
		else
			fallback_to_stderr = true;
	}

	/*
	 * Write to stderr, if enabled or if required because of a previous
	 * limitation.
	 */
	if ((Log_destination & LOG_DESTINATION_STDERR) ||
		whereToSendOutput == DestDebug ||
		fallback_to_stderr)
	{
		/*
		 * Use the chunking protocol if we know the syslogger should be
		 * catching stderr output, and we are not ourselves the syslogger.
		 * Otherwise, just do a vanilla write to stderr.
		 */
		if (redirection_done && MyBackendType != B_LOGGER)
			write_pipe_chunks(buf.data, buf.len, LOG_DESTINATION_STDERR);
#ifdef WIN32

		/*
		 * In a win32 service environment, there is no usable stderr. Capture
		 * anything going there and write it to the eventlog instead.
		 *
		 * If stderr redirection is active, it was OK to write to stderr above
		 * because that's really a pipe to the syslogger process.
		 */
		else if (pgwin32_is_service())
			write_eventlog(edata->elevel, buf.data, buf.len);
#endif
		else
			write_console(buf.data, buf.len);
	}

	/* If in the syslogger process, try to write messages direct to file */
	if (MyBackendType == B_LOGGER)
		write_syslogger_file(buf.data, buf.len, LOG_DESTINATION_STDERR);

	/* No more need of the message formatted for stderr */
	pfree(buf.data);
}

/*
 * Send data to the syslogger using the chunked protocol
 *
 * Note: when there are multiple backends writing into the syslogger pipe,
 * it's critical that each write go into the pipe indivisibly, and not
 * get interleaved with data from other processes.  Fortunately, the POSIX
 * spec requires that writes to pipes be atomic so long as they are not
 * more than PIPE_BUF bytes long.  So we divide long messages into chunks
 * that are no more than that length, and send one chunk per write() call.
 * The collector process knows how to reassemble the chunks.
 *
 * Because of the atomic write requirement, there are only two possible
 * results from write() here: -1 for failure, or the requested number of
 * bytes.  There is not really anything we can do about a failure; retry would
 * probably be an infinite loop, and we can't even report the error usefully.
 * (There is noplace else we could send it!)  So we might as well just ignore
 * the result from write().  However, on some platforms you get a compiler
 * warning from ignoring write()'s result, so do a little dance with casting
 * rc to void to shut up the compiler.
 */
void
write_pipe_chunks(char *data, int len, int dest)
{
	PipeProtoChunk p;
	int			fd = fileno(stderr);
	int			rc;

	Assert(len > 0);

	p.proto.nuls[0] = p.proto.nuls[1] = '\0';
	p.proto.pid = MyProcPid;
	p.proto.flags = 0;
	if (dest == LOG_DESTINATION_STDERR)
		p.proto.flags |= PIPE_PROTO_DEST_STDERR;
	else if (dest == LOG_DESTINATION_CSVLOG)
		p.proto.flags |= PIPE_PROTO_DEST_CSVLOG;
	else if (dest == LOG_DESTINATION_JSONLOG)
		p.proto.flags |= PIPE_PROTO_DEST_JSONLOG;

	/* write all but the last chunk */
	while (len > PIPE_MAX_PAYLOAD)
	{
		/* no need to set PIPE_PROTO_IS_LAST yet */
		p.proto.len = PIPE_MAX_PAYLOAD;
		memcpy(p.proto.data, data, PIPE_MAX_PAYLOAD);
		rc = write(fd, &p, PIPE_HEADER_SIZE + PIPE_MAX_PAYLOAD);
		(void) rc;
		data += PIPE_MAX_PAYLOAD;
		len -= PIPE_MAX_PAYLOAD;
	}

	/* write the last chunk */
	p.proto.flags |= PIPE_PROTO_IS_LAST;
	p.proto.len = len;
	memcpy(p.proto.data, data, len);
	rc = write(fd, &p, PIPE_HEADER_SIZE + len);
	(void) rc;
}


/*
 * Append a text string to the error report being built for the client.
 *
 * This is ordinarily identical to pq_sendstring(), but if we are in
 * error recursion trouble we skip encoding conversion, because of the
 * possibility that the problem is a failure in the encoding conversion
 * subsystem itself.  Code elsewhere should ensure that the passed-in
 * strings will be plain 7-bit ASCII, and thus not in need of conversion,
 * in such cases.  (In particular, we disable localization of error messages
 * to help ensure that's true.)
 */
static void
err_sendstring(StringInfo buf, const char *str)
{
	if (in_error_recursion_trouble())
		pq_send_ascii_string(buf, str);
	else
		pq_sendstring(buf, str);
}

/*
 * Write error report to client
 */
static void
send_message_to_frontend(ErrorData *edata)
{
	StringInfoData msgbuf;

	/*
	 * We no longer support pre-3.0 FE/BE protocol, except here.  If a client
	 * tries to connect using an older protocol version, it's nice to send the
	 * "protocol version not supported" error in a format the client
	 * understands.  If protocol hasn't been set yet, early in backend
	 * startup, assume modern protocol.
	 */
	if (PG_PROTOCOL_MAJOR(FrontendProtocol) >= 3 || FrontendProtocol == 0)
	{
		/* New style with separate fields */
		const char *sev;
		char		tbuf[12];

		/* 'N' (Notice) is for nonfatal conditions, 'E' is for errors */
		pq_beginmessage(&msgbuf, (edata->elevel < ERROR) ? 'N' : 'E');

		sev = error_severity(edata->elevel);
		pq_sendbyte(&msgbuf, PG_DIAG_SEVERITY);
		err_sendstring(&msgbuf, _(sev));
		pq_sendbyte(&msgbuf, PG_DIAG_SEVERITY_NONLOCALIZED);
		err_sendstring(&msgbuf, sev);

		pq_sendbyte(&msgbuf, PG_DIAG_SQLSTATE);
		err_sendstring(&msgbuf, unpack_sql_state(edata->sqlerrcode));

		/* M field is required per protocol, so always send something */
		pq_sendbyte(&msgbuf, PG_DIAG_MESSAGE_PRIMARY);
		if (edata->message)
			err_sendstring(&msgbuf, edata->message);
		else
			err_sendstring(&msgbuf, _("missing error text"));

		if (edata->detail)
		{
			pq_sendbyte(&msgbuf, PG_DIAG_MESSAGE_DETAIL);
			err_sendstring(&msgbuf, edata->detail);
		}

		/* detail_log is intentionally not used here */

		if (edata->hint)
		{
			pq_sendbyte(&msgbuf, PG_DIAG_MESSAGE_HINT);
			err_sendstring(&msgbuf, edata->hint);
		}

		if (edata->context && !(IsYugaByteEnabled() && edata->hide_ctx))
		{
			pq_sendbyte(&msgbuf, PG_DIAG_CONTEXT);
			err_sendstring(&msgbuf, edata->context);
		}

		if (edata->schema_name)
		{
			pq_sendbyte(&msgbuf, PG_DIAG_SCHEMA_NAME);
			err_sendstring(&msgbuf, edata->schema_name);
		}

		if (edata->table_name)
		{
			pq_sendbyte(&msgbuf, PG_DIAG_TABLE_NAME);
			err_sendstring(&msgbuf, edata->table_name);
		}

		if (edata->column_name)
		{
			pq_sendbyte(&msgbuf, PG_DIAG_COLUMN_NAME);
			err_sendstring(&msgbuf, edata->column_name);
		}

		if (edata->datatype_name)
		{
			pq_sendbyte(&msgbuf, PG_DIAG_DATATYPE_NAME);
			err_sendstring(&msgbuf, edata->datatype_name);
		}

		if (edata->constraint_name)
		{
			pq_sendbyte(&msgbuf, PG_DIAG_CONSTRAINT_NAME);
			err_sendstring(&msgbuf, edata->constraint_name);
		}

		if (edata->cursorpos > 0)
		{
			snprintf(tbuf, sizeof(tbuf), "%d", edata->cursorpos);
			pq_sendbyte(&msgbuf, PG_DIAG_STATEMENT_POSITION);
			err_sendstring(&msgbuf, tbuf);
		}

		if (edata->internalpos > 0)
		{
			snprintf(tbuf, sizeof(tbuf), "%d", edata->internalpos);
			pq_sendbyte(&msgbuf, PG_DIAG_INTERNAL_POSITION);
			err_sendstring(&msgbuf, tbuf);
		}

		if (edata->internalquery)
		{
			pq_sendbyte(&msgbuf, PG_DIAG_INTERNAL_QUERY);
			err_sendstring(&msgbuf, edata->internalquery);
		}

		if (edata->filename)
		{
			pq_sendbyte(&msgbuf, PG_DIAG_SOURCE_FILE);
			err_sendstring(&msgbuf, edata->filename);
		}

		if (edata->lineno > 0)
		{
			snprintf(tbuf, sizeof(tbuf), "%d", edata->lineno);
			pq_sendbyte(&msgbuf, PG_DIAG_SOURCE_LINE);
			err_sendstring(&msgbuf, tbuf);
		}

		if (edata->funcname)
		{
			pq_sendbyte(&msgbuf, PG_DIAG_SOURCE_FUNCTION);
			err_sendstring(&msgbuf, edata->funcname);
		}

		pq_sendbyte(&msgbuf, '\0'); /* terminator */

		pq_endmessage(&msgbuf);
	}
	else
	{
		/* Old style --- gin up a backwards-compatible message */
		StringInfoData buf;

		initStringInfo(&buf);

		appendStringInfo(&buf, "%s:  ", _(error_severity(edata->elevel)));

		if (edata->message)
			appendStringInfoString(&buf, edata->message);
		else
			appendStringInfoString(&buf, _("missing error text"));

		appendStringInfoChar(&buf, '\n');

		/* 'N' (Notice) is for nonfatal conditions, 'E' is for errors */
		pq_putmessage_v2((edata->elevel < ERROR) ? 'N' : 'E', buf.data, buf.len + 1);

		pfree(buf.data);
	}

	/*
	 * This flush is normally not necessary, since postgres.c will flush out
	 * waiting data when control returns to the main loop. But it seems best
	 * to leave it here, so that the client has some clue what happened if the
	 * backend dies before getting back to the main loop ... error/notice
	 * messages should not be a performance-critical path anyway, so an extra
	 * flush won't hurt much ...
	 */
	pq_flush();
}


/*
 * Support routines for formatting error messages.
 */

/*
 * A multi-thread friendly version of pg_strerror() (in strerror.c)
 *
 * Uses palloc'd buffer instead of static. Defined here so that we don't add a
 * requirement for strerror.c to depend on palloc.
 */
static const char *
yb_strerror(int errnum)
{
	char *errorstr_buf = (char *) palloc(PG_STRERROR_R_BUFLEN);

	return pg_strerror_r(errnum, errorstr_buf, PG_STRERROR_R_BUFLEN);
}

/*
 * error_severity --- get string representing elevel
 *
 * The string is not localized here, but we mark the strings for translation
 * so that callers can invoke _() on the result.
 */
const char *
error_severity(int elevel)
{
	const char *prefix;

	switch (elevel)
	{
		case DEBUG1:
		case DEBUG2:
		case DEBUG3:
		case DEBUG4:
		case DEBUG5:
			prefix = gettext_noop("DEBUG");
			break;
		case LOG:
		case LOG_SERVER_ONLY:
			prefix = gettext_noop("LOG");
			break;
		case INFO:
			prefix = gettext_noop("INFO");
			break;
		case NOTICE:
			prefix = gettext_noop("NOTICE");
			break;
		case WARNING:
		case WARNING_CLIENT_ONLY:
			prefix = gettext_noop("WARNING");
			break;
		case ERROR:
			prefix = gettext_noop("ERROR");
			break;
		case FATAL:
			prefix = gettext_noop("FATAL");
			break;
		case PANIC:
			prefix = gettext_noop("PANIC");
			break;
		default:
			prefix = "???";
			break;
	}

	return prefix;
}


/*
 *	append_with_tabs
 *
 *	Append the string to the StringInfo buffer, inserting a tab after any
 *	newline.
 */
static void
append_with_tabs(StringInfo buf, const char *str)
{
	char		ch;

	while ((ch = *str++) != '\0')
	{
		appendStringInfoCharMacro(buf, ch);
		if (ch == '\n')
			appendStringInfoCharMacro(buf, '\t');
	}
}


/*
 * Write errors to stderr (or by equal means when stderr is
 * not available). Used before ereport/elog can be used
 * safely (memory context, GUC load etc)
 */
void
write_stderr(const char *fmt,...)
{
	va_list		ap;

#ifdef WIN32
	char		errbuf[2048];	/* Arbitrary size? */
#endif

	fmt = _(fmt);

	va_start(ap, fmt);
#ifndef WIN32
	/* On Unix, we just fprintf to stderr */
	vfprintf(stderr, fmt, ap);
	fflush(stderr);
#else
	vsnprintf(errbuf, sizeof(errbuf), fmt, ap);

	/*
	 * On Win32, we print to stderr if running on a console, or write to
	 * eventlog if running as a service
	 */
	if (pgwin32_is_service())	/* Running as a service */
	{
		write_eventlog(ERROR, errbuf, strlen(errbuf));
	}
	else
	{
		/* Not running as service, write to stderr */
		write_console(errbuf, strlen(errbuf));
		fflush(stderr);
	}
#endif
	va_end(ap);
}


/*
 * Adjust the level of a recovery-related message per trace_recovery_messages.
 *
 * The argument is the default log level of the message, eg, DEBUG2.  (This
 * should only be applied to DEBUGn log messages, otherwise it's a no-op.)
 * If the level is >= trace_recovery_messages, we return LOG, causing the
 * message to be logged unconditionally (for most settings of
 * log_min_messages).  Otherwise, we return the argument unchanged.
 * The message will then be shown based on the setting of log_min_messages.
 *
 * Intention is to keep this for at least the whole of the 9.0 production
 * release, so we can more easily diagnose production problems in the field.
 * It should go away eventually, though, because it's an ugly and
 * hard-to-explain kluge.
 */
int
trace_recovery(int trace_level)
{
	if (trace_level < LOG &&
		trace_level >= trace_recovery_messages)
		return LOG;

	return trace_level;
}

/*
 * Custom format string handling
 *
 * The main problem we are trying to solve here is the national laguage support.
 * First of all, we do not want to format message in the YbGate environment.
 * There is no information what is the client's locale setting, and if we
 * format untranslated template, we wouldn't be able translate the formatted
 * message. Therefore we need to transmit the original template and the
 * arguments with the status.
 *
 * Next challenge here is that the arguments may be integers, floats, strings of
 * various sizes, and argument type details are defined by the template.
 * Therefore we parse the template to process the arguments.
 *
 * The Status supports transmission of parameters of various types, however if a
 * group of related parameters is transmitted, it is easier if they all of the
 * same type, so we convert all the arguments to strings and transmit them as a
 * vector of strings. The way how we do it is hacky: we parse out next template
 * from the format, make another format string containing the template alone and
 * use that format string to printf the next argument. The advantage of that
 * approach we do not have to be too thorough in template syntax checking, as
 * printf does that, we just need to identify template boundaries.
 *
 * The fact that we transfer arguments as string, not expected data types,
 * requires another custom formatting procedure on the receiving side. The
 * procedure translates the format string into desired language, finds the
 * templates using the same algorithm, and simply substitutes the argument
 * values.
 */
#define INT_TYPES "cdiouxX"
#define FLOAT_TYPES "aAeEfFgG"
#define STR_TYPES "ms"
#define MODIFIERS " -+*#0123456789.hjlLtz"
#define MAX_ATTR_LEN 16384

/*
 * Append an additional message to edata->message.  This function is expected to
 * be called uniformly across all instances of
 *
 *     ...EVALUATE_MESSAGE...(edata->domain, message, false...
 */
static void
yb_additional_errmsg(const char *fmt,...)
{
	ErrorData  *edata = &errordata[errordata_stack_depth];

	Assert(GetCurrentMemoryContext() == edata->assoc_context ||
		   GetCurrentMemoryContext() == ErrorContext);
	EVALUATE_MESSAGE(edata->domain, message, true /* appendval */,
					 false /* translateit */);
}

/*
 * yb_is_char_in_str - find if specified character exists in the c-string
 */
static bool
yb_is_char_in_str(const char ch, const char *str)
{
	while (*str != '\0')
	{
		if (*str++ == ch)
			return true;
	}
	return false;
}

/*
 * yb_next_template - find next template in the format string
 *
 * Scan the format string to find next argument placeholder
 * Returns the pointer to the beginning of the template, and sets following
 * output parameters:
 * len - total template length
 * nstars - if decimal argument template has length/precision qualifier (*[.*]),
 * that many additional arguments are needed to properly format the template.
 * is_long - numeric type has a "long" qualifier.
 */
static const char *
yb_next_template(const char *fmt, int *len, int *nstars, bool *is_long)
{
	const char *template = NULL;
	while (fmt != NULL && *fmt != '\0')
	{
		if (*fmt == '%')
		{
			if (template == NULL)
				template = fmt; /* potential template start */
			else if (template == fmt - 1)
				template = NULL; /* found double %, not a template */
			else
				break; /* invalid format */
		}
		else if (template) /* template continues */
		{
			if (yb_is_char_in_str(*fmt, STR_TYPES INT_TYPES FLOAT_TYPES))
			{
				/* template end */
				*len = fmt - template + 1;
				return template;
			}
			else if (yb_is_char_in_str(*fmt, MODIFIERS))
			{
				/* template qualifier */
				if (is_long && (*fmt == 'l' || *fmt == 'L'))
					*is_long = true;
				if (nstars && *fmt == '*')
					(*nstars)++;
			}
			else
				break; /* invalid format */
		}
		fmt++;
	}
	return NULL;
}

/*
 * yb_edata_add_arg - append a string argument to the array in YbgError
 *
 * The argument is copied to the current memory context, capacity is increased
 * if necessary.
 */
static void
yb_edata_add_arg(YbgError edata, const char *arg)
{
	/* Check capacity */
	if (edata->nargs >= edata->argsize)
	{
		/*
		 * Four arguments is sufficient in most cases, but it can grow if needed
		 */
		edata->argsize += 4;
		if (edata->errargs)
			/* Extend existing arguments array */
			edata->errargs = (const char **)
				repalloc(edata->errargs, edata->argsize * sizeof(const char *));
		else
			/* Create new arguments array */
			edata->errargs = (const char **)
				palloc(edata->argsize * sizeof(const char *));
	}
	edata->errargs[edata->nargs++] = pstrdup(arg);
}

/*
 * Render one argument using the template found in the format string and add
 * the result to the argument list in edata.
 */
#define FORMAT_ONE_VALUE(edata, one_fmt, _type_, nstars, estimated_size) \
	do \
	{ \
		if ((nstars) < 0 || (nstars) > 2) \
			return; \
		const char *one_fmt_ = (one_fmt); \
		int		star1 = (nstars) > 0 ? va_arg(args, int) : 0; \
		int		star2 = (nstars) > 1 ? va_arg(args, int) : 0; \
		_type_	value = va_arg(args, _type_); \
		int		n = (estimated_size); \
		bool	done = false; \
		while (!done) \
		{ \
			char	outbuf[n]; \
			int		actual; \
			if (nstars == 0) \
				actual = snprintf(outbuf, n, one_fmt_, value); \
			else if (nstars == 1) \
				actual = snprintf(outbuf, n, one_fmt_, star1, value); \
			else \
				actual = snprintf(outbuf, n, one_fmt_, star1, star2, value); \
			if (actual < 0) \
				return; \
			if (actual < n) \
			{ \
				yb_edata_add_arg(edata, outbuf); \
				done = true; \
			} \
			else \
			{ \
				if (n >= MAX_ATTR_LEN - 1) \
				{ \
					yb_edata_add_arg(edata, "[argument is too long]"); \
					done = true; \
				} \
				n = Min(Max(2 * n, actual + 1), MAX_ATTR_LEN - 1); \
			} \
		} \
	} while (0)

/*
 * yb_errmsg_va - add error message format strings and arguments to current
 * YbgError frame.
 */
static void
yb_errmsg_va(const char *fmt, va_list args)
{
	YbgStatus	status = YBCPgGetThreadLocalErrStatus();
	int			len = 0;
	int			nstars = 0;
	bool		is_long = false;
	const char *next;

	YbgError		edata = (YbgError) YbgStatusGetEdata(status);
	MemoryContext	error_context = (MemoryContext) YbgStatusGetContext(status);
	MemoryContext	old_context = MemoryContextSwitchTo(error_context);
	/* Save copy of the format string to edata */
	edata->errmsg = pstrdup(fmt);
	while ((next = yb_next_template(fmt, &len, &nstars, &is_long)) != NULL)
	{
		char *onefmt = pnstrdup(next, len);
		char ttype = onefmt[len - 1];
		if (yb_is_char_in_str(ttype, STR_TYPES))
		{
			/* %m is a Postgres format extension, obtain system error message */
			if (ttype == 'm')
			{
				const char *err = yb_strerror(edata->saved_errno);
				yb_edata_add_arg(edata, err);
			}
			else
			{
				Assert(ttype == 's');
				/* char * parameter, we can get exact size */
				FORMAT_ONE_VALUE(edata, onefmt, char *, nstars,
								 strlen(value) + 1);
			}
		}
		else if (yb_is_char_in_str(ttype, INT_TYPES))
		{
			/* integer parameter */
			if (is_long)
				FORMAT_ONE_VALUE(edata, onefmt, long long, nstars, 24);
			else
				FORMAT_ONE_VALUE(edata, onefmt, int, nstars, 12);
		} else {
			Assert(yb_is_char_in_str(ttype, FLOAT_TYPES));
			/* float parameter */
			if (is_long)
				FORMAT_ONE_VALUE(edata, onefmt, long double, nstars, 32);
			else
				FORMAT_ONE_VALUE(edata, onefmt, double, nstars, 32);
		}
		pfree(onefmt);
		fmt = next + len;
		nstars = 0;
		is_long = false;
	}
	MemoryContextSwitchTo(old_context);
}

/*
 * yb_format_and_append - format a string with provided string arguments,
 * and append to buf.
 *
 * The function takes printf-like format strings and substitute strings from the
 * args array. Unlike printf, function takes strings instead of values of types
 * defined by the template.
 *
 * Function is designed to work with DocDB Status object's data, which carries
 * message arguments as strings. Currently Status only takes the message, in
 * future we may add support for more fields.
 */
static void
yb_format_and_append(StringInfo buf, const char *fmt, const size_t nargs,
					 const char **args)
{
	const char *next;
	int			len = 0;
	int			argno = 0;
	/* If no more arguments left, no need to parse the string */
	while (argno < nargs &&
		   (next = yb_next_template(fmt, &len,
									NULL /* nstars */,
									NULL /* is_long */)) != NULL)
	{
		/* Copy the part of the format string before the template */
		if (next != fmt)
			appendBinaryStringInfo(buf, fmt, next - fmt);
		/* Copy next argument, if present */
		appendStringInfoString(buf, args[argno++]);
		/* move the pointer */
		fmt = next + len;
	}
	/* Copy the rest of the format string to the output buffer */
	appendStringInfoString(buf, fmt);
}

/*
 * Same as EVALUATE_MESSAGE except
 * - assert not multithreaded mode
 * - don't expand %m (so no need for local variable fmtbuf)
 * - get args from passed nargs and args rather than VA args
 * - generate actual output using yb_format_and_append
 */
#define YB_EVALUATE_MESSAGE_FROM_STATUS(domain, targetfield, appendval, \
										translateit, nargs, args) \
	{ \
		AssertMacro(!IsMultiThreadedMode()); \
		StringInfoData	buf; \
		/* Internationalize the error format string */ \
		if ((translateit) && !in_error_recursion_trouble()) \
			fmt = dgettext((domain), fmt);				  \
		initStringInfo(&buf); \
		if ((appendval) && edata->targetfield) { \
			appendStringInfoString(&buf, edata->targetfield); \
			appendStringInfoChar(&buf, '\n'); \
		} \
		/* Generate actual output --- have to use appendStringInfoVA */ \
		yb_format_and_append(&buf, fmt, nargs, args); \
		/* Save the completed message into the stack item */ \
		if (edata->targetfield) \
			pfree(edata->targetfield); \
		edata->targetfield = pstrdup(buf.data); \
		pfree(buf.data); \
	}

/*
 * yb_errmsg_from_status - set error message from Status data
 *
 * The yb_errmsg_from_status is equivalent of errmsg to work in
 * HandleYBStatus context, rather then in ereport. The
 * yb_errmsg_from_status sets message field on current ErrorData frame
 * from the info retrieved from DocDB Status object.
 *
 * Status object carries messages as a format string and string arguments for
 * rendering on the client. Therefore the functions parses the format string
 * only to find template locations, and ignores their data types and formatting
 * flags.
 *
 * Please refer yb_errmsg_va() for details on how message and argument are
 * prepared before they are stored into a Status object.
 */
int
yb_errmsg_from_status(const char *fmt, const size_t nargs, const char **args)
{
	Assert(!IsMultiThreadedMode());

	ErrorData  *edata = &errordata[errordata_stack_depth];
	MemoryContext oldcontext;

	recursion_depth++;
	CHECK_STACK_DEPTH();
	oldcontext = MemoryContextSwitchTo(edata->assoc_context);

	edata->message_id = fmt;
	YB_EVALUATE_MESSAGE_FROM_STATUS(edata->domain, message,
									false /* appendval */,
									true /* translateit */, nargs, args);

	Assert(IsYugaByteEnabled());
	if (yb_debug_report_error_stacktrace)
		yb_additional_errmsg("%s", YBCGetStackTrace());

	MemoryContextSwitchTo(oldcontext);
	recursion_depth--;
	return 0;					/* return value does not matter */
}

int
yb_errdetail_from_status(const char *fmt, const size_t nargs, const char **args)
{
	Assert(!IsMultiThreadedMode());

	ErrorData  *edata = &errordata[errordata_stack_depth];
	MemoryContext oldcontext;

	recursion_depth++;
	CHECK_STACK_DEPTH();
	oldcontext = MemoryContextSwitchTo(edata->assoc_context);

	YB_EVALUATE_MESSAGE_FROM_STATUS(edata->domain, detail,
									false /* appendval */,
									true /* translateit */, nargs, args);

	MemoryContextSwitchTo(oldcontext);
	recursion_depth--;
	return 0;					/* return value does not matter */
}

/*
 * Set the given field to the given value (assumed to be palloc-d) or, if the
 * new value is null, pstrdup the existing value of the field to ensure that
 * we end up with a palloc-d or null value in any case.
 */
static void
yb_set_or_pstrdup_err_field(const char** field, const char* new_value)
{
	if (new_value)
	{
		*field = new_value;
		return;
	}
	if (*field)
	{
		/* Assume the existing value originates from __FILE__ or __func__. */
		*field = pstrdup(*field);
	}
}

/*
 * Set palloc-d filename and funcname and makes sure they are pfreed at the end.
 */
void
yb_set_pallocd_error_file_and_func(const char* filename, const char* funcname)
{
	Assert(!IsMultiThreadedMode());
	ErrorData *edata = &errordata[errordata_stack_depth];
	yb_set_or_pstrdup_err_field(&edata->filename, filename);
	yb_set_or_pstrdup_err_field(&edata->funcname, funcname);
	edata->yb_owns_file_and_func = true;
}<|MERGE_RESOLUTION|>--- conflicted
+++ resolved
@@ -235,9 +235,10 @@
 } YbgErrorData;
 typedef struct YbgErrorData *YbgError;
 
+static void yb_additional_errmsg(const char* fmt,...);
 static void yb_errmsg_va(const char* fmt, va_list args);
-static void yb_message_from_status_data(StringInfo buf, const char *fmt,
-										const size_t nargs, const char **args);
+static void yb_format_and_append(StringInfo buf, const char *fmt,
+								 const size_t nargs, const char **args);
 
 /*
  * yb_errstart - YbGate equivalent of errstart
@@ -350,8 +351,8 @@
 	MemoryContext	oldcontext = MemoryContextSwitchTo(error_context);
 
 	initStringInfo(&buf);
-	yb_message_from_status_data(&buf, edata->errmsg, edata->nargs,
-								edata->errargs);
+	yb_format_and_append(&buf, edata->errmsg, edata->nargs,
+						 edata->errargs);
 	bool is_error = YbgStatusIsError(status);
 	YBCLogImpl(is_error ? 2 : 0 /* severity */,
 			   edata->filename,
@@ -461,7 +462,6 @@
 static void send_message_to_server_log(ErrorData *edata);
 static void send_message_to_frontend(ErrorData *edata);
 static void append_with_tabs(StringInfo buf, const char *str);
-<<<<<<< HEAD
 
 
 /*
@@ -555,15 +555,6 @@
 		return true;
 	return false;
 }
-=======
-static bool is_log_level_output(int elevel, int log_min_level);
-
-static void yb_additional_errmsg(const char* fmt,...);
-static void yb_log_errmsg_va(const char* fmt, va_list args);
-static void yb_errmsg_va(const char* fmt, va_list args);
-static void yb_format_and_append(StringInfo buf, const char *fmt,
-								 const size_t nargs, const char **args);
->>>>>>> 9e07d796
 
 /*
  * in_error_recursion_trouble --- are we at risk of infinite error recursion?
@@ -1191,16 +1182,6 @@
 				break; \
 			enlargeStringInfo(&buf, needed); \
 		} \
-<<<<<<< HEAD
-		/* In YB debug mode, add stack trace info (to first msg only) */ \
-		if (IsYugaByteEnabled() && yb_debug_report_error_stacktrace && !appendval) { \
-			appendStringInfoString(&buf, "\n"); \
-			appendStringInfoString(&buf, YBCGetStackTrace()); \
-		} \
-=======
-		/* Done with expanded fmt */ \
-		pfree(fmtbuf); \
->>>>>>> 9e07d796
 		/* Save the completed message into the stack item */ \
 		if (edata->targetfield) \
 			pfree(edata->targetfield); \
@@ -1307,9 +1288,6 @@
 
 	set_backtrace(edata, 1);
 
-	if (IsYugaByteEnabled() && yb_debug_report_error_stacktrace)
-		yb_additional_errmsg("%s", YBCGetStackTrace());
-
 	MemoryContextSwitchTo(oldcontext);
 	recursion_depth--;
 
@@ -1388,6 +1366,9 @@
 
 	edata->message_id = fmt;
 	EVALUATE_MESSAGE(edata->domain, message, false, false);
+
+	if (IsYugaByteEnabled() && yb_debug_report_error_stacktrace)
+		yb_additional_errmsg("%s", YBCGetStackTrace());
 
 	MemoryContextSwitchTo(oldcontext);
 	recursion_depth--;
@@ -1895,99 +1876,6 @@
  *  - It was called in pg11 elog function for Yugabyte.
  *	Assert(!IsMultiThreadedMode());
  */
-<<<<<<< HEAD
-=======
-void
-elog_start(const char *filename, int lineno, const char *funcname)
-{
-	ErrorData  *edata;
-
-	Assert(!IsMultiThreadedMode());
-	/* Make sure that memory context initialization has finished */
-	if (ErrorContext == NULL)
-	{
-		/* Oops, hard crash time; very little we can do safely here */
-		write_stderr("error occurred at %s:%d before error message processing is available\n",
-					 filename ? filename : "(unknown file)", lineno);
-		exit(2);
-	}
-
-	if (++errordata_stack_depth >= ERRORDATA_STACK_SIZE)
-	{
-		/*
-		 * Wups, stack not big enough.  We treat this as a PANIC condition
-		 * because it suggests an infinite loop of errors during error
-		 * recovery.  Note that the message is intentionally not localized,
-		 * else failure to convert it to client encoding could cause further
-		 * recursion.
-		 */
-		errordata_stack_depth = -1; /* make room on stack */
-		ereport(PANIC, (errmsg_internal("ERRORDATA_STACK_SIZE exceeded")));
-	}
-
-	edata = &errordata[errordata_stack_depth];
-	if (filename)
-	{
-		const char *slash;
-
-		/* keep only base name, useful especially for vpath builds */
-		slash = strrchr(filename, '/');
-		if (slash)
-			filename = slash + 1;
-	}
-	edata->filename = filename;
-	edata->lineno = lineno;
-	edata->funcname = funcname;
-	/* errno is saved now so that error parameter eval can't change it */
-	edata->saved_errno = errno;
-
-	/* Use ErrorContext for any allocations done at this level. */
-	edata->assoc_context = ErrorContext;
-}
-
-/*
- * elog_finish --- finish up for old-style API
- */
-void
-elog_finish(int elevel, const char *fmt,...)
-{
-	ErrorData  *edata = &errordata[errordata_stack_depth];
-	MemoryContext oldcontext;
-
-	Assert(!IsMultiThreadedMode());
-	CHECK_STACK_DEPTH();
-
-	/*
-	 * Do errstart() to see if we actually want to report the message.
-	 */
-	errordata_stack_depth--;
-	errno = edata->saved_errno;
-	if (!errstart(elevel, edata->filename, edata->lineno, edata->funcname, NULL))
-		return;					/* nothing to do */
-
-	/*
-	 * Format error message just like errmsg_internal().
-	 */
-	recursion_depth++;
-	oldcontext = MemoryContextSwitchTo(edata->assoc_context);
-
-	edata->message_id = fmt;
-	EVALUATE_MESSAGE(edata->domain, message, false, false);
-
-	if (IsYugaByteEnabled() && yb_debug_report_error_stacktrace)
-		yb_additional_errmsg("%s", YBCGetStackTrace());
-
-	MemoryContextSwitchTo(oldcontext);
-	recursion_depth--;
-
-	/*
-	 * And let errfinish() finish up.
-	 */
-	errfinish(0);
-}
-
-
->>>>>>> 9e07d796
 /*
  * Functions to allow construction of error message strings separately from
  * the ereport() call itself.
@@ -4554,7 +4442,6 @@
 /*
  * Same as EVALUATE_MESSAGE except
  * - assert not multithreaded mode
- * - don't expand %m (so no need for local variable fmtbuf)
  * - get args from passed nargs and args rather than VA args
  * - generate actual output using yb_format_and_append
  */
