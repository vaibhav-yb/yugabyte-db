--- conflicted
+++ resolved
@@ -112,6 +112,7 @@
 							 bool load_session_libraries,
 							 bool override_allow_connections,
 							 char *out_dbname,
+							 uint64_t *session_id,
 							 bool* yb_sys_table_prefetching_started);
 static void YbEnsureSysTablePrefetchingStopped();
 
@@ -704,14 +705,15 @@
 			 const char *username, Oid useroid,
 			 bool load_session_libraries,
 			 bool override_allow_connections,
-			 char *out_dbname)
+			 char *out_dbname,
+			 uint64_t *session_id)
 {
 	bool sys_table_prefetching_started = false;
 	PG_TRY();
 	{
 		InitPostgresImpl(
 			in_dbname, dboid, username, useroid, load_session_libraries,
-			override_allow_connections, out_dbname,
+			override_allow_connections, out_dbname, session_id,
 			&sys_table_prefetching_started);
 	}
 	PG_CATCH();
@@ -724,18 +726,13 @@
 }
 
 static void
-<<<<<<< HEAD
 InitPostgresImpl(const char *in_dbname, Oid dboid,
 				 const char *username, Oid useroid,
 				 bool load_session_libraries,
 				 bool override_allow_connections,
 				 char *out_dbname,
+				 uint64_t *session_id,
 				 bool* yb_sys_table_prefetching_started)
-=======
-InitPostgresImpl(const char *in_dbname, Oid dboid, const char *username,
-				 Oid useroid, char *out_dbname, uint64_t *session_id,
-				 bool override_allow_connections)
->>>>>>> 340212f0
 {
 	bool		bootstrap = IsBootstrapProcessingMode();
 	bool		am_superuser;
@@ -784,22 +781,13 @@
 						IdleStatsUpdateTimeoutHandler);
 	}
 
-	/*
-<<<<<<< HEAD
+	MyProc->ybInitializationCompleted = true;
+
+	/*
 	 * If this is either a bootstrap process or a standalone backend, start up
 	 * the XLOG machinery, and register to have it closed down at exit. In
 	 * other cases, the startup process is responsible for starting up the
 	 * XLOG machinery, and the checkpointer for closing it down.
-=======
-	 * bufmgr needs another initialization call too
-	 */
-	InitBufferPoolBackend();
-
-	MyProc->ybInitializationCompleted = true;
-
-	/*
-	 * Initialize local process's access to XLOG.
->>>>>>> 340212f0
 	 */
 	if (!IsUnderPostmaster)
 	{
@@ -1323,29 +1311,6 @@
 		YBCStopSysTablePrefetching();
 }
 
-<<<<<<< HEAD
-=======
-void
-InitPostgres(const char *in_dbname, Oid dboid, const char *username,
-			 Oid useroid, char *out_dbname, uint64_t *session_id,
-			 bool override_allow_connections)
-{
-	PG_TRY();
-	{
-		InitPostgresImpl(
-			in_dbname, dboid, username, useroid, out_dbname, session_id,
-			override_allow_connections);
-	}
-	PG_CATCH();
-	{
-		YbEnsureSysTablePrefetchingStopped();
-		PG_RE_THROW();
-	}
-	PG_END_TRY();
-	YbEnsureSysTablePrefetchingStopped();
-}
-
->>>>>>> 340212f0
 /*
  * Process any command-line switches and any additional GUC variable
  * settings passed in the startup packet.
