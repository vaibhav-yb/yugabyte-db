/*--------------------------------------------------------------------
 * guc.c
 *
 * Support for grand unified configuration scheme, including SET
 * command, configuration file, and command line options.
 * See src/backend/utils/misc/README for more information.
 *
 *
 * Copyright (c) 2000-2022, PostgreSQL Global Development Group
 * Written by Peter Eisentraut <peter_e@gmx.net>.
 *
 * IDENTIFICATION
 *	  src/backend/utils/misc/guc.c
 *
 *--------------------------------------------------------------------
 */
#include "postgres.h"

#include <ctype.h>
#include <float.h>
#include <math.h>
#include <limits.h>
#ifdef HAVE_POLL_H
#include <poll.h>
#endif
#ifndef WIN32
#include <sys/mman.h>
#endif
#include <sys/stat.h>
#ifdef HAVE_SYSLOG
#include <syslog.h>
#endif
#include <unistd.h>

#include "access/commit_ts.h"
#include "access/gin.h"
#include "access/rmgr.h"
#include "access/tableam.h"
#include "access/toast_compression.h"
#include "access/transam.h"
#include "access/twophase.h"
#include "access/xact.h"
#include "access/xlog_internal.h"
#include "access/xlogprefetcher.h"
#include "access/xlogrecovery.h"
#include "catalog/namespace.h"
#include "catalog/objectaccess.h"
#include "catalog/pg_authid.h"
#include "catalog/pg_parameter_acl.h"
#include "catalog/storage.h"
#include "commands/async.h"
#include "commands/prepare.h"
#include "commands/tablespace.h"
#include "commands/trigger.h"
#include "commands/user.h"
#include "commands/vacuum.h"
#include "commands/variable.h"
#include "common/string.h"
#include "funcapi.h"
#include "jit/jit.h"
#include "libpq/auth.h"
#include "libpq/libpq.h"
#include "libpq/pqformat.h"
#include "miscadmin.h"
#include "optimizer/cost.h"
#include "optimizer/geqo.h"
#include "optimizer/optimizer.h"
#include "optimizer/paths.h"
#include "optimizer/planmain.h"
#include "parser/parse_expr.h"
#include "parser/parse_type.h"
#include "parser/parser.h"
#include "parser/scansup.h"
#include "pgstat.h"
#include "postmaster/autovacuum.h"
#include "postmaster/bgworker_internals.h"
#include "postmaster/bgwriter.h"
#include "postmaster/postmaster.h"
#include "postmaster/startup.h"
#include "postmaster/syslogger.h"
#include "postmaster/walwriter.h"
#include "replication/logicallauncher.h"
#include "replication/reorderbuffer.h"
#include "replication/slot.h"
#include "replication/syncrep.h"
#include "replication/walreceiver.h"
#include "replication/walsender.h"
#include "storage/bufmgr.h"
#include "storage/dsm_impl.h"
#include "storage/fd.h"
#include "storage/large_object.h"
#include "storage/pg_shmem.h"
#include "storage/predicate.h"
#include "storage/proc.h"
#include "storage/standby.h"
#include "tcop/tcopprot.h"
#include "tsearch/ts_cache.h"
#include "utils/acl.h"
#include "utils/backend_status.h"
#include "utils/builtins.h"
#include "utils/bytea.h"
#include "utils/float.h"
#include "utils/guc_tables.h"
#include "utils/memutils.h"
#include "utils/pg_locale.h"
#include "utils/pg_lsn.h"
#include "utils/plancache.h"
#include "utils/portal.h"
#include "utils/ps_status.h"
#include "utils/queryjumble.h"
#include "utils/rls.h"
#include "utils/snapmgr.h"
#include "utils/tzparser.h"
#include "utils/inval.h"
#include "utils/varlena.h"
#include "utils/xml.h"

/* Yugabyte includes */
#include "access/yb_scan.h"
#include "commands/copy.h"
#include "executor/ybcModifyTable.h"
#include "tcop/pquery.h"
#include "pg_yb_utils.h"
#include "yb_ash.h"

#ifndef PG_KRB_SRVTAB
#define PG_KRB_SRVTAB ""
#endif

#define CONFIG_FILENAME "postgresql.conf"
#define HBA_FILENAME	"pg_hba.conf"
#define IDENT_FILENAME	"pg_ident.conf"

#ifdef EXEC_BACKEND
#define CONFIG_EXEC_PARAMS "global/config_exec_params"
#define CONFIG_EXEC_PARAMS_NEW "global/config_exec_params.new"
#endif

/*
 * Precision with which REAL type guc values are to be printed for GUC
 * serialization.
 */
#define REALTYPE_PRECISION 17

/* XXX these should appear in other modules' header files */
extern bool Log_disconnections;
extern int	CommitDelay;
extern int	CommitSiblings;
extern char *default_tablespace;
extern char *temp_tablespaces;
extern bool ignore_checksum_failure;
extern bool ignore_invalid_pages;
extern bool synchronize_seqscans;

#ifdef TRACE_SYNCSCAN
extern bool trace_syncscan;
#endif
#ifdef DEBUG_BOUNDED_SORT
extern bool optimize_bounded_sort;
#endif

static double yb_transaction_priority_lower_bound = 0.0;
static double yb_transaction_priority_upper_bound = 1.0;
static double yb_transaction_priority = 0.0;

static int	GUC_check_errcode_value;

static List *reserved_class_prefix = NIL;

/* global variables for check hook support */
char	   *GUC_check_errmsg_string;
char	   *GUC_check_errdetail_string;
char	   *GUC_check_errhint_string;

static void do_serialize(char **destptr, Size *maxbytes, const char *fmt,...) pg_attribute_printf(3, 4);

static void set_config_sourcefile(const char *name, char *sourcefile,
								  int sourceline);
static bool call_bool_check_hook(struct config_bool *conf, bool *newval,
								 void **extra, GucSource source, int elevel);
static bool call_int_check_hook(struct config_int *conf, int *newval,
								void **extra, GucSource source, int elevel);
static bool call_oid_check_hook(struct config_oid *conf, Oid *newval,
								void **extra, GucSource source, int elevel);
static bool call_real_check_hook(struct config_real *conf, double *newval,
								 void **extra, GucSource source, int elevel);
static bool call_string_check_hook(struct config_string *conf, char **newval,
								   void **extra, GucSource source, int elevel);
static bool call_enum_check_hook(struct config_enum *conf, int *newval,
								 void **extra, GucSource source, int elevel);

static bool check_log_destination(char **newval, void **extra, GucSource source);
static void assign_log_destination(const char *newval, void *extra);

static bool check_wal_consistency_checking(char **newval, void **extra,
										   GucSource source);
static void assign_wal_consistency_checking(const char *newval, void *extra);

#ifdef HAVE_SYSLOG
static int	syslog_facility = LOG_LOCAL0;
#else
static int	syslog_facility = 0;
#endif

static void assign_syslog_facility(int newval, void *extra);
static void assign_syslog_ident(const char *newval, void *extra);
static void assign_session_replication_role(int newval, void *extra);
static bool check_temp_buffers(int *newval, void **extra, GucSource source);
static bool check_bonjour(bool *newval, void **extra, GucSource source);
static bool check_ssl(bool *newval, void **extra, GucSource source);
static bool check_stage_log_stats(bool *newval, void **extra, GucSource source);
static bool check_log_stats(bool *newval, void **extra, GucSource source);
static bool check_canonical_path(char **newval, void **extra, GucSource source);
static bool check_timezone_abbreviations(char **newval, void **extra, GucSource source);
static void assign_timezone_abbreviations(const char *newval, void *extra);
static void pg_timezone_abbrev_initialize(void);
static const char *show_archive_command(void);
static void assign_tcp_keepalives_idle(int newval, void *extra);
static void assign_tcp_keepalives_interval(int newval, void *extra);
static void assign_tcp_keepalives_count(int newval, void *extra);
static void assign_tcp_user_timeout(int newval, void *extra);
static const char *show_tcp_keepalives_idle(void);
static const char *show_tcp_keepalives_interval(void);
static const char *show_tcp_keepalives_count(void);
static const char *show_tcp_user_timeout(void);
static bool check_maxconnections(int *newval, void **extra, GucSource source);
static const char *yb_show_maxconnections(void);
static bool check_max_worker_processes(int *newval, void **extra, GucSource source);
static bool check_autovacuum_max_workers(int *newval, void **extra, GucSource source);
static bool check_max_wal_senders(int *newval, void **extra, GucSource source);
static bool check_autovacuum_work_mem(int *newval, void **extra, GucSource source);
static bool check_effective_io_concurrency(int *newval, void **extra, GucSource source);
static bool check_maintenance_io_concurrency(int *newval, void **extra, GucSource source);
static bool check_huge_page_size(int *newval, void **extra, GucSource source);
static bool check_client_connection_check_interval(int *newval, void **extra, GucSource source);
static void assign_maintenance_io_concurrency(int newval, void *extra);
static bool check_application_name(char **newval, void **extra, GucSource source);
static void assign_application_name(const char *newval, void *extra);
static bool check_cluster_name(char **newval, void **extra, GucSource source);
static const char *show_unix_socket_permissions(void);
static const char *show_log_file_mode(void);
static const char *show_data_directory_mode(void);
static const char *show_in_hot_standby(void);
static bool check_backtrace_functions(char **newval, void **extra, GucSource source);
static void assign_backtrace_functions(const char *newval, void *extra);
static bool check_recovery_target_timeline(char **newval, void **extra, GucSource source);
static void assign_recovery_target_timeline(const char *newval, void *extra);
static bool check_recovery_target(char **newval, void **extra, GucSource source);
static void assign_recovery_target(const char *newval, void *extra);
static bool check_recovery_target_xid(char **newval, void **extra, GucSource source);
static void assign_recovery_target_xid(const char *newval, void *extra);
static bool check_recovery_target_time(char **newval, void **extra, GucSource source);
static void assign_recovery_target_time(const char *newval, void *extra);
static bool check_recovery_target_name(char **newval, void **extra, GucSource source);
static void assign_recovery_target_name(const char *newval, void *extra);
static bool check_recovery_target_lsn(char **newval, void **extra, GucSource source);
static void assign_recovery_target_lsn(const char *newval, void *extra);
static bool check_primary_slot_name(char **newval, void **extra, GucSource source);
static bool check_default_with_oids(bool *newval, void **extra, GucSource source);

static bool check_transaction_priority_lower_bound(double *newval, void **extra, GucSource source);
extern void YBCAssignTransactionPriorityLowerBound(double newval, void* extra);
static bool check_transaction_priority_upper_bound(double *newval, void **extra, GucSource source);
extern void YBCAssignTransactionPriorityUpperBound(double newval, void* extra);
extern double YBCGetTransactionPriority();
extern TxnPriorityRequirement YBCGetTransactionPriorityType();

static void assign_yb_pg_batch_detection_mechanism(int new_value, void *extra);
static void assign_ysql_upgrade_mode(bool newval, void *extra);

static bool check_max_backoff(int *max_backoff_msecs, void **extra, GucSource source);
static bool check_min_backoff(int *min_backoff_msecs, void **extra, GucSource source);
static bool check_backoff_multiplier(double *multiplier, void **extra, GucSource source);
static void check_reserved_prefixes(const char *varName);

/* Private functions in guc-file.l that need to be called from guc.c */
static ConfigVariable *ProcessConfigFileInternal(GucContext context,
												 bool applySettings, int elevel);

/*
 * Track whether there were any deferred checks for custom resource managers
 * specified in wal_consistency_checking.
 */
static bool check_wal_consistency_checking_deferred = false;

/*
 * Options for enum values defined in this module.
 *
 * NOTE! Option values may not contain double quotes!
 */

static const struct config_enum_entry bytea_output_options[] = {
	{"escape", BYTEA_OUTPUT_ESCAPE, false},
	{"hex", BYTEA_OUTPUT_HEX, false},
	{NULL, 0, false}
};

StaticAssertDecl(lengthof(bytea_output_options) == (BYTEA_OUTPUT_HEX + 2),
				 "array length mismatch");

/*
 * We have different sets for client and server message level options because
 * they sort slightly different (see "log" level), and because "fatal"/"panic"
 * aren't sensible for client_min_messages.
 */
static const struct config_enum_entry client_message_level_options[] = {
	{"debug5", DEBUG5, false},
	{"debug4", DEBUG4, false},
	{"debug3", DEBUG3, false},
	{"debug2", DEBUG2, false},
	{"debug1", DEBUG1, false},
	{"debug", DEBUG2, true},
	{"log", LOG, false},
	{"info", INFO, true},
	{"notice", NOTICE, false},
	{"warning", WARNING, false},
	{"error", ERROR, false},
	{NULL, 0, false}
};

static const struct config_enum_entry server_message_level_options[] = {
	{"debug5", DEBUG5, false},
	{"debug4", DEBUG4, false},
	{"debug3", DEBUG3, false},
	{"debug2", DEBUG2, false},
	{"debug1", DEBUG1, false},
	{"debug", DEBUG2, true},
	{"info", INFO, false},
	{"notice", NOTICE, false},
	{"warning", WARNING, false},
	{"error", ERROR, false},
	{"log", LOG, false},
	{"fatal", FATAL, false},
	{"panic", PANIC, false},
	{NULL, 0, false}
};

static const struct config_enum_entry intervalstyle_options[] = {
	{"postgres", INTSTYLE_POSTGRES, false},
	{"postgres_verbose", INTSTYLE_POSTGRES_VERBOSE, false},
	{"sql_standard", INTSTYLE_SQL_STANDARD, false},
	{"iso_8601", INTSTYLE_ISO_8601, false},
	{NULL, 0, false}
};

StaticAssertDecl(lengthof(intervalstyle_options) == (INTSTYLE_ISO_8601 + 2),
				 "array length mismatch");

static const struct config_enum_entry log_error_verbosity_options[] = {
	{"terse", PGERROR_TERSE, false},
	{"default", PGERROR_DEFAULT, false},
	{"verbose", PGERROR_VERBOSE, false},
	{NULL, 0, false}
};

StaticAssertDecl(lengthof(log_error_verbosity_options) == (PGERROR_VERBOSE + 2),
				 "array length mismatch");

static const struct config_enum_entry log_statement_options[] = {
	{"none", LOGSTMT_NONE, false},
	{"ddl", LOGSTMT_DDL, false},
	{"mod", LOGSTMT_MOD, false},
	{"all", LOGSTMT_ALL, false},
	{NULL, 0, false}
};

StaticAssertDecl(lengthof(log_statement_options) == (LOGSTMT_ALL + 2),
				 "array length mismatch");

static const struct config_enum_entry isolation_level_options[] = {
	{"serializable", XACT_SERIALIZABLE, false},
	{"repeatable read", XACT_REPEATABLE_READ, false},
	{"read committed", XACT_READ_COMMITTED, false},
	{"read uncommitted", XACT_READ_UNCOMMITTED, false},
	{NULL, 0}
};

static const struct config_enum_entry session_replication_role_options[] = {
	{"origin", SESSION_REPLICATION_ROLE_ORIGIN, false},
	{"replica", SESSION_REPLICATION_ROLE_REPLICA, false},
	{"local", SESSION_REPLICATION_ROLE_LOCAL, false},
	{NULL, 0, false}
};

StaticAssertDecl(lengthof(session_replication_role_options) == (SESSION_REPLICATION_ROLE_LOCAL + 2),
				 "array length mismatch");

static const struct config_enum_entry syslog_facility_options[] = {
#ifdef HAVE_SYSLOG
	{"local0", LOG_LOCAL0, false},
	{"local1", LOG_LOCAL1, false},
	{"local2", LOG_LOCAL2, false},
	{"local3", LOG_LOCAL3, false},
	{"local4", LOG_LOCAL4, false},
	{"local5", LOG_LOCAL5, false},
	{"local6", LOG_LOCAL6, false},
	{"local7", LOG_LOCAL7, false},
#else
	{"none", 0, false},
#endif
	{NULL, 0}
};

static const struct config_enum_entry track_function_options[] = {
	{"none", TRACK_FUNC_OFF, false},
	{"pl", TRACK_FUNC_PL, false},
	{"all", TRACK_FUNC_ALL, false},
	{NULL, 0, false}
};

StaticAssertDecl(lengthof(track_function_options) == (TRACK_FUNC_ALL + 2),
				 "array length mismatch");

static const struct config_enum_entry stats_fetch_consistency[] = {
	{"none", PGSTAT_FETCH_CONSISTENCY_NONE, false},
	{"cache", PGSTAT_FETCH_CONSISTENCY_CACHE, false},
	{"snapshot", PGSTAT_FETCH_CONSISTENCY_SNAPSHOT, false},
	{NULL, 0, false}
};

StaticAssertDecl(lengthof(stats_fetch_consistency) == (PGSTAT_FETCH_CONSISTENCY_SNAPSHOT + 2),
				 "array length mismatch");

static const struct config_enum_entry xmlbinary_options[] = {
	{"base64", XMLBINARY_BASE64, false},
	{"hex", XMLBINARY_HEX, false},
	{NULL, 0, false}
};

StaticAssertDecl(lengthof(xmlbinary_options) == (XMLBINARY_HEX + 2),
				 "array length mismatch");

static const struct config_enum_entry xmloption_options[] = {
	{"content", XMLOPTION_CONTENT, false},
	{"document", XMLOPTION_DOCUMENT, false},
	{NULL, 0, false}
};

StaticAssertDecl(lengthof(xmloption_options) == (XMLOPTION_CONTENT + 2),
				 "array length mismatch");

/*
 * Although only "on", "off", and "safe_encoding" are documented, we
 * accept all the likely variants of "on" and "off".
 */
static const struct config_enum_entry backslash_quote_options[] = {
	{"safe_encoding", BACKSLASH_QUOTE_SAFE_ENCODING, false},
	{"on", BACKSLASH_QUOTE_ON, false},
	{"off", BACKSLASH_QUOTE_OFF, false},
	{"true", BACKSLASH_QUOTE_ON, true},
	{"false", BACKSLASH_QUOTE_OFF, true},
	{"yes", BACKSLASH_QUOTE_ON, true},
	{"no", BACKSLASH_QUOTE_OFF, true},
	{"1", BACKSLASH_QUOTE_ON, true},
	{"0", BACKSLASH_QUOTE_OFF, true},
	{NULL, 0, false}
};

/*
 * Although only "on", "off", and "auto" are documented, we accept
 * all the likely variants of "on" and "off".
 */
static const struct config_enum_entry compute_query_id_options[] = {
	{"auto", COMPUTE_QUERY_ID_AUTO, false},
	{"regress", COMPUTE_QUERY_ID_REGRESS, false},
	{"on", COMPUTE_QUERY_ID_ON, false},
	{"off", COMPUTE_QUERY_ID_OFF, false},
	{"true", COMPUTE_QUERY_ID_ON, true},
	{"false", COMPUTE_QUERY_ID_OFF, true},
	{"yes", COMPUTE_QUERY_ID_ON, true},
	{"no", COMPUTE_QUERY_ID_OFF, true},
	{"1", COMPUTE_QUERY_ID_ON, true},
	{"0", COMPUTE_QUERY_ID_OFF, true},
	{NULL, 0, false}
};

/*
 * Although only "on", "off", and "partition" are documented, we
 * accept all the likely variants of "on" and "off".
 */
static const struct config_enum_entry constraint_exclusion_options[] = {
	{"partition", CONSTRAINT_EXCLUSION_PARTITION, false},
	{"on", CONSTRAINT_EXCLUSION_ON, false},
	{"off", CONSTRAINT_EXCLUSION_OFF, false},
	{"true", CONSTRAINT_EXCLUSION_ON, true},
	{"false", CONSTRAINT_EXCLUSION_OFF, true},
	{"yes", CONSTRAINT_EXCLUSION_ON, true},
	{"no", CONSTRAINT_EXCLUSION_OFF, true},
	{"1", CONSTRAINT_EXCLUSION_ON, true},
	{"0", CONSTRAINT_EXCLUSION_OFF, true},
	{NULL, 0, false}
};

/*
 * Although only "on", "off", "remote_apply", "remote_write", and "local" are
 * documented, we accept all the likely variants of "on" and "off".
 */
static const struct config_enum_entry synchronous_commit_options[] = {
	{"local", SYNCHRONOUS_COMMIT_LOCAL_FLUSH, false},
	{"remote_write", SYNCHRONOUS_COMMIT_REMOTE_WRITE, false},
	{"remote_apply", SYNCHRONOUS_COMMIT_REMOTE_APPLY, false},
	{"on", SYNCHRONOUS_COMMIT_ON, false},
	{"off", SYNCHRONOUS_COMMIT_OFF, false},
	{"true", SYNCHRONOUS_COMMIT_ON, true},
	{"false", SYNCHRONOUS_COMMIT_OFF, true},
	{"yes", SYNCHRONOUS_COMMIT_ON, true},
	{"no", SYNCHRONOUS_COMMIT_OFF, true},
	{"1", SYNCHRONOUS_COMMIT_ON, true},
	{"0", SYNCHRONOUS_COMMIT_OFF, true},
	{NULL, 0, false}
};

/*
 * Although only "on", "off", "try" are documented, we accept all the likely
 * variants of "on" and "off".
 */
static const struct config_enum_entry huge_pages_options[] = {
	{"off", HUGE_PAGES_OFF, false},
	{"on", HUGE_PAGES_ON, false},
	{"try", HUGE_PAGES_TRY, false},
	{"true", HUGE_PAGES_ON, true},
	{"false", HUGE_PAGES_OFF, true},
	{"yes", HUGE_PAGES_ON, true},
	{"no", HUGE_PAGES_OFF, true},
	{"1", HUGE_PAGES_ON, true},
	{"0", HUGE_PAGES_OFF, true},
	{NULL, 0, false}
};

static const struct config_enum_entry recovery_prefetch_options[] = {
	{"off", RECOVERY_PREFETCH_OFF, false},
	{"on", RECOVERY_PREFETCH_ON, false},
	{"try", RECOVERY_PREFETCH_TRY, false},
	{"true", RECOVERY_PREFETCH_ON, true},
	{"false", RECOVERY_PREFETCH_OFF, true},
	{"yes", RECOVERY_PREFETCH_ON, true},
	{"no", RECOVERY_PREFETCH_OFF, true},
	{"1", RECOVERY_PREFETCH_ON, true},
	{"0", RECOVERY_PREFETCH_OFF, true},
	{NULL, 0, false}
};

static const struct config_enum_entry force_parallel_mode_options[] = {
	{"off", FORCE_PARALLEL_OFF, false},
	{"on", FORCE_PARALLEL_ON, false},
	{"regress", FORCE_PARALLEL_REGRESS, false},
	{"true", FORCE_PARALLEL_ON, true},
	{"false", FORCE_PARALLEL_OFF, true},
	{"yes", FORCE_PARALLEL_ON, true},
	{"no", FORCE_PARALLEL_OFF, true},
	{"1", FORCE_PARALLEL_ON, true},
	{"0", FORCE_PARALLEL_OFF, true},
	{NULL, 0, false}
};

static const struct config_enum_entry plan_cache_mode_options[] = {
	{"auto", PLAN_CACHE_MODE_AUTO, false},
	{"force_generic_plan", PLAN_CACHE_MODE_FORCE_GENERIC_PLAN, false},
	{"force_custom_plan", PLAN_CACHE_MODE_FORCE_CUSTOM_PLAN, false},
	{NULL, 0, false}
};

static const struct config_enum_entry password_encryption_options[] = {
	{"md5", PASSWORD_TYPE_MD5, false},
	{"scram-sha-256", PASSWORD_TYPE_SCRAM_SHA_256, false},
	{NULL, 0, false}
};

const struct config_enum_entry ssl_protocol_versions_info[] = {
	{"", PG_TLS_ANY, false},
	{"TLSv1", PG_TLS1_VERSION, false},
	{"TLSv1.1", PG_TLS1_1_VERSION, false},
	{"TLSv1.2", PG_TLS1_2_VERSION, false},
	{"TLSv1.3", PG_TLS1_3_VERSION, false},
	{NULL, 0, false}
};

StaticAssertDecl(lengthof(ssl_protocol_versions_info) == (PG_TLS1_3_VERSION + 2),
				 "array length mismatch");

static struct config_enum_entry recovery_init_sync_method_options[] = {
	{"fsync", RECOVERY_INIT_SYNC_METHOD_FSYNC, false},
#ifdef HAVE_SYNCFS
	{"syncfs", RECOVERY_INIT_SYNC_METHOD_SYNCFS, false},
#endif
	{NULL, 0, false}
};

const struct config_enum_entry yb_pg_batch_detection_mechanism_options[] = {
  {"detect_by_peeking", DETECT_BY_PEEKING, false},
  {"assume_all_batch_executions", ASSUME_ALL_BATCH_EXECUTIONS, false},
  {"ignore_batch_delete_and_update_may_fail", IGNORE_BATCH_DELETE_AND_UPDATE_MAY_FAIL, false},
  {NULL, 0, false}
};

static struct config_enum_entry shared_memory_options[] = {
#ifndef WIN32
	{"sysv", SHMEM_TYPE_SYSV, false},
#endif
#ifndef EXEC_BACKEND
	{"mmap", SHMEM_TYPE_MMAP, false},
#endif
#ifdef WIN32
	{"windows", SHMEM_TYPE_WINDOWS, false},
#endif
	{NULL, 0, false}
};

static struct config_enum_entry default_toast_compression_options[] = {
	{"pglz", TOAST_PGLZ_COMPRESSION, false},
#ifdef  USE_LZ4
	{"lz4", TOAST_LZ4_COMPRESSION, false},
#endif
	{NULL, 0, false}
};

static const struct config_enum_entry wal_compression_options[] = {
	{"pglz", WAL_COMPRESSION_PGLZ, false},
#ifdef USE_LZ4
	{"lz4", WAL_COMPRESSION_LZ4, false},
#endif
#ifdef USE_ZSTD
	{"zstd", WAL_COMPRESSION_ZSTD, false},
#endif
	{"on", WAL_COMPRESSION_PGLZ, false},
	{"off", WAL_COMPRESSION_NONE, false},
	{"true", WAL_COMPRESSION_PGLZ, true},
	{"false", WAL_COMPRESSION_NONE, true},
	{"yes", WAL_COMPRESSION_PGLZ, true},
	{"no", WAL_COMPRESSION_NONE, true},
	{"1", WAL_COMPRESSION_PGLZ, true},
	{"0", WAL_COMPRESSION_NONE, true},
	{NULL, 0, false}
};

/*
 * Options for enum values stored in other modules
 */
extern const struct config_enum_entry wal_level_options[];
extern const struct config_enum_entry archive_mode_options[];
extern const struct config_enum_entry recovery_target_action_options[];
extern const struct config_enum_entry sync_method_options[];
extern const struct config_enum_entry dynamic_shared_memory_options[];

/*
 * GUC option variables that are exported from this module
 */
bool		log_duration = false;
bool		Debug_print_plan = false;
bool		Debug_print_parse = false;
bool		Debug_print_rewritten = false;
bool		Debug_pretty_print = true;

bool		log_parser_stats = false;
bool		log_planner_stats = false;
bool		log_executor_stats = false;
bool		log_statement_stats = false;	/* this is sort of all three above
											 * together */
bool		log_btree_build_stats = false;
char	   *event_source;

bool		row_security;
bool		check_function_bodies = true;

/*
 * This GUC exists solely for backward compatibility, check its definition for
 * details.
 */
bool		default_with_oids = false;
bool		session_auth_is_superuser;
bool		yb_enable_memory_tracking = true;

int			log_min_error_statement = ERROR;
int			log_min_messages = WARNING;
int			client_min_messages = NOTICE;
int			log_min_duration_sample = -1;
int			log_min_duration_statement = -1;
int			log_parameter_max_length = -1;
int			log_parameter_max_length_on_error = 0;
int			log_temp_files = -1;
double		log_statement_sample_rate = 1.0;
double		log_xact_sample_rate = 0;
int			trace_recovery_messages = LOG;
char	   *backtrace_functions;
char	   *backtrace_symbol_list;

int			temp_file_limit = -1;

int			num_temp_buffers = 1024;

char	   *cluster_name = "";
char	   *ConfigFileName;
char	   *HbaFileName;
char	   *IdentFileName;
char	   *external_pid_file;

char	   *pgstat_temp_directory;

char	   *application_name;

int			tcp_keepalives_idle;
int			tcp_keepalives_interval;
int			tcp_keepalives_count;
int			tcp_user_timeout;

/*
 * SSL renegotiation was been removed in PostgreSQL 9.5, but we tolerate it
 * being set to zero (meaning never renegotiate) for backward compatibility.
 * This avoids breaking compatibility with clients that have never supported
 * renegotiation and therefore always try to zero it.
 */
int			ssl_renegotiation_limit;

/*
 * This really belongs in pg_shmem.c, but is defined here so that it doesn't
 * need to be duplicated in all the different implementations of pg_shmem.c.
 */
int			huge_pages;
int			huge_page_size;

/*
 * These variables are all dummies that don't do anything, except in some
 * cases provide the value for SHOW to display.  The real state is elsewhere
 * and is kept in sync by assign_hooks.
 */
static char *syslog_ident_str;
static double phony_random_seed;
static char *client_encoding_string;
static char *datestyle_string;
static char *locale_collate;
static char *locale_ctype;
static char *server_encoding_string;
static char *server_version_string;
static int	server_version_num;
static char *timezone_string;
static char *log_timezone_string;
static char *timezone_abbreviations_string;
static char *data_directory;
static char *session_authorization_string;
static int	max_function_args;
static int	max_index_keys;
static int	max_identifier_length;
static int	block_size;
static int	segment_size;
static int	shared_memory_size_mb;
static int	shared_memory_size_in_huge_pages;
static int	wal_block_size;
static bool data_checksums;
static bool integer_datetimes;
static bool assert_enabled;
static bool in_hot_standby;
static char *recovery_target_timeline_string;
static char *recovery_target_string;
static char *recovery_target_xid_string;
static char *recovery_target_name_string;
static char *recovery_target_lsn_string;

static char *yb_effective_transaction_isolation_level_string;
static char *yb_xcluster_consistency_level_string;
static char *yb_read_time_string;

/* should be static, but commands/variable.c needs to get at this */
char	   *role_string;


/*
 * Displayable names for context types (enum GucContext)
 *
 * Note: these strings are deliberately not localized.
 */
const char *const GucContext_Names[] =
{
	 /* PGC_INTERNAL */ "internal",
	 /* PGC_POSTMASTER */ "postmaster",
	 /* PGC_SIGHUP */ "sighup",
	 /* PGC_SU_BACKEND */ "superuser-backend",
	 /* PGC_BACKEND */ "backend",
	 /* PGC_SUSET */ "superuser",
	 /* PGC_USERSET */ "user"
};

StaticAssertDecl(lengthof(GucContext_Names) == (PGC_USERSET + 1),
				 "array length mismatch");

/*
 * Displayable names for source types (enum GucSource)
 *
 * Note: these strings are deliberately not localized.
 */
const char *const GucSource_Names[] =
{
	 /* PGC_S_DEFAULT */ "default",
	 /* PGC_S_DYNAMIC_DEFAULT */ "default",
	 /* PGC_S_ENV_VAR */ "environment variable",
	 /* PGC_S_FILE */ "configuration file",
	 /* PGC_S_ARGV */ "command line",
	 /* PGC_S_GLOBAL */ "global",
	 /* PGC_S_DATABASE */ "database",
	 /* PGC_S_USER */ "user",
	 /* PGC_S_DATABASE_USER */ "database user",
	 /* PGC_S_CLIENT */ "client",
	 /* PGC_S_OVERRIDE */ "override",
	 /* PGC_S_INTERACTIVE */ "interactive",
	 /* PGC_S_TEST */ "test",
	 /* PGC_S_SESSION */ "session"
};

StaticAssertDecl(lengthof(GucSource_Names) == (PGC_S_SESSION + 1),
				 "array length mismatch");

/*
 * Displayable names for the groupings defined in enum config_group
 */
const char *const config_group_names[] =
{
	/* UNGROUPED */
	gettext_noop("Ungrouped"),
	/* FILE_LOCATIONS */
	gettext_noop("File Locations"),
	/* CONN_AUTH_SETTINGS */
	gettext_noop("Connections and Authentication / Connection Settings"),
	/* CONN_AUTH_AUTH */
	gettext_noop("Connections and Authentication / Authentication"),
	/* CONN_AUTH_SSL */
	gettext_noop("Connections and Authentication / SSL"),
	/* RESOURCES_MEM */
	gettext_noop("Resource Usage / Memory"),
	/* RESOURCES_DISK */
	gettext_noop("Resource Usage / Disk"),
	/* RESOURCES_KERNEL */
	gettext_noop("Resource Usage / Kernel Resources"),
	/* RESOURCES_VACUUM_DELAY */
	gettext_noop("Resource Usage / Cost-Based Vacuum Delay"),
	/* RESOURCES_BGWRITER */
	gettext_noop("Resource Usage / Background Writer"),
	/* RESOURCES_ASYNCHRONOUS */
	gettext_noop("Resource Usage / Asynchronous Behavior"),
	/* WAL_SETTINGS */
	gettext_noop("Write-Ahead Log / Settings"),
	/* WAL_CHECKPOINTS */
	gettext_noop("Write-Ahead Log / Checkpoints"),
	/* WAL_ARCHIVING */
	gettext_noop("Write-Ahead Log / Archiving"),
	/* WAL_RECOVERY */
	gettext_noop("Write-Ahead Log / Recovery"),
	/* WAL_ARCHIVE_RECOVERY */
	gettext_noop("Write-Ahead Log / Archive Recovery"),
	/* WAL_RECOVERY_TARGET */
	gettext_noop("Write-Ahead Log / Recovery Target"),
	/* REPLICATION_SENDING */
	gettext_noop("Replication / Sending Servers"),
	/* REPLICATION_PRIMARY */
	gettext_noop("Replication / Primary Server"),
	/* REPLICATION_STANDBY */
	gettext_noop("Replication / Standby Servers"),
	/* REPLICATION_SUBSCRIBERS */
	gettext_noop("Replication / Subscribers"),
	/* QUERY_TUNING_METHOD */
	gettext_noop("Query Tuning / Planner Method Configuration"),
	/* QUERY_TUNING_COST */
	gettext_noop("Query Tuning / Planner Cost Constants"),
	/* QUERY_TUNING_GEQO */
	gettext_noop("Query Tuning / Genetic Query Optimizer"),
	/* QUERY_TUNING_OTHER */
	gettext_noop("Query Tuning / Other Planner Options"),
	/* LOGGING_WHERE */
	gettext_noop("Reporting and Logging / Where to Log"),
	/* LOGGING_WHEN */
	gettext_noop("Reporting and Logging / When to Log"),
	/* LOGGING_WHAT */
	gettext_noop("Reporting and Logging / What to Log"),
	/* PROCESS_TITLE */
	gettext_noop("Reporting and Logging / Process Title"),
	/* STATS_MONITORING */
	gettext_noop("Statistics / Monitoring"),
	/* STATS_CUMULATIVE */
	gettext_noop("Statistics / Cumulative Query and Index Statistics"),
	/* AUTOVACUUM */
	gettext_noop("Autovacuum"),
	/* CLIENT_CONN_STATEMENT */
	gettext_noop("Client Connection Defaults / Statement Behavior"),
	/* CLIENT_CONN_LOCALE */
	gettext_noop("Client Connection Defaults / Locale and Formatting"),
	/* CLIENT_CONN_PRELOAD */
	gettext_noop("Client Connection Defaults / Shared Library Preloading"),
	/* CLIENT_CONN_OTHER */
	gettext_noop("Client Connection Defaults / Other Defaults"),
	/* LOCK_MANAGEMENT */
	gettext_noop("Lock Management"),
	/* COMPAT_OPTIONS_PREVIOUS */
	gettext_noop("Version and Platform Compatibility / Previous PostgreSQL Versions"),
	/* COMPAT_OPTIONS_CLIENT */
	gettext_noop("Version and Platform Compatibility / Other Platforms and Clients"),
	/* ERROR_HANDLING */
	gettext_noop("Error Handling"),
	/* PRESET_OPTIONS */
	gettext_noop("Preset Options"),
	/* CUSTOM_OPTIONS */
	gettext_noop("Customized Options"),
	/* DEVELOPER_OPTIONS */
	gettext_noop("Developer Options"),
	/* help_config wants this array to be null-terminated */
	NULL
};

StaticAssertDecl(lengthof(config_group_names) == (DEVELOPER_OPTIONS + 2),
				 "array length mismatch");

/*
 * Displayable names for GUC variable types (enum config_type)
 *
 * Note: these strings are deliberately not localized.
 */
const char *const config_type_names[] =
{
	 /* PGC_BOOL */ "bool",
	 /* PGC_INT */ "integer",
	 /* PGC_OID */ "oid",
	 /* PGC_REAL */ "real",
	 /* PGC_STRING */ "string",
	 /* PGC_ENUM */ "enum"
};

StaticAssertDecl(lengthof(config_type_names) == (PGC_ENUM + 1),
				 "array length mismatch");

/*
 * Unit conversion tables.
 *
 * There are two tables, one for memory units, and another for time units.
 * For each supported conversion from one unit to another, we have an entry
 * in the table.
 *
 * To keep things simple, and to avoid possible roundoff error,
 * conversions are never chained.  There needs to be a direct conversion
 * between all units (of the same type).
 *
 * The conversions for each base unit must be kept in order from greatest to
 * smallest human-friendly unit; convert_xxx_from_base_unit() rely on that.
 * (The order of the base-unit groups does not matter.)
 */
#define MAX_UNIT_LEN		3	/* length of longest recognized unit string */

typedef struct
{
	char		unit[MAX_UNIT_LEN + 1]; /* unit, as a string, like "kB" or
										 * "min" */
	int			base_unit;		/* GUC_UNIT_XXX */
	double		multiplier;		/* Factor for converting unit -> base_unit */
} unit_conversion;

/* Ensure that the constants in the tables don't overflow or underflow */
#if BLCKSZ < 1024 || BLCKSZ > (1024*1024)
#error BLCKSZ must be between 1KB and 1MB
#endif
#if XLOG_BLCKSZ < 1024 || XLOG_BLCKSZ > (1024*1024)
#error XLOG_BLCKSZ must be between 1KB and 1MB
#endif

static const char *memory_units_hint = gettext_noop("Valid units for this parameter are \"B\", \"kB\", \"MB\", \"GB\", and \"TB\".");

static const unit_conversion memory_unit_conversion_table[] =
{
	{"TB", GUC_UNIT_BYTE, 1024.0 * 1024.0 * 1024.0 * 1024.0},
	{"GB", GUC_UNIT_BYTE, 1024.0 * 1024.0 * 1024.0},
	{"MB", GUC_UNIT_BYTE, 1024.0 * 1024.0},
	{"kB", GUC_UNIT_BYTE, 1024.0},
	{"B", GUC_UNIT_BYTE, 1.0},

	{"TB", GUC_UNIT_KB, 1024.0 * 1024.0 * 1024.0},
	{"GB", GUC_UNIT_KB, 1024.0 * 1024.0},
	{"MB", GUC_UNIT_KB, 1024.0},
	{"kB", GUC_UNIT_KB, 1.0},
	{"B", GUC_UNIT_KB, 1.0 / 1024.0},

	{"TB", GUC_UNIT_MB, 1024.0 * 1024.0},
	{"GB", GUC_UNIT_MB, 1024.0},
	{"MB", GUC_UNIT_MB, 1.0},
	{"kB", GUC_UNIT_MB, 1.0 / 1024.0},
	{"B", GUC_UNIT_MB, 1.0 / (1024.0 * 1024.0)},

	{"TB", GUC_UNIT_BLOCKS, (1024.0 * 1024.0 * 1024.0) / (BLCKSZ / 1024)},
	{"GB", GUC_UNIT_BLOCKS, (1024.0 * 1024.0) / (BLCKSZ / 1024)},
	{"MB", GUC_UNIT_BLOCKS, 1024.0 / (BLCKSZ / 1024)},
	{"kB", GUC_UNIT_BLOCKS, 1.0 / (BLCKSZ / 1024)},
	{"B", GUC_UNIT_BLOCKS, 1.0 / BLCKSZ},

	{"TB", GUC_UNIT_XBLOCKS, (1024.0 * 1024.0 * 1024.0) / (XLOG_BLCKSZ / 1024)},
	{"GB", GUC_UNIT_XBLOCKS, (1024.0 * 1024.0) / (XLOG_BLCKSZ / 1024)},
	{"MB", GUC_UNIT_XBLOCKS, 1024.0 / (XLOG_BLCKSZ / 1024)},
	{"kB", GUC_UNIT_XBLOCKS, 1.0 / (XLOG_BLCKSZ / 1024)},
	{"B", GUC_UNIT_XBLOCKS, 1.0 / XLOG_BLCKSZ},

	{""}						/* end of table marker */
};

static const char *time_units_hint = gettext_noop("Valid units for this parameter are \"us\", \"ms\", \"s\", \"min\", \"h\", and \"d\".");

static const unit_conversion time_unit_conversion_table[] =
{
	{"d", GUC_UNIT_MS, 1000 * 60 * 60 * 24},
	{"h", GUC_UNIT_MS, 1000 * 60 * 60},
	{"min", GUC_UNIT_MS, 1000 * 60},
	{"s", GUC_UNIT_MS, 1000},
	{"ms", GUC_UNIT_MS, 1},
	{"us", GUC_UNIT_MS, 1.0 / 1000},

	{"d", GUC_UNIT_S, 60 * 60 * 24},
	{"h", GUC_UNIT_S, 60 * 60},
	{"min", GUC_UNIT_S, 60},
	{"s", GUC_UNIT_S, 1},
	{"ms", GUC_UNIT_S, 1.0 / 1000},
	{"us", GUC_UNIT_S, 1.0 / (1000 * 1000)},

	{"d", GUC_UNIT_MIN, 60 * 24},
	{"h", GUC_UNIT_MIN, 60},
	{"min", GUC_UNIT_MIN, 1},
	{"s", GUC_UNIT_MIN, 1.0 / 60},
	{"ms", GUC_UNIT_MIN, 1.0 / (1000 * 60)},
	{"us", GUC_UNIT_MIN, 1.0 / (1000 * 1000 * 60)},

	{""}						/* end of table marker */
};

/*
 * Contents of GUC tables
 *
 * See src/backend/utils/misc/README for design notes.
 *
 * TO ADD AN OPTION:
 *
 * 1. Declare a global variable of type bool, int, double, or char*
 *	  and make use of it.
 *
 * 2. Decide at what times it's safe to set the option. See guc.h for
 *	  details.
 *
 * 3. Decide on a name, a default value, upper and lower bounds (if
 *	  applicable), etc.
 *
 * 4. Add a record below.
 *
 * 5. Add it to src/backend/utils/misc/postgresql.conf.sample, if
 *	  appropriate.
 *
 * 6. Don't forget to document the option (at least in config.sgml).
 *
 * 7. If it's a new GUC_LIST_QUOTE option, you must add it to
 *	  variable_is_guc_list_quote() in src/bin/pg_dump/dumputils.c.
 */


/******** option records follow ********/

static struct config_bool ConfigureNamesBool[] =
{
	{
		{"enable_seqscan", PGC_USERSET, QUERY_TUNING_METHOD,
			gettext_noop("Enables the planner's use of sequential-scan plans."),
			NULL,
			GUC_EXPLAIN
		},
		&enable_seqscan,
		true,
		NULL, NULL, NULL
	},
	{
		{"enable_indexscan", PGC_USERSET, QUERY_TUNING_METHOD,
			gettext_noop("Enables the planner's use of index-scan plans."),
			NULL,
			GUC_EXPLAIN
		},
		&enable_indexscan,
		true,
		NULL, NULL, NULL
	},
	{
		{"enable_indexonlyscan", PGC_USERSET, QUERY_TUNING_METHOD,
			gettext_noop("Enables the planner's use of index-only-scan plans."),
			NULL,
			GUC_EXPLAIN
		},
		&enable_indexonlyscan,
		true,
		NULL, NULL, NULL
	},
	{
		{"enable_bitmapscan", PGC_USERSET, QUERY_TUNING_METHOD,
			gettext_noop("Enables the planner's use of bitmap-scan plans."),
			NULL,
			GUC_EXPLAIN
		},
		&enable_bitmapscan,
		true,
		NULL, NULL, NULL
	},
	{
		{"enable_tidscan", PGC_USERSET, QUERY_TUNING_METHOD,
			gettext_noop("Enables the planner's use of TID scan plans."),
			NULL,
			GUC_EXPLAIN
		},
		&enable_tidscan,
		true,
		NULL, NULL, NULL
	},
	{
		{"enable_sort", PGC_USERSET, QUERY_TUNING_METHOD,
			gettext_noop("Enables the planner's use of explicit sort steps."),
			NULL,
			GUC_EXPLAIN
		},
		&enable_sort,
		true,
		NULL, NULL, NULL
	},
	{
		{"enable_incremental_sort", PGC_USERSET, QUERY_TUNING_METHOD,
			gettext_noop("Enables the planner's use of incremental sort steps."),
			NULL,
			GUC_EXPLAIN
		},
		&enable_incremental_sort,
		true,
		NULL, NULL, NULL
	},
	{
		{"enable_hashagg", PGC_USERSET, QUERY_TUNING_METHOD,
			gettext_noop("Enables the planner's use of hashed aggregation plans."),
			NULL,
			GUC_EXPLAIN
		},
		&enable_hashagg,
		true,
		NULL, NULL, NULL
	},
	{
		{"enable_material", PGC_USERSET, QUERY_TUNING_METHOD,
			gettext_noop("Enables the planner's use of materialization."),
			NULL,
			GUC_EXPLAIN
		},
		&enable_material,
		true,
		NULL, NULL, NULL
	},
	{
		{"enable_memoize", PGC_USERSET, QUERY_TUNING_METHOD,
			gettext_noop("Enables the planner's use of memoization."),
			NULL,
			GUC_EXPLAIN
		},
		&enable_memoize,
		true,
		NULL, NULL, NULL
	},
	{
		{"enable_nestloop", PGC_USERSET, QUERY_TUNING_METHOD,
			gettext_noop("Enables the planner's use of nested-loop join plans."),
			NULL,
			GUC_EXPLAIN
		},
		&enable_nestloop,
		true,
		NULL, NULL, NULL
	},
	{
		{"enable_mergejoin", PGC_USERSET, QUERY_TUNING_METHOD,
			gettext_noop("Enables the planner's use of merge join plans."),
			NULL,
			GUC_EXPLAIN
		},
		&enable_mergejoin,
		true,
		NULL, NULL, NULL
	},
	{
		{"enable_hashjoin", PGC_USERSET, QUERY_TUNING_METHOD,
			gettext_noop("Enables the planner's use of hash join plans."),
			NULL,
			GUC_EXPLAIN
		},
		&enable_hashjoin,
		true,
		NULL, NULL, NULL
	},
	{
		{"enable_gathermerge", PGC_USERSET, QUERY_TUNING_METHOD,
			gettext_noop("Enables the planner's use of gather merge plans."),
			NULL,
			GUC_EXPLAIN
		},
		&enable_gathermerge,
		true,
		NULL, NULL, NULL
	},
	{
		{"enable_partitionwise_join", PGC_USERSET, QUERY_TUNING_METHOD,
			gettext_noop("Enables partitionwise join."),
			NULL,
			GUC_EXPLAIN
		},
		&enable_partitionwise_join,
		false,
		NULL, NULL, NULL
	},
	{
		{"enable_partitionwise_aggregate", PGC_USERSET, QUERY_TUNING_METHOD,
			gettext_noop("Enables partitionwise aggregation and grouping."),
			NULL,
			GUC_EXPLAIN
		},
		&enable_partitionwise_aggregate,
		false,
		NULL, NULL, NULL
	},
	{
		{"enable_parallel_append", PGC_USERSET, QUERY_TUNING_METHOD,
			gettext_noop("Enables the planner's use of parallel append plans."),
			NULL,
			GUC_EXPLAIN
		},
		&enable_parallel_append,
		true,
		NULL, NULL, NULL
	},
	{
		{"enable_parallel_hash", PGC_USERSET, QUERY_TUNING_METHOD,
			gettext_noop("Enables the planner's use of parallel hash plans."),
			NULL,
			GUC_EXPLAIN
		},
		&enable_parallel_hash,
		true,
		NULL, NULL, NULL
	},
	{
		{"yb_bnl_enable_hashing", PGC_USERSET, QUERY_TUNING_METHOD,
			gettext_noop("Enables batched nested loop joins to use hashing to "
						 "process its matches."),
			NULL
		},
		&yb_bnl_enable_hashing,
		true,
		NULL, NULL, NULL
	},
	{
		{"yb_bnl_optimize_first_batch", PGC_USERSET, QUERY_TUNING_METHOD,
			gettext_noop("Enables batched nested loop joins to predict the "			 	 "size of its first batch and optimize if it's "
						 "smaller than yb_bnl_batch_size."),
			NULL
		},
		&yb_bnl_optimize_first_batch,
		true,
		NULL, NULL, NULL
	},
	{
		{"yb_lock_pk_single_rpc", PGC_USERSET, QUERY_TUNING_OTHER,
			gettext_noop("Use single RPC to select and lock when PK is specified."),
			gettext_noop("If possible (no conflicting filters in the plan), use a single RPC to "
						 "select and lock, when a locking clause is provided, in isolation levels "
						 "REPEATABLE READ and READ COMMITTED.")
		},
		&yb_lock_pk_single_rpc,
		false,
		NULL, NULL, NULL
	},
	{
		{"yb_use_hash_splitting_by_default", PGC_USERSET, QUERY_TUNING_OTHER,
			 gettext_noop("Enables hash splitting as the default method for primary "
					   "key and index sorting in LSM indexes"),
			 gettext_noop("When set to true, the default sorting for the first "
					  "primary/index key column in LSM indexes is HASH, "
					  "Setting this to false changes the default to ASC, "
					  "making it compatible with standard PostgreSQL behavior. "
					  "This setting is useful for optimizing query "
					  "performance, especially for migrations from PostgreSQL "
					  "or scenarios where index-based sorting and sharding "
					  "behavior are critical."),

	 },
		&yb_use_hash_splitting_by_default,
		true,
		NULL, NULL, NULL
	},
	{
		{"yb_prefer_bnl", PGC_USERSET, QUERY_TUNING_METHOD,
			gettext_noop("If enabled, planner will force a preference of batched"
						" nested loop join plans over classic nested loop"
						" join plans."),
			NULL
		},
		&yb_prefer_bnl,
		true,
		NULL, NULL, NULL
	},
	{
		{"yb_enable_batchednl", PGC_USERSET, QUERY_TUNING_METHOD,
			gettext_noop("Enables the planner's use of batched nested-loop "
							 "join plans."),
			NULL
		},
		&yb_enable_batchednl,
		true,
		NULL, NULL, NULL
	},
	{
		{"enable_partition_pruning", PGC_USERSET, QUERY_TUNING_METHOD,
			gettext_noop("Enables plan-time and execution-time partition pruning."),
			gettext_noop("Allows the query planner and executor to compare partition "
						 "bounds to conditions in the query to determine which "
						 "partitions must be scanned."),
			GUC_EXPLAIN
		},
		&enable_partition_pruning,
		true,
		NULL, NULL, NULL
	},
	{
		{"enable_async_append", PGC_USERSET, QUERY_TUNING_METHOD,
			gettext_noop("Enables the planner's use of async append plans."),
			NULL,
			GUC_EXPLAIN
		},
		&enable_async_append,
		true,
		NULL, NULL, NULL
	},
	{
		{"geqo", PGC_USERSET, QUERY_TUNING_GEQO,
			gettext_noop("Enables genetic query optimization."),
			gettext_noop("This algorithm attempts to do planning without "
						 "exhaustive searching."),
			GUC_EXPLAIN
		},
		&enable_geqo,
		true,
		NULL, NULL, NULL
	},
	{
		/* Not for general use --- used by SET SESSION AUTHORIZATION */
		{"is_superuser", PGC_INTERNAL, UNGROUPED,
			gettext_noop("Shows whether the current user is a superuser."),
			NULL,
			GUC_REPORT | GUC_NO_SHOW_ALL | GUC_NO_RESET_ALL | GUC_NOT_IN_SAMPLE | GUC_DISALLOW_IN_FILE
		},
		&session_auth_is_superuser,
		false,
		NULL, NULL, NULL
	},
	{
		{"bonjour", PGC_POSTMASTER, CONN_AUTH_SETTINGS,
			gettext_noop("Enables advertising the server via Bonjour."),
			NULL
		},
		&enable_bonjour,
		false,
		check_bonjour, NULL, NULL
	},
	{
		{"track_commit_timestamp", PGC_POSTMASTER, REPLICATION_SENDING,
			gettext_noop("Collects transaction commit time."),
			NULL
		},
		&track_commit_timestamp,
		false,
		NULL, NULL, NULL
	},
	{
		{"ssl", PGC_SIGHUP, CONN_AUTH_SSL,
			gettext_noop("Enables SSL connections."),
			NULL
		},
		&EnableSSL,
		false,
		check_ssl, NULL, NULL
	},
	{
		{"ssl_passphrase_command_supports_reload", PGC_SIGHUP, CONN_AUTH_SSL,
			gettext_noop("Controls whether ssl_passphrase_command is called during server reload."),
			NULL
		},
		&ssl_passphrase_command_supports_reload,
		false,
		NULL, NULL, NULL
	},
	{
		{"ssl_prefer_server_ciphers", PGC_SIGHUP, CONN_AUTH_SSL,
			gettext_noop("Give priority to server ciphersuite order."),
			NULL
		},
		&SSLPreferServerCiphers,
		true,
		NULL, NULL, NULL
	},
	{
		{"fsync", PGC_SIGHUP, WAL_SETTINGS,
			gettext_noop("Forces synchronization of updates to disk."),
			gettext_noop("The server will use the fsync() system call in several places to make "
						 "sure that updates are physically written to disk. This insures "
						 "that a database cluster will recover to a consistent state after "
						 "an operating system or hardware crash.")
		},
		&enableFsync,
		true,
		NULL, NULL, NULL
	},
	{
		{"ignore_checksum_failure", PGC_SUSET, DEVELOPER_OPTIONS,
			gettext_noop("Continues processing after a checksum failure."),
			gettext_noop("Detection of a checksum failure normally causes PostgreSQL to "
						 "report an error, aborting the current transaction. Setting "
						 "ignore_checksum_failure to true causes the system to ignore the failure "
						 "(but still report a warning), and continue processing. This "
						 "behavior could cause crashes or other serious problems. Only "
						 "has an effect if checksums are enabled."),
			GUC_NOT_IN_SAMPLE
		},
		&ignore_checksum_failure,
		false,
		NULL, NULL, NULL
	},
	{
		{"zero_damaged_pages", PGC_SUSET, DEVELOPER_OPTIONS,
			gettext_noop("Continues processing past damaged page headers."),
			gettext_noop("Detection of a damaged page header normally causes PostgreSQL to "
						 "report an error, aborting the current transaction. Setting "
						 "zero_damaged_pages to true causes the system to instead report a "
						 "warning, zero out the damaged page, and continue processing. This "
						 "behavior will destroy data, namely all the rows on the damaged page."),
			GUC_NOT_IN_SAMPLE
		},
		&zero_damaged_pages,
		false,
		NULL, NULL, NULL
	},
	{
		{"ignore_invalid_pages", PGC_POSTMASTER, DEVELOPER_OPTIONS,
			gettext_noop("Continues recovery after an invalid pages failure."),
			gettext_noop("Detection of WAL records having references to "
						 "invalid pages during recovery causes PostgreSQL to "
						 "raise a PANIC-level error, aborting the recovery. "
						 "Setting ignore_invalid_pages to true causes "
						 "the system to ignore invalid page references "
						 "in WAL records (but still report a warning), "
						 "and continue recovery. This behavior may cause "
						 "crashes, data loss, propagate or hide corruption, "
						 "or other serious problems. Only has an effect "
						 "during recovery or in standby mode."),
			GUC_NOT_IN_SAMPLE
		},
		&ignore_invalid_pages,
		false,
		NULL, NULL, NULL
	},
	{
		{"full_page_writes", PGC_SIGHUP, WAL_SETTINGS,
			gettext_noop("Writes full pages to WAL when first modified after a checkpoint."),
			gettext_noop("A page write in process during an operating system crash might be "
						 "only partially written to disk.  During recovery, the row changes "
						 "stored in WAL are not enough to recover.  This option writes "
						 "pages when first modified after a checkpoint to WAL so full recovery "
						 "is possible.")
		},
		&fullPageWrites,
		true,
		NULL, NULL, NULL
	},

	{
		{"wal_log_hints", PGC_POSTMASTER, WAL_SETTINGS,
			gettext_noop("Writes full pages to WAL when first modified after a checkpoint, even for a non-critical modification."),
			NULL
		},
		&wal_log_hints,
		false,
		NULL, NULL, NULL
	},

	{
		{"wal_init_zero", PGC_SUSET, WAL_SETTINGS,
			gettext_noop("Writes zeroes to new WAL files before first use."),
			NULL
		},
		&wal_init_zero,
		true,
		NULL, NULL, NULL
	},

	{
		{"wal_recycle", PGC_SUSET, WAL_SETTINGS,
			gettext_noop("Recycles WAL files by renaming them."),
			NULL
		},
		&wal_recycle,
		true,
		NULL, NULL, NULL
	},

	{
		{"log_checkpoints", PGC_SIGHUP, LOGGING_WHAT,
			gettext_noop("Logs each checkpoint."),
			NULL
		},
		&log_checkpoints,
		true,
		NULL, NULL, NULL
	},
	{
		{"log_connections", PGC_SU_BACKEND, LOGGING_WHAT,
			gettext_noop("Logs each successful connection."),
			NULL
		},
		&Log_connections,
		false,
		NULL, NULL, NULL
	},
	{
		{"log_disconnections", PGC_SU_BACKEND, LOGGING_WHAT,
			gettext_noop("Logs end of a session, including duration."),
			NULL
		},
		&Log_disconnections,
		false,
		NULL, NULL, NULL
	},
	{
		{"log_replication_commands", PGC_SUSET, LOGGING_WHAT,
			gettext_noop("Logs each replication command."),
			NULL
		},
		&log_replication_commands,
		false,
		NULL, NULL, NULL
	},
	{
		{"debug_assertions", PGC_INTERNAL, PRESET_OPTIONS,
			gettext_noop("Shows whether the running server has assertion checks enabled."),
			NULL,
			GUC_NOT_IN_SAMPLE | GUC_DISALLOW_IN_FILE
		},
		&assert_enabled,
#ifdef USE_ASSERT_CHECKING
		true,
#else
		false,
#endif
		NULL, NULL, NULL
	},

	{
		{"exit_on_error", PGC_USERSET, ERROR_HANDLING_OPTIONS,
			gettext_noop("Terminate session on any error."),
			NULL
		},
		&ExitOnAnyError,
		false,
		NULL, NULL, NULL
	},
	{
		{"restart_after_crash", PGC_SIGHUP, ERROR_HANDLING_OPTIONS,
			gettext_noop("Reinitialize server after backend crash."),
			NULL
		},
		&restart_after_crash,
		true,
		NULL, NULL, NULL
	},
	{
		{"remove_temp_files_after_crash", PGC_SIGHUP, DEVELOPER_OPTIONS,
			gettext_noop("Remove temporary files after backend crash."),
			NULL,
			GUC_NOT_IN_SAMPLE
		},
		&remove_temp_files_after_crash,
		true,
		NULL, NULL, NULL
	},

	{
		{"log_duration", PGC_SUSET, LOGGING_WHAT,
			gettext_noop("Logs the duration of each completed SQL statement."),
			NULL
		},
		&log_duration,
		false,
		NULL, NULL, NULL
	},
	{
		{"debug_print_parse", PGC_USERSET, LOGGING_WHAT,
			gettext_noop("Logs each query's parse tree."),
			NULL
		},
		&Debug_print_parse,
		false,
		NULL, NULL, NULL
	},
	{
		{"debug_print_rewritten", PGC_USERSET, LOGGING_WHAT,
			gettext_noop("Logs each query's rewritten parse tree."),
			NULL
		},
		&Debug_print_rewritten,
		false,
		NULL, NULL, NULL
	},
	{
		{"debug_print_plan", PGC_USERSET, LOGGING_WHAT,
			gettext_noop("Logs each query's execution plan."),
			NULL
		},
		&Debug_print_plan,
		false,
		NULL, NULL, NULL
	},
	{
		{"debug_pretty_print", PGC_USERSET, LOGGING_WHAT,
			gettext_noop("Indents parse and plan tree displays."),
			NULL
		},
		&Debug_pretty_print,
		true,
		NULL, NULL, NULL
	},
	{
		{"log_parser_stats", PGC_SUSET, STATS_MONITORING,
			gettext_noop("Writes parser performance statistics to the server log."),
			NULL
		},
		&log_parser_stats,
		false,
		check_stage_log_stats, NULL, NULL
	},
	{
		{"log_planner_stats", PGC_SUSET, STATS_MONITORING,
			gettext_noop("Writes planner performance statistics to the server log."),
			NULL
		},
		&log_planner_stats,
		false,
		check_stage_log_stats, NULL, NULL
	},
	{
		{"log_executor_stats", PGC_SUSET, STATS_MONITORING,
			gettext_noop("Writes executor performance statistics to the server log."),
			NULL
		},
		&log_executor_stats,
		false,
		check_stage_log_stats, NULL, NULL
	},
	{
		{"log_statement_stats", PGC_SUSET, STATS_MONITORING,
			gettext_noop("Writes cumulative performance statistics to the server log."),
			NULL
		},
		&log_statement_stats,
		false,
		check_log_stats, NULL, NULL
	},
#ifdef BTREE_BUILD_STATS
	{
		{"log_btree_build_stats", PGC_SUSET, DEVELOPER_OPTIONS,
			gettext_noop("Logs system resource usage statistics (memory and CPU) on various B-tree operations."),
			NULL,
			GUC_NOT_IN_SAMPLE
		},
		&log_btree_build_stats,
		false,
		NULL, NULL, NULL
	},
#endif

	{
		{"track_activities", PGC_SUSET, STATS_CUMULATIVE,
			gettext_noop("Collects information about executing commands."),
			gettext_noop("Enables the collection of information on the currently "
						 "executing command of each session, along with "
						 "the time at which that command began execution.")
		},
		&pgstat_track_activities,
		true,
		NULL, NULL, NULL
	},
	{
		{"track_counts", PGC_SUSET, STATS_CUMULATIVE,
			gettext_noop("Collects statistics on database activity."),
			NULL
		},
		&pgstat_track_counts,
		true,
		NULL, NULL, NULL
	},
	{
		{"track_io_timing", PGC_SUSET, STATS_CUMULATIVE,
			gettext_noop("Collects timing statistics for database I/O activity."),
			NULL
		},
		&track_io_timing,
		false,
		NULL, NULL, NULL
	},
	{
		{"track_wal_io_timing", PGC_SUSET, STATS_CUMULATIVE,
			gettext_noop("Collects timing statistics for WAL I/O activity."),
			NULL
		},
		&track_wal_io_timing,
		false,
		NULL, NULL, NULL
	},

	{
		{"update_process_title", PGC_SUSET, PROCESS_TITLE,
			gettext_noop("Updates the process title to show the active SQL command."),
			gettext_noop("Enables updating of the process title every time a new SQL command is received by the server.")
		},
		&update_process_title,
#ifdef WIN32
		false,
#else
		true,
#endif
		NULL, NULL, NULL
	},

	{
		{"autovacuum", PGC_SIGHUP, AUTOVACUUM,
			gettext_noop("Starts the autovacuum subprocess."),
			NULL
		},
		&autovacuum_start_daemon,
		true,
		NULL, NULL, NULL
	},

	{
		{"trace_notify", PGC_USERSET, DEVELOPER_OPTIONS,
			gettext_noop("Generates debugging output for LISTEN and NOTIFY."),
			NULL,
			GUC_NOT_IN_SAMPLE
		},
		&Trace_notify,
		false,
		NULL, NULL, NULL
	},

#ifdef LOCK_DEBUG
	{
		{"trace_locks", PGC_SUSET, DEVELOPER_OPTIONS,
			gettext_noop("Emits information about lock usage."),
			NULL,
			GUC_NOT_IN_SAMPLE
		},
		&Trace_locks,
		false,
		NULL, NULL, NULL
	},
	{
		{"trace_userlocks", PGC_SUSET, DEVELOPER_OPTIONS,
			gettext_noop("Emits information about user lock usage."),
			NULL,
			GUC_NOT_IN_SAMPLE
		},
		&Trace_userlocks,
		false,
		NULL, NULL, NULL
	},
	{
		{"trace_lwlocks", PGC_SUSET, DEVELOPER_OPTIONS,
			gettext_noop("Emits information about lightweight lock usage."),
			NULL,
			GUC_NOT_IN_SAMPLE
		},
		&Trace_lwlocks,
		false,
		NULL, NULL, NULL
	},
	{
		{"debug_deadlocks", PGC_SUSET, DEVELOPER_OPTIONS,
			gettext_noop("Dumps information about all current locks when a deadlock timeout occurs."),
			NULL,
			GUC_NOT_IN_SAMPLE
		},
		&Debug_deadlocks,
		false,
		NULL, NULL, NULL
	},
#endif

	{
		{"log_lock_waits", PGC_SUSET, LOGGING_WHAT,
			gettext_noop("Logs long lock waits."),
			NULL
		},
		&log_lock_waits,
		false,
		NULL, NULL, NULL
	},
	{
		{"log_recovery_conflict_waits", PGC_SIGHUP, LOGGING_WHAT,
			gettext_noop("Logs standby recovery conflict waits."),
			NULL
		},
		&log_recovery_conflict_waits,
		false,
		NULL, NULL, NULL
	},
	{
		{"log_hostname", PGC_SIGHUP, LOGGING_WHAT,
			gettext_noop("Logs the host name in the connection logs."),
			gettext_noop("By default, connection logs only show the IP address "
						 "of the connecting host. If you want them to show the host name you "
						 "can turn this on, but depending on your host name resolution "
						 "setup it might impose a non-negligible performance penalty.")
		},
		&log_hostname,
		false,
		NULL, NULL, NULL
	},
	{
		{"transform_null_equals", PGC_USERSET, COMPAT_OPTIONS_CLIENT,
			gettext_noop("Treats \"expr=NULL\" as \"expr IS NULL\"."),
			gettext_noop("When turned on, expressions of the form expr = NULL "
						 "(or NULL = expr) are treated as expr IS NULL, that is, they "
						 "return true if expr evaluates to the null value, and false "
						 "otherwise. The correct behavior of expr = NULL is to always "
						 "return null (unknown).")
		},
		&Transform_null_equals,
		false,
		NULL, NULL, NULL
	},
	{
		{"db_user_namespace", PGC_SIGHUP, CONN_AUTH_AUTH,
			gettext_noop("Enables per-database user names."),
			NULL
		},
		&Db_user_namespace,
		false,
		NULL, NULL, NULL
	},
	{
		{"default_transaction_read_only", PGC_USERSET, CLIENT_CONN_STATEMENT,
			gettext_noop("Sets the default read-only status of new transactions."),
			NULL,
			GUC_REPORT
		},
		&DefaultXactReadOnly,
		false,
		NULL, NULL, NULL
	},
	{
		{"transaction_read_only", PGC_USERSET, CLIENT_CONN_STATEMENT,
			gettext_noop("Sets the current transaction's read-only status."),
			NULL,
			GUC_NO_RESET_ALL | GUC_NOT_IN_SAMPLE | GUC_DISALLOW_IN_FILE
		},
		&XactReadOnly,
		false,
		check_transaction_read_only, assign_transaction_read_only, NULL
	},
	{
		{"default_transaction_deferrable", PGC_USERSET, CLIENT_CONN_STATEMENT,
			gettext_noop("Sets the default deferrable status of new transactions."),
			NULL
		},
		&DefaultXactDeferrable,
		false,
		NULL, NULL, NULL
	},
	{
		{"transaction_deferrable", PGC_USERSET, CLIENT_CONN_STATEMENT,
			gettext_noop("Whether to defer a read-only serializable transaction until it can be executed with no possible serialization failures."),
			NULL,
			GUC_NO_RESET_ALL | GUC_NOT_IN_SAMPLE | GUC_DISALLOW_IN_FILE
		},
		&XactDeferrable,
		false,
		check_transaction_deferrable, assign_transaction_deferrable, NULL
	},
	{
		{"row_security", PGC_USERSET, CLIENT_CONN_STATEMENT,
			gettext_noop("Enable row security."),
			gettext_noop("When enabled, row security will be applied to all users.")
		},
		&row_security,
		true,
		NULL, NULL, NULL
	},
	{
		{"check_function_bodies", PGC_USERSET, CLIENT_CONN_STATEMENT,
			gettext_noop("Check routine bodies during CREATE FUNCTION and CREATE PROCEDURE."),
			NULL
		},
		&check_function_bodies,
		true,
		NULL, NULL, NULL
	},
	{
		{"array_nulls", PGC_USERSET, COMPAT_OPTIONS_PREVIOUS,
			gettext_noop("Enable input of NULL elements in arrays."),
			gettext_noop("When turned on, unquoted NULL in an array input "
						 "value means a null value; "
						 "otherwise it is taken literally.")
		},
		&Array_nulls,
		true,
		NULL, NULL, NULL
	},

	/*
	 * WITH OIDS support, and consequently default_with_oids, was removed in
	 * PostgreSQL 12, but we tolerate the parameter being set to false to
	 * avoid unnecessarily breaking older dump files.
	 */
	{
		{"default_with_oids", PGC_USERSET, COMPAT_OPTIONS_PREVIOUS,
			gettext_noop("WITH OIDS is no longer supported; this can only be false."),
			NULL,
			GUC_NO_SHOW_ALL | GUC_NOT_IN_SAMPLE
		},
		&default_with_oids,
		false,
		check_default_with_oids, NULL, NULL
	},
	{
		{"logging_collector", PGC_POSTMASTER, LOGGING_WHERE,
			gettext_noop("Start a subprocess to capture stderr output and/or csvlogs into log files."),
			NULL
		},
		&Logging_collector,
		false,
		NULL, NULL, NULL
	},
	{
		{"log_truncate_on_rotation", PGC_SIGHUP, LOGGING_WHERE,
			gettext_noop("Truncate existing log files of same name during log rotation."),
			NULL
		},
		&Log_truncate_on_rotation,
		false,
		NULL, NULL, NULL
	},

#ifdef TRACE_SORT
	{
		{"trace_sort", PGC_USERSET, DEVELOPER_OPTIONS,
			gettext_noop("Emit information about resource usage in sorting."),
			NULL,
			GUC_NOT_IN_SAMPLE
		},
		&trace_sort,
		false,
		NULL, NULL, NULL
	},
#endif

#ifdef TRACE_SYNCSCAN
	/* this is undocumented because not exposed in a standard build */
	{
		{"trace_syncscan", PGC_USERSET, DEVELOPER_OPTIONS,
			gettext_noop("Generate debugging output for synchronized scanning."),
			NULL,
			GUC_NOT_IN_SAMPLE
		},
		&trace_syncscan,
		false,
		NULL, NULL, NULL
	},
#endif

#ifdef DEBUG_BOUNDED_SORT
	/* this is undocumented because not exposed in a standard build */
	{
		{
			"optimize_bounded_sort", PGC_USERSET, QUERY_TUNING_METHOD,
			gettext_noop("Enable bounded sorting using heap sort."),
			NULL,
			GUC_NOT_IN_SAMPLE | GUC_EXPLAIN
		},
		&optimize_bounded_sort,
		true,
		NULL, NULL, NULL
	},
#endif

#ifdef WAL_DEBUG
	{
		{"wal_debug", PGC_SUSET, DEVELOPER_OPTIONS,
			gettext_noop("Emit WAL-related debugging output."),
			NULL,
			GUC_NOT_IN_SAMPLE
		},
		&XLOG_DEBUG,
		false,
		NULL, NULL, NULL
	},
#endif

	{
		{"integer_datetimes", PGC_INTERNAL, PRESET_OPTIONS,
			gettext_noop("Shows whether datetimes are integer based."),
			NULL,
			GUC_REPORT | GUC_NOT_IN_SAMPLE | GUC_DISALLOW_IN_FILE
		},
		&integer_datetimes,
		true,
		NULL, NULL, NULL
	},

	{
		{"krb_caseins_users", PGC_SIGHUP, CONN_AUTH_AUTH,
			gettext_noop("Sets whether Kerberos and GSSAPI user names should be treated as case-insensitive."),
			NULL
		},
		&pg_krb_caseins_users,
		false,
		NULL, NULL, NULL
	},

	{
		{"escape_string_warning", PGC_USERSET, COMPAT_OPTIONS_PREVIOUS,
			gettext_noop("Warn about backslash escapes in ordinary string literals."),
			NULL
		},
		&escape_string_warning,
		true,
		NULL, NULL, NULL
	},

	{
		{"standard_conforming_strings", PGC_USERSET, COMPAT_OPTIONS_PREVIOUS,
			gettext_noop("Causes '...' strings to treat backslashes literally."),
			NULL,
			GUC_REPORT
		},
		&standard_conforming_strings,
		true,
		NULL, NULL, NULL
	},

	{
		{"synchronize_seqscans", PGC_USERSET, COMPAT_OPTIONS_PREVIOUS,
			gettext_noop("Enable synchronized sequential scans."),
			NULL
		},
		&synchronize_seqscans,
		true,
		NULL, NULL, NULL
	},

	{
		{"recovery_target_inclusive", PGC_POSTMASTER, WAL_RECOVERY_TARGET,
			gettext_noop("Sets whether to include or exclude transaction with recovery target."),
			NULL
		},
		&recoveryTargetInclusive,
		true,
		NULL, NULL, NULL
	},

	{
		{"hot_standby", PGC_POSTMASTER, REPLICATION_STANDBY,
			gettext_noop("Allows connections and queries during recovery."),
			NULL
		},
		&EnableHotStandby,
		true,
		NULL, NULL, NULL
	},

	{
		{"hot_standby_feedback", PGC_SIGHUP, REPLICATION_STANDBY,
			gettext_noop("Allows feedback from a hot standby to the primary that will avoid query conflicts."),
			NULL
		},
		&hot_standby_feedback,
		false,
		NULL, NULL, NULL
	},

	{
		{"in_hot_standby", PGC_INTERNAL, PRESET_OPTIONS,
			gettext_noop("Shows whether hot standby is currently active."),
			NULL,
			GUC_REPORT | GUC_NOT_IN_SAMPLE | GUC_DISALLOW_IN_FILE
		},
		&in_hot_standby,
		false,
		NULL, NULL, show_in_hot_standby
	},

	{
		{"allow_system_table_mods", PGC_SUSET, DEVELOPER_OPTIONS,
			gettext_noop("Allows modifications of the structure of system tables."),
			NULL,
			GUC_NOT_IN_SAMPLE
		},
		&allowSystemTableMods,
		false,
		NULL, NULL, NULL
	},

	{
		{"ignore_system_indexes", PGC_BACKEND, DEVELOPER_OPTIONS,
			gettext_noop("Disables reading from system indexes."),
			gettext_noop("It does not prevent updating the indexes, so it is safe "
						 "to use.  The worst consequence is slowness."),
			GUC_NOT_IN_SAMPLE
		},
		&IgnoreSystemIndexes,
		false,
		NULL, NULL, NULL
	},

	{
		{"allow_in_place_tablespaces", PGC_SUSET, DEVELOPER_OPTIONS,
			gettext_noop("Allows tablespaces directly inside pg_tblspc, for testing."),
			NULL,
			GUC_NOT_IN_SAMPLE
		},
		&allow_in_place_tablespaces,
		false,
		NULL, NULL, NULL
	},

	{
		{"lo_compat_privileges", PGC_SUSET, COMPAT_OPTIONS_PREVIOUS,
			gettext_noop("Enables backward compatibility mode for privilege checks on large objects."),
			gettext_noop("Skips privilege checks when reading or modifying large objects, "
						 "for compatibility with PostgreSQL releases prior to 9.0.")
		},
		&lo_compat_privileges,
		false,
		NULL, NULL, NULL
	},

	{
		{"quote_all_identifiers", PGC_USERSET, COMPAT_OPTIONS_PREVIOUS,
			gettext_noop("When generating SQL fragments, quote all identifiers."),
			NULL,
		},
		&quote_all_identifiers,
		false,
		NULL, NULL, NULL
	},

	{
		{"data_checksums", PGC_INTERNAL, PRESET_OPTIONS,
			gettext_noop("Shows whether data checksums are turned on for this cluster."),
			NULL,
			GUC_NOT_IN_SAMPLE | GUC_DISALLOW_IN_FILE | GUC_RUNTIME_COMPUTED
		},
		&data_checksums,
		false,
		NULL, NULL, NULL
	},

	{
		{"syslog_sequence_numbers", PGC_SIGHUP, LOGGING_WHERE,
			gettext_noop("Add sequence number to syslog messages to avoid duplicate suppression."),
			NULL
		},
		&syslog_sequence_numbers,
		true,
		NULL, NULL, NULL
	},

	{
		{"syslog_split_messages", PGC_SIGHUP, LOGGING_WHERE,
			gettext_noop("Split messages sent to syslog by lines and to fit into 1024 bytes."),
			NULL
		},
		&syslog_split_messages,
		true,
		NULL, NULL, NULL
	},

	{
		{"parallel_leader_participation", PGC_USERSET, RESOURCES_ASYNCHRONOUS,
			gettext_noop("Controls whether Gather and Gather Merge also run subplans."),
			gettext_noop("Should gather nodes also run subplans or just gather tuples?"),
			GUC_EXPLAIN
		},
		&parallel_leader_participation,
		true,
		NULL, NULL, NULL
	},

	{
		{"jit", PGC_USERSET, QUERY_TUNING_OTHER,
			gettext_noop("Allow JIT compilation."),
			NULL,
			GUC_EXPLAIN
		},
		&jit_enabled,
		true,
		NULL, NULL, NULL
	},

	{
		{"jit_debugging_support", PGC_SU_BACKEND, DEVELOPER_OPTIONS,
			gettext_noop("Register JIT-compiled functions with debugger."),
			NULL,
			GUC_NOT_IN_SAMPLE
		},
		&jit_debugging_support,
		false,

		/*
		 * This is not guaranteed to be available, but given it's a developer
		 * oriented option, it doesn't seem worth adding code checking
		 * availability.
		 */
		NULL, NULL, NULL
	},

	{
		{"jit_dump_bitcode", PGC_SUSET, DEVELOPER_OPTIONS,
			gettext_noop("Write out LLVM bitcode to facilitate JIT debugging."),
			NULL,
			GUC_NOT_IN_SAMPLE
		},
		&jit_dump_bitcode,
		false,
		NULL, NULL, NULL
	},

	{
		{"jit_expressions", PGC_USERSET, DEVELOPER_OPTIONS,
			gettext_noop("Allow JIT compilation of expressions."),
			NULL,
			GUC_NOT_IN_SAMPLE
		},
		&jit_expressions,
		true,
		NULL, NULL, NULL
	},

	{
		{"jit_profiling_support", PGC_SU_BACKEND, DEVELOPER_OPTIONS,
			gettext_noop("Register JIT-compiled functions with perf profiler."),
			NULL,
			GUC_NOT_IN_SAMPLE
		},
		&jit_profiling_support,
		false,

		/*
		 * This is not guaranteed to be available, but given it's a developer
		 * oriented option, it doesn't seem worth adding code checking
		 * availability.
		 */
		NULL, NULL, NULL
	},

	{
		{"jit_tuple_deforming", PGC_USERSET, DEVELOPER_OPTIONS,
			gettext_noop("Allow JIT compilation of tuple deforming."),
			NULL,
			GUC_NOT_IN_SAMPLE
		},
		&jit_tuple_deforming,
		true,
		NULL, NULL, NULL
	},

	{
		{"yb_debug_report_error_stacktrace", PGC_USERSET, DEVELOPER_OPTIONS,
			gettext_noop("Append stacktrace information for error messages."),
			NULL,
			GUC_NOT_IN_SAMPLE
		},
		&yb_debug_report_error_stacktrace,
		false,
		NULL, NULL, NULL
	},

	{
		{"yb_debug_log_catcache_events", PGC_USERSET, DEVELOPER_OPTIONS,
			gettext_noop("Log details for every catalog cache event such as a cache miss or cache invalidation/refresh."),
			NULL,
			GUC_NOT_IN_SAMPLE
		},
		&yb_debug_log_catcache_events,
		false,
		NULL, NULL, NULL
	},

	{
		{"yb_debug_log_internal_restarts", PGC_USERSET, DEVELOPER_OPTIONS,
			gettext_noop("Log details for internal restarts such as read-restarts, cache-invalidation restarts, or txn restarts."),
			NULL,
			GUC_NOT_IN_SAMPLE
		},
		&yb_debug_log_internal_restarts,
		false,
		NULL, NULL, NULL
	},

	{
		{"yb_debug_log_docdb_requests", PGC_USERSET, DEVELOPER_OPTIONS,
			gettext_noop("Log the contents of all internal (protobuf) requests to DocDB."),
			NULL,
			GUC_NOT_IN_SAMPLE
		},
		&yb_debug_log_docdb_requests,
		false,
		NULL, NULL, NULL
	},

	{
		{"yb_enable_create_with_table_oid", PGC_USERSET, CUSTOM_OPTIONS,
			gettext_noop("Enables the ability to set table oids when creating tables or indexes."),
			NULL,
			GUC_NOT_IN_SAMPLE
		},
		&yb_enable_create_with_table_oid,
		false,
		NULL, NULL, NULL
	},

	{
		{"yb_enable_docdb_tracing", PGC_USERSET, CLIENT_CONN_STATEMENT,
			gettext_noop("Enables tracing for the commands in this session."),
			NULL,
			GUC_NOT_IN_SAMPLE
		},
		&yb_enable_docdb_tracing,
		false,
		NULL, NULL, NULL
	},

	{
		{"yb_silence_advisory_locks_not_supported_error", PGC_USERSET, LOCK_MANAGEMENT,
			gettext_noop("Silence the advisory locks not supported error message."),
			gettext_noop(
					"Enable this with high caution. It was added to avoid disruption for users who were "
					"already using advisory locks but seeing success messages without the lock really being "
					"acquired. Such users should take the necessary steps to modify their application to "
					"remove usage of advisory locks."),
			GUC_NOT_IN_SAMPLE
		},
		&yb_silence_advisory_locks_not_supported_error,
		false,
		NULL, NULL, NULL
	},

	{
		{"data_sync_retry", PGC_POSTMASTER, ERROR_HANDLING_OPTIONS,
			gettext_noop("Whether to continue running after a failure to sync data files."),
		},
		&data_sync_retry,
		false,
		NULL, NULL, NULL
	},

	{
		{"wal_receiver_create_temp_slot", PGC_SIGHUP, REPLICATION_STANDBY,
			gettext_noop("Sets whether a WAL receiver should create a temporary replication slot if no permanent slot is configured."),
		},
		&wal_receiver_create_temp_slot,
		false,
		NULL, NULL, NULL
	},

	{
		{"yb_read_from_followers", PGC_USERSET, CLIENT_CONN_STATEMENT,
			gettext_noop("Allow any statement that generates a read request to go to any node."),
			NULL,
			GUC_NOT_IN_SAMPLE
		},
		&yb_read_from_followers,
		false,
		check_follower_reads, NULL, NULL
	},

	{
		{"yb_non_ddl_txn_for_sys_tables_allowed", PGC_USERSET, CUSTOM_OPTIONS,
			gettext_noop("Enables the use of regular transactions for operating on system catalog tables in case a DDL transaction has not been started."),
			NULL,
			GUC_NOT_IN_SAMPLE
		},
		&yb_non_ddl_txn_for_sys_tables_allowed,
		false,
		NULL, NULL, NULL
	},

	{
		{"yb_format_funcs_include_yb_metadata", PGC_USERSET, CUSTOM_OPTIONS,
			gettext_noop("Include DocDB metadata (such as tablet splits) in formatting functions exporting system catalog information."),
			NULL,
			GUC_NOT_IN_SAMPLE
		},
		&yb_format_funcs_include_yb_metadata,
		false,
		NULL, NULL, NULL
	},
	{
		{"yb_enable_geolocation_costing", PGC_USERSET, QUERY_TUNING_METHOD,
			gettext_noop("Allow the optimizer to cost and choose between duplicate indexes based on locality"),
			NULL
		},
		&yb_enable_geolocation_costing,
		true,
		NULL, NULL, NULL
	},

	{
		{"yb_pushdown_strict_inequality", PGC_USERSET, CUSTOM_OPTIONS,
			gettext_noop("If true, strict inequality filters are pushed down."),
			NULL,
			GUC_NOT_IN_SAMPLE
		},
		&yb_pushdown_strict_inequality,
		true,
		NULL, NULL, NULL
	},

	{
		{"yb_pushdown_is_not_null", PGC_USERSET, CUSTOM_OPTIONS,
			gettext_noop("If true, IS NOT NULL is pushed down."),
			NULL,
			GUC_NOT_IN_SAMPLE
		},
		&yb_pushdown_is_not_null,
		true,
		NULL, NULL, NULL
	},

	{
		{"yb_enable_pg_locks", PGC_SUSET, LOCK_MANAGEMENT,
			gettext_noop("Enable the pg_locks view. This view provides information about the locks held by active postgres sessions."),
			NULL,
			GUC_NOT_IN_SAMPLE
		},
		&yb_enable_pg_locks,
		true,
		NULL, NULL, NULL
	},

	{
		{"yb_enable_replication_commands", PGC_SUSET, DEVELOPER_OPTIONS,
			gettext_noop("Enable the replication commands for Publication and Replication Slots."),
			NULL,
			GUC_NOT_IN_SAMPLE
		},
		&yb_enable_replication_commands,
		false,
		NULL, NULL, NULL
	},

	{
		{"TEST_enable_replication_slot_consumption", PGC_USERSET, DEVELOPER_OPTIONS,
			gettext_noop("Enable consumption of changes via replication slots. "
						 "This feature is currently in active development and "
						 "should not be enabled."),
			NULL,
			GUC_NOT_IN_SAMPLE,
		},
		&yb_enable_replication_slot_consumption,
		false,
		NULL, NULL, NULL
	},

	{
		{"ysql_upgrade_mode", PGC_SUSET, DEVELOPER_OPTIONS,
			gettext_noop("Enter a special mode designed specifically for YSQL cluster upgrades. "
						 "Allows creating new system tables with given relation and type OID. "
						 "Do NOT use this unless you know exactly what you're doing, consequences "
						 "may be dire!"),
			NULL,
			GUC_NOT_IN_SAMPLE
		},
		&IsYsqlUpgrade,
		false,
		NULL, assign_ysql_upgrade_mode, NULL
	},

	{
		{"yb_binary_restore", PGC_SUSET, DEVELOPER_OPTIONS,
			gettext_noop("Enter a special mode designed specifically for YSQL binary restore."),
			NULL,
			GUC_NOT_IN_SAMPLE
		},
		&yb_binary_restore,
		false,
		NULL, NULL, NULL
	},

	{
		{"yb_test_system_catalogs_creation", PGC_SUSET, DEVELOPER_OPTIONS,
			gettext_noop("Relaxes some internal sanity checks for system "
						 "catalogs to allow creating them."),
			NULL,
			GUC_NOT_IN_SAMPLE
		},
		&yb_test_system_catalogs_creation,
		false,
		NULL, NULL, NULL
	},

	{
		{"yb_test_fail_next_ddl", PGC_USERSET, DEVELOPER_OPTIONS,
			gettext_noop("When set, the next DDL will fail right before "
					     "commit."),
			NULL,
			GUC_NOT_IN_SAMPLE
		},
		&yb_test_fail_next_ddl,
		false,
		NULL, NULL, NULL
	},

	{
		{"yb_test_fail_next_inc_catalog_version", PGC_USERSET,DEVELOPER_OPTIONS,
			gettext_noop("When set, the next increment catalog version will "
						 "fail right before it's done. This only works when "
						 "catalog version is stored in pg_yb_catalog_version."),
			NULL,
			GUC_NOT_IN_SAMPLE
		},
		&yb_test_fail_next_inc_catalog_version,
		false,
		NULL, NULL, NULL
	},

	{
		{"yb_test_fail_table_rewrite_after_creation", PGC_USERSET,
			DEVELOPER_OPTIONS,
			gettext_noop("When set, DDLs that rewrite tables/indexes will"
						 " fail after the new table is created."),
			NULL,
			GUC_NOT_IN_SAMPLE
		},
		&yb_test_fail_table_rewrite_after_creation,
		false,
		NULL, NULL, NULL
	},

	{
		{"yb_test_stay_in_global_catalog_version_mode", PGC_SUSET,
			DEVELOPER_OPTIONS,
			gettext_noop("When set, this PG backend will stay in global "
						 "catalog version mode. Used in testing to simulate "
						 "a lagging PG backend during the finalization phase "
						 "of cluster upgrade to a new release that has the "
						 "per-database catalog version mode on by default."),
			NULL,
			GUC_NOT_IN_SAMPLE
		},
		&yb_test_stay_in_global_catalog_version_mode,
		false,
		NULL, NULL, NULL
	},

	{
		{"yb_test_table_rewrite_keep_old_table", PGC_SUSET,
			DEVELOPER_OPTIONS,
			gettext_noop("When set, DDLs that rewrite tables/indexes will"
						 " not drop the old relfilenode/DocDB table."),
			NULL,
			GUC_NOT_IN_SAMPLE
		},
		&yb_test_table_rewrite_keep_old_table,
		false,
		NULL, NULL, NULL
	},

	{
		{"force_global_transaction", PGC_USERSET, UNGROUPED,
			gettext_noop("Forces use of global transaction table."),
			NULL
		},
		&yb_force_global_transaction,
		false,
		NULL, NULL, NULL
	},

	{
		{"yb_disable_transactional_writes", PGC_USERSET, CLIENT_CONN_STATEMENT,
			gettext_noop("Sets the boolean flag to disable transaction writes."),
			NULL
		},
		&yb_disable_transactional_writes,
		false,
		NULL, NULL, NULL
	},
	{
		{"suppress_nonpg_logs", PGC_SIGHUP, LOGGING_WHAT,
			gettext_noop("Suppresses non-Postgres logs from appearing in the Postgres log file."),
			NULL
		},
		&suppress_nonpg_logs,
		false,
		NULL, NULL, NULL
	},
	{
		{"yb_enable_optimizer_statistics", PGC_USERSET, QUERY_TUNING_METHOD,
			gettext_noop("Enables use postgres selectivity model."),
			NULL
		},
		&yb_enable_optimizer_statistics,
		false,
		NULL, NULL, NULL

	},
	{
		{"yb_enable_expression_pushdown", PGC_USERSET, QUERY_TUNING_METHOD,
			gettext_noop("Push supported expressions down to DocDB for evaluation."),
			NULL
		},
		&yb_enable_expression_pushdown,
		true,
		NULL, NULL, NULL
	},
	{
		{"yb_enable_distinct_pushdown", PGC_USERSET, QUERY_TUNING_METHOD,
			gettext_noop("Push supported DISTINCT operations to DocDB."),
			NULL
		},
		&yb_enable_distinct_pushdown,
		true,
		NULL, NULL, NULL
	},

	{
		/* Intended for rolling upgrade scenarios; tied to an auto-flag. */
		{"yb_enable_index_aggregate_pushdown", PGC_USERSET, QUERY_TUNING_METHOD,
			gettext_noop("Push supported index aggregate operations to DocDB."),
			gettext_noop("This affects IndexScan, not IndexOnlyScan."),
			GUC_NOT_IN_SAMPLE
		},
		&yb_enable_index_aggregate_pushdown,
		true,
		NULL, NULL, NULL
	},

	{
		{"yb_enable_hash_batch_in", PGC_USERSET, QUERY_TUNING_METHOD,
		gettext_noop("GUC variable that enables batching RPCs of generated for IN queries on hash "
					 "keys issued to the same tablets."),
		NULL
		},
		&yb_enable_hash_batch_in,
		true,
		NULL, NULL, NULL
	},
	{
		{"yb_bypass_cond_recheck", PGC_USERSET, QUERY_TUNING_METHOD,
			gettext_noop("If true then condition rechecking is bypassed at YSQL if the condition is bound to DocDB."),
			NULL
		},
		&yb_bypass_cond_recheck,
		true,
		NULL, NULL, NULL
	},

    {
		{"yb_enable_upsert_mode", PGC_USERSET, CLIENT_CONN_STATEMENT,
			gettext_noop("Sets the boolean flag to enable or disable upsert mode for writes."),
			NULL
		},
		&yb_enable_upsert_mode,
		false,
		NULL, NULL, NULL
	},

	{
		{"yb_planner_custom_plan_for_partition_pruning", PGC_USERSET, CLIENT_CONN_STATEMENT,
			gettext_noop("If enabled, choose custom plan over generic plan "
						 " for prepared statements based on the number of "
						 "partition pruned."),
			NULL
		},
		&enable_choose_custom_plan_for_partition_pruning,
		true,
		NULL, NULL, NULL
	},

	{
		{"yb_make_next_ddl_statement_nonbreaking", PGC_SUSET, CUSTOM_OPTIONS,
			gettext_noop("When set, the next ddl statement will not cause "
						 "running transactions to abort. This only affects "
						 "the next ddl statement and resets automatically."),
			NULL
		},
		&yb_make_next_ddl_statement_nonbreaking,
		false,
		NULL, NULL, NULL
	},

#ifdef YB_TODO
	/* deepthi@yugabyte
	 * - QUERY_TUNING is no longer defined in Postgres source code.
	 * - Please make appropriate modification.
	 */
	{
		{"yb_plpgsql_disable_prefetch_in_for_query", PGC_USERSET, QUERY_TUNING,
			gettext_noop("Disable prefetching in a PLPGSQL FOR loop over a query."),
			NULL
		},
		&yb_plpgsql_disable_prefetch_in_for_query,
		false,
		NULL, NULL, NULL
	},
#endif

	{
		{"yb_enable_sequence_pushdown", PGC_USERSET, QUERY_TUNING_METHOD,
			gettext_noop("Allow nextval() to fetch the value range and advance "
						 "the sequence value in a single operation."),
			NULL
		},
		&yb_enable_sequence_pushdown,
		true,
		NULL, NULL, NULL
	},

	{
		{"yb_enable_memory_tracking", PGC_USERSET, DEVELOPER_OPTIONS,
			gettext_noop("Enables tracking of memory consumption of the PostgreSQL "
						  "process. This enhances garbage collection behaviour and memory usage "
						  "observability."),
			NULL
		},
		&yb_enable_memory_tracking,
		true,
		NULL, NULL, NULL
	},

	{
		{"yb_disable_wait_for_backends_catalog_version", PGC_SUSET, DEVELOPER_OPTIONS,
			gettext_noop("Disable waiting for backends to have up-to-date "
						 "pg_catalog. This could cause correctness issues."),
			NULL,
			GUC_NOT_IN_SAMPLE
		},
		&yb_disable_wait_for_backends_catalog_version,
		false,
		NULL, NULL, NULL
	},

	{
		/* YB: Not for general use */
		{"yb_is_client_ysqlconnmgr", PGC_BACKEND, UNGROUPED,
			gettext_noop("Identifies that connection is created by "
						"Ysql Connection Manager."),
			NULL
		},
		&yb_is_client_ysqlconnmgr,
		false,
		yb_is_client_ysqlconnmgr_check_hook, NULL, NULL
	},

	{
		{"yb_enable_base_scans_cost_model", PGC_USERSET, QUERY_TUNING_METHOD,
			gettext_noop("Enables YB cost model for Sequential and Index scans. "
			              "This feature is currently in preview."),
			NULL
		},
		&yb_enable_base_scans_cost_model,
		false,
		NULL, NULL, NULL
	},

	{
		{"yb_enable_add_column_missing_default", PGC_USERSET, CUSTOM_OPTIONS,
			gettext_noop("Enable using the default value for existing rows"
						 " after an ADD COLUMN ... DEFAULT operation."),
			NULL
		},
		&yb_enable_add_column_missing_default,
		true,
		NULL, NULL, NULL
	},

	{
		{"ddl_rollback_enabled", PGC_SUSET, DEVELOPER_OPTIONS,
			gettext_noop("If set, any DDL that involves DocDB schema changes will have those "
						 "changes rolled back upon failure."),
			NULL,
			GUC_NOT_IN_SAMPLE
		},
		&ddl_rollback_enabled,
		false,
		NULL, NULL, NULL
	},

	{
		{"yb_explain_hide_non_deterministic_fields", PGC_USERSET, CUSTOM_OPTIONS,
			gettext_noop("If set, all fields that vary from run to run are hidden from "
						 "the output of EXPLAIN"),
			NULL,
			GUC_NOT_IN_SAMPLE
		},
		&yb_explain_hide_non_deterministic_fields,
		false,
		NULL, NULL, NULL
	},

	{
		{"yb_enable_alter_table_rewrite", PGC_USERSET, CUSTOM_OPTIONS,
			gettext_noop("Enable ALTER TABLE rewrite operations"),
			NULL
		},
		&yb_enable_alter_table_rewrite,
		true,
		NULL, NULL, NULL
	},

	{
		/* YB: Not for general use */
		{"yb_use_tserver_key_auth", PGC_BACKEND, UNGROUPED,
			gettext_noop("If set, the client connection will be authenticated via "
						 "'yb-tserver-key' auth"),
			NULL,
			GUC_NOT_IN_SAMPLE
		},
		&yb_use_tserver_key_auth,
		false,
		yb_use_tserver_key_auth_check_hook, NULL, NULL
	},

	{
		{"yb_enable_saop_pushdown", PGC_USERSET, QUERY_TUNING_METHOD,
			gettext_noop("Push supported scalar array operations down "
						 "to DocDB for evaluation."),
			NULL
		},
		&yb_enable_saop_pushdown,
		true,
		NULL, NULL, NULL
	},

	{
		{"yb_ash_enable_infra", PGC_POSTMASTER, STATS_MONITORING,
			gettext_noop("Allocate shared memory for ASH, start the "
							"background worker, create instrumentation hooks "
							"and enable querying the yb_active_session_history "
							"view."),
			NULL,
			GUC_NOT_IN_SAMPLE
		},
		&yb_ash_enable_infra,
		false,
		NULL, NULL, NULL
	},

	{
		{"yb_enable_ash", PGC_SIGHUP, STATS_MONITORING,
			gettext_noop("Starts sampling and instrumenting YSQL and YCQL queries, "
						 "and various background activities. This does nothing if "
						 "ysql_yb_ash_enable_infra is disabled."),
			NULL,
			GUC_NOT_IN_SAMPLE
		},
		&yb_enable_ash,
		false,
		yb_enable_ash_check_hook, NULL, NULL
	},

	/* End-of-list marker */
	{
		{NULL, 0, 0, NULL, NULL}, NULL, false, NULL, NULL, NULL
	}
};


static struct config_int ConfigureNamesInt[] =
{
	{
		{"archive_timeout", PGC_SIGHUP, WAL_ARCHIVING,
			gettext_noop("Sets the amount of time to wait before forcing a "
						 "switch to the next WAL file."),
			NULL,
			GUC_UNIT_S
		},
		&XLogArchiveTimeout,
		0, 0, INT_MAX / 2,
		NULL, NULL, NULL
	},
	{
		{"post_auth_delay", PGC_BACKEND, DEVELOPER_OPTIONS,
			gettext_noop("Sets the amount of time to wait after "
						 "authentication on connection startup."),
			gettext_noop("This allows attaching a debugger to the process."),
			GUC_NOT_IN_SAMPLE | GUC_UNIT_S
		},
		&PostAuthDelay,
		0, 0, INT_MAX / 1000000,
		NULL, NULL, NULL
	},
	{
		{"yb_bnl_batch_size", PGC_USERSET, QUERY_TUNING_OTHER,
			gettext_noop("Batch size of nested loop joins"),
			gettext_noop("Set to 1 to always use simple nested loop joins"),
			GUC_NOT_IN_SAMPLE
		},
		&yb_bnl_batch_size,
		1024, 1, INT_MAX,
		NULL, NULL, NULL
	},

	{
		{"default_statistics_target", PGC_USERSET, QUERY_TUNING_OTHER,
			gettext_noop("Sets the default statistics target."),
			gettext_noop("This applies to table columns that have not had a "
						 "column-specific target set via ALTER TABLE SET STATISTICS.")
		},
		&default_statistics_target,
		100, 1, 10000,
		NULL, NULL, NULL
	},
	{
		{"from_collapse_limit", PGC_USERSET, QUERY_TUNING_OTHER,
			gettext_noop("Sets the FROM-list size beyond which subqueries "
						 "are not collapsed."),
			gettext_noop("The planner will merge subqueries into upper "
						 "queries if the resulting FROM list would have no more than "
						 "this many items."),
			GUC_EXPLAIN
		},
		&from_collapse_limit,
		8, 1, INT_MAX,
		NULL, NULL, NULL
	},
	{
		{"join_collapse_limit", PGC_USERSET, QUERY_TUNING_OTHER,
			gettext_noop("Sets the FROM-list size beyond which JOIN "
						 "constructs are not flattened."),
			gettext_noop("The planner will flatten explicit JOIN "
						 "constructs into lists of FROM items whenever a "
						 "list of no more than this many items would result."),
			GUC_EXPLAIN
		},
		&join_collapse_limit,
		8, 1, INT_MAX,
		NULL, NULL, NULL
	},
	{
		{"geqo_threshold", PGC_USERSET, QUERY_TUNING_GEQO,
			gettext_noop("Sets the threshold of FROM items beyond which GEQO is used."),
			NULL,
			GUC_EXPLAIN
		},
		&geqo_threshold,
		12, 2, INT_MAX,
		NULL, NULL, NULL
	},
	{
		{"geqo_effort", PGC_USERSET, QUERY_TUNING_GEQO,
			gettext_noop("GEQO: effort is used to set the default for other GEQO parameters."),
			NULL,
			GUC_EXPLAIN
		},
		&Geqo_effort,
		DEFAULT_GEQO_EFFORT, MIN_GEQO_EFFORT, MAX_GEQO_EFFORT,
		NULL, NULL, NULL
	},
	{
		{"geqo_pool_size", PGC_USERSET, QUERY_TUNING_GEQO,
			gettext_noop("GEQO: number of individuals in the population."),
			gettext_noop("Zero selects a suitable default value."),
			GUC_EXPLAIN
		},
		&Geqo_pool_size,
		0, 0, INT_MAX,
		NULL, NULL, NULL
	},
	{
		{"geqo_generations", PGC_USERSET, QUERY_TUNING_GEQO,
			gettext_noop("GEQO: number of iterations of the algorithm."),
			gettext_noop("Zero selects a suitable default value."),
			GUC_EXPLAIN
		},
		&Geqo_generations,
		0, 0, INT_MAX,
		NULL, NULL, NULL
	},

	{
		/* This is PGC_SUSET to prevent hiding from log_lock_waits. */
		{"deadlock_timeout", PGC_SUSET, LOCK_MANAGEMENT,
			gettext_noop("Sets the time to wait on a lock before checking for deadlock."),
			NULL,
			GUC_UNIT_MS
		},
		&DeadlockTimeout,
		1000, 1, INT_MAX,
		NULL, NULL, NULL
	},

	{
		{"yb_locks_min_txn_age", PGC_USERSET, LOCK_MANAGEMENT,
			gettext_noop("Sets the minimum transaction age for results from pg_locks."),
			NULL,
			GUC_UNIT_MS
		},
		&yb_locks_min_txn_age,
		1000, 0, INT_MAX,
		NULL, NULL, NULL
	},

	{
		{"yb_locks_max_transactions", PGC_USERSET, LOCK_MANAGEMENT,
			gettext_noop("Sets the maximum number of transactions for which to return rows in pg_locks."),
			NULL
		},
		&yb_locks_max_transactions,
		16, 1, INT_MAX,
		NULL, NULL, NULL
	},

	{
		{"yb_locks_txn_locks_per_tablet", PGC_USERSET, LOCK_MANAGEMENT,
		 gettext_noop("Sets the maximum number of rows per transaction per tablet to return in pg_locks."),
		 NULL
		},
		&yb_locks_txn_locks_per_tablet,
		200, 0, INT_MAX,
		NULL, NULL, NULL
	},

	{
		{"ysql_conn_mgr_sticky_object_count", PGC_INTERNAL, CUSTOM_OPTIONS,
			gettext_noop("Shows the count of database objects that require a sticky connection within this session."),
			NULL
		},
		&ysql_conn_mgr_sticky_object_count,
		0, 0, INT_MAX,
		NULL, NULL, NULL
	},

	{
		{"max_standby_archive_delay", PGC_SIGHUP, REPLICATION_STANDBY,
			gettext_noop("Sets the maximum delay before canceling queries when a hot standby server is processing archived WAL data."),
			NULL,
			GUC_UNIT_MS
		},
		&max_standby_archive_delay,
		30 * 1000, -1, INT_MAX,
		NULL, NULL, NULL
	},

	{
		{"max_standby_streaming_delay", PGC_SIGHUP, REPLICATION_STANDBY,
			gettext_noop("Sets the maximum delay before canceling queries when a hot standby server is processing streamed WAL data."),
			NULL,
			GUC_UNIT_MS
		},
		&max_standby_streaming_delay,
		30 * 1000, -1, INT_MAX,
		NULL, NULL, NULL
	},

	{
		{"recovery_min_apply_delay", PGC_SIGHUP, REPLICATION_STANDBY,
			gettext_noop("Sets the minimum delay for applying changes during recovery."),
			NULL,
			GUC_UNIT_MS
		},
		&recovery_min_apply_delay,
		0, 0, INT_MAX,
		NULL, NULL, NULL
	},

	{
		{"wal_receiver_status_interval", PGC_SIGHUP, REPLICATION_STANDBY,
			gettext_noop("Sets the maximum interval between WAL receiver status reports to the sending server."),
			NULL,
			GUC_UNIT_S
		},
		&wal_receiver_status_interval,
		10, 0, INT_MAX / 1000,
		NULL, NULL, NULL
	},

	{
		{"wal_receiver_timeout", PGC_SIGHUP, REPLICATION_STANDBY,
			gettext_noop("Sets the maximum wait time to receive data from the sending server."),
			NULL,
			GUC_UNIT_MS
		},
		&wal_receiver_timeout,
		60 * 1000, 0, INT_MAX,
		NULL, NULL, NULL
	},

	{
		{"max_connections", PGC_POSTMASTER, CONN_AUTH_SETTINGS,
			gettext_noop("Sets the maximum number of concurrent connections."),
			NULL
		},
		&MaxConnections,
		100, 1, MAX_BACKENDS,
		check_maxconnections, NULL, yb_show_maxconnections
	},

	{
		/* see max_connections */
		{"superuser_reserved_connections", PGC_POSTMASTER, CONN_AUTH_SETTINGS,
			gettext_noop("Sets the number of connection slots reserved for superusers."),
			NULL
		},
		&ReservedBackends,
		3, 0, MAX_BACKENDS,
		NULL, NULL, NULL
	},

	{
		{"min_dynamic_shared_memory", PGC_POSTMASTER, RESOURCES_MEM,
			gettext_noop("Amount of dynamic shared memory reserved at startup."),
			NULL,
			GUC_UNIT_MB
		},
		&min_dynamic_shared_memory,
		0, 0, (int) Min((size_t) INT_MAX, SIZE_MAX / (1024 * 1024)),
		NULL, NULL, NULL
	},

	/*
	 * We sometimes multiply the number of shared buffers by two without
	 * checking for overflow, so we mustn't allow more than INT_MAX / 2.
	 */
	{
		{"shared_buffers", PGC_POSTMASTER, RESOURCES_MEM,
			gettext_noop("Sets the number of shared memory buffers used by the server."),
			NULL,
			GUC_UNIT_BLOCKS
		},
		&NBuffers,
		16384, 16, INT_MAX / 2,
		NULL, NULL, NULL
	},

	{
		{"shared_memory_size", PGC_INTERNAL, PRESET_OPTIONS,
			gettext_noop("Shows the size of the server's main shared memory area (rounded up to the nearest MB)."),
			NULL,
			GUC_NOT_IN_SAMPLE | GUC_DISALLOW_IN_FILE | GUC_UNIT_MB | GUC_RUNTIME_COMPUTED
		},
		&shared_memory_size_mb,
		0, 0, INT_MAX,
		NULL, NULL, NULL
	},

	{
		{"shared_memory_size_in_huge_pages", PGC_INTERNAL, PRESET_OPTIONS,
			gettext_noop("Shows the number of huge pages needed for the main shared memory area."),
			gettext_noop("-1 indicates that the value could not be determined."),
			GUC_NOT_IN_SAMPLE | GUC_DISALLOW_IN_FILE | GUC_RUNTIME_COMPUTED
		},
		&shared_memory_size_in_huge_pages,
		-1, -1, INT_MAX,
		NULL, NULL, NULL
	},

	{
		{"temp_buffers", PGC_USERSET, RESOURCES_MEM,
			gettext_noop("Sets the maximum number of temporary buffers used by each session."),
			NULL,
			GUC_UNIT_BLOCKS | GUC_EXPLAIN
		},
		&num_temp_buffers,
		1024, 100, INT_MAX / 2,
		check_temp_buffers, NULL, NULL
	},

	{
		{"port", PGC_POSTMASTER, CONN_AUTH_SETTINGS,
			gettext_noop("Sets the TCP port the server listens on."),
			NULL
		},
		&PostPortNumber,
		DEF_PGPORT, 1, 65535,
		NULL, NULL, NULL
	},

	{
		{"unix_socket_permissions", PGC_POSTMASTER, CONN_AUTH_SETTINGS,
			gettext_noop("Sets the access permissions of the Unix-domain socket."),
			gettext_noop("Unix-domain sockets use the usual Unix file system "
						 "permission set. The parameter value is expected "
						 "to be a numeric mode specification in the form "
						 "accepted by the chmod and umask system calls. "
						 "(To use the customary octal format the number must "
						 "start with a 0 (zero).)")
		},
		&Unix_socket_permissions,
		0777, 0000, 0777,
		NULL, NULL, show_unix_socket_permissions
	},

	{
		{"log_file_mode", PGC_SIGHUP, LOGGING_WHERE,
			gettext_noop("Sets the file permissions for log files."),
			gettext_noop("The parameter value is expected "
						 "to be a numeric mode specification in the form "
						 "accepted by the chmod and umask system calls. "
						 "(To use the customary octal format the number must "
						 "start with a 0 (zero).)")
		},
		&Log_file_mode,
		0600, 0000, 0777,
		NULL, NULL, show_log_file_mode
	},


	{
		{"data_directory_mode", PGC_INTERNAL, PRESET_OPTIONS,
			gettext_noop("Shows the mode of the data directory."),
			gettext_noop("The parameter value is a numeric mode specification "
						 "in the form accepted by the chmod and umask system "
						 "calls. (To use the customary octal format the number "
						 "must start with a 0 (zero).)"),
			GUC_NOT_IN_SAMPLE | GUC_DISALLOW_IN_FILE | GUC_RUNTIME_COMPUTED
		},
		&data_directory_mode,
		0700, 0000, 0777,
		NULL, NULL, show_data_directory_mode
	},

	{
		{"work_mem", PGC_USERSET, RESOURCES_MEM,
			gettext_noop("Sets the maximum memory to be used for query workspaces."),
			gettext_noop("This much memory can be used by each internal "
						 "sort operation and hash table before switching to "
						 "temporary disk files."),
			GUC_UNIT_KB | GUC_EXPLAIN
		},
		&work_mem,
		4096, 64, MAX_KILOBYTES,
		NULL, NULL, NULL
	},

	{
		{"maintenance_work_mem", PGC_USERSET, RESOURCES_MEM,
			gettext_noop("Sets the maximum memory to be used for maintenance operations."),
			gettext_noop("This includes operations such as VACUUM and CREATE INDEX."),
			GUC_UNIT_KB
		},
		&maintenance_work_mem,
		65536, 1024, MAX_KILOBYTES,
		NULL, NULL, NULL
	},

	{
		{"logical_decoding_work_mem", PGC_USERSET, RESOURCES_MEM,
			gettext_noop("Sets the maximum memory to be used for logical decoding."),
			gettext_noop("This much memory can be used by each internal "
						 "reorder buffer before spilling to disk."),
			GUC_UNIT_KB
		},
		&logical_decoding_work_mem,
		65536, 64, MAX_KILOBYTES,
		NULL, NULL, NULL
	},

	/*
	 * We use the hopefully-safely-small value of 100kB as the compiled-in
	 * default for max_stack_depth.  InitializeGUCOptions will increase it if
	 * possible, depending on the actual platform-specific stack limit.
	 */
	{
		{"max_stack_depth", PGC_SUSET, RESOURCES_MEM,
			gettext_noop("Sets the maximum stack depth, in kilobytes."),
			NULL,
			GUC_UNIT_KB
		},
		&max_stack_depth,
		100, 100, MAX_KILOBYTES,
		check_max_stack_depth, assign_max_stack_depth, NULL
	},

	{
		{"temp_file_limit", PGC_SUSET, RESOURCES_DISK,
			gettext_noop("Limits the total size of all temporary files used by each process."),
			gettext_noop("-1 means no limit."),
			GUC_UNIT_KB
		},
		&temp_file_limit,
		1024 * 1024, -1, INT_MAX,
		NULL, NULL, NULL
	},

	{
		{"vacuum_cost_page_hit", PGC_USERSET, RESOURCES_VACUUM_DELAY,
			gettext_noop("Vacuum cost for a page found in the buffer cache."),
			NULL
		},
		&VacuumCostPageHit,
		1, 0, 10000,
		NULL, NULL, NULL
	},

	{
		{"vacuum_cost_page_miss", PGC_USERSET, RESOURCES_VACUUM_DELAY,
			gettext_noop("Vacuum cost for a page not found in the buffer cache."),
			NULL
		},
		&VacuumCostPageMiss,
		2, 0, 10000,
		NULL, NULL, NULL
	},

	{
		{"vacuum_cost_page_dirty", PGC_USERSET, RESOURCES_VACUUM_DELAY,
			gettext_noop("Vacuum cost for a page dirtied by vacuum."),
			NULL
		},
		&VacuumCostPageDirty,
		20, 0, 10000,
		NULL, NULL, NULL
	},

	{
		{"vacuum_cost_limit", PGC_USERSET, RESOURCES_VACUUM_DELAY,
			gettext_noop("Vacuum cost amount available before napping."),
			NULL
		},
		&VacuumCostLimit,
		200, 1, 10000,
		NULL, NULL, NULL
	},

	{
		{"autovacuum_vacuum_cost_limit", PGC_SIGHUP, AUTOVACUUM,
			gettext_noop("Vacuum cost amount available before napping, for autovacuum."),
			NULL
		},
		&autovacuum_vac_cost_limit,
		-1, -1, 10000,
		NULL, NULL, NULL
	},

	{
		{"max_files_per_process", PGC_POSTMASTER, RESOURCES_KERNEL,
			gettext_noop("Sets the maximum number of simultaneously open files for each server process."),
			NULL
		},
		&max_files_per_process,
		1000, 64, INT_MAX,
		NULL, NULL, NULL
	},

	/*
	 * See also CheckRequiredParameterValues() if this parameter changes
	 */
	{
		{"max_prepared_transactions", PGC_POSTMASTER, RESOURCES_MEM,
			gettext_noop("Sets the maximum number of simultaneously prepared transactions."),
			NULL
		},
		&max_prepared_xacts,
		0, 0, MAX_BACKENDS,
		NULL, NULL, NULL
	},

#ifdef LOCK_DEBUG
	{
		{"trace_lock_oidmin", PGC_SUSET, DEVELOPER_OPTIONS,
			gettext_noop("Sets the minimum OID of tables for tracking locks."),
			gettext_noop("Is used to avoid output on system tables."),
			GUC_NOT_IN_SAMPLE
		},
		&Trace_lock_oidmin,
		FirstNormalObjectId, 0, INT_MAX,
		NULL, NULL, NULL
	},
	{
		{"trace_lock_table", PGC_SUSET, DEVELOPER_OPTIONS,
			gettext_noop("Sets the OID of the table with unconditionally lock tracing."),
			NULL,
			GUC_NOT_IN_SAMPLE
		},
		&Trace_lock_table,
		0, 0, INT_MAX,
		NULL, NULL, NULL
	},
#endif

	{
		{"statement_timeout", PGC_USERSET, CLIENT_CONN_STATEMENT,
			gettext_noop("Sets the maximum allowed duration of any statement."),
			gettext_noop("A value of 0 turns off the timeout."),
			GUC_UNIT_MS
		},
		&StatementTimeout,
		0, 0, INT_MAX,
		NULL, YBCSetTimeout, NULL
	},


	{
		{"retry_min_backoff", PGC_USERSET, CLIENT_CONN_STATEMENT,
			gettext_noop("Sets the minimum backoff in milliseconds between retries."),
			NULL,
			GUC_UNIT_MS
		},
		&RetryMinBackoffMsecs,
		10, 0, INT_MAX,
		check_min_backoff, NULL, NULL
	},

	{
		{"retry_max_backoff", PGC_USERSET, CLIENT_CONN_STATEMENT,
			gettext_noop("Sets the maximum backoff in milliseconds between retries."),
			NULL,
			GUC_UNIT_MS
		},
		&RetryMaxBackoffMsecs,
		1000, 0, INT_MAX,
		check_max_backoff, NULL, NULL
	},

	{
		{"lock_timeout", PGC_USERSET, CLIENT_CONN_STATEMENT,
			gettext_noop("Sets the maximum allowed duration of any wait for a lock."),
			gettext_noop("A value of 0 turns off the timeout."),
			GUC_UNIT_MS
		},
		&LockTimeout,
		0, 0, INT_MAX,
		NULL, NULL, NULL
	},

	{
		{"idle_in_transaction_session_timeout", PGC_USERSET, CLIENT_CONN_STATEMENT,
			gettext_noop("Sets the maximum allowed idle time between queries, when in a transaction."),
			gettext_noop("A value of 0 turns off the timeout."),
			GUC_UNIT_MS
		},
		&IdleInTransactionSessionTimeout,
		0, 0, INT_MAX,
		NULL, NULL, NULL
	},

	{
		{"idle_session_timeout", PGC_USERSET, CLIENT_CONN_STATEMENT,
			gettext_noop("Sets the maximum allowed idle time between queries, when not in a transaction."),
			gettext_noop("A value of 0 turns off the timeout."),
			GUC_UNIT_MS
		},
		&IdleSessionTimeout,
		0, 0, INT_MAX,
		NULL, NULL, NULL
	},

	{
		{"vacuum_freeze_min_age", PGC_USERSET, CLIENT_CONN_STATEMENT,
			gettext_noop("Minimum age at which VACUUM should freeze a table row."),
			NULL
		},
		&vacuum_freeze_min_age,
		50000000, 0, 1000000000,
		NULL, NULL, NULL
	},

	{
		{"vacuum_freeze_table_age", PGC_USERSET, CLIENT_CONN_STATEMENT,
			gettext_noop("Age at which VACUUM should scan whole table to freeze tuples."),
			NULL
		},
		&vacuum_freeze_table_age,
		150000000, 0, 2000000000,
		NULL, NULL, NULL
	},

	{
		{"vacuum_multixact_freeze_min_age", PGC_USERSET, CLIENT_CONN_STATEMENT,
			gettext_noop("Minimum age at which VACUUM should freeze a MultiXactId in a table row."),
			NULL
		},
		&vacuum_multixact_freeze_min_age,
		5000000, 0, 1000000000,
		NULL, NULL, NULL
	},

	{
		{"vacuum_multixact_freeze_table_age", PGC_USERSET, CLIENT_CONN_STATEMENT,
			gettext_noop("Multixact age at which VACUUM should scan whole table to freeze tuples."),
			NULL
		},
		&vacuum_multixact_freeze_table_age,
		150000000, 0, 2000000000,
		NULL, NULL, NULL
	},

	{
		{"vacuum_defer_cleanup_age", PGC_SIGHUP, REPLICATION_PRIMARY,
			gettext_noop("Number of transactions by which VACUUM and HOT cleanup should be deferred, if any."),
			NULL
		},
		&vacuum_defer_cleanup_age,
		0, 0, 1000000,			/* see ComputeXidHorizons */
		NULL, NULL, NULL
	},
	{
		{"vacuum_failsafe_age", PGC_USERSET, CLIENT_CONN_STATEMENT,
			gettext_noop("Age at which VACUUM should trigger failsafe to avoid a wraparound outage."),
			NULL
		},
		&vacuum_failsafe_age,
		1600000000, 0, 2100000000,
		NULL, NULL, NULL
	},
	{
		{"vacuum_multixact_failsafe_age", PGC_USERSET, CLIENT_CONN_STATEMENT,
			gettext_noop("Multixact age at which VACUUM should trigger failsafe to avoid a wraparound outage."),
			NULL
		},
		&vacuum_multixact_failsafe_age,
		1600000000, 0, 2100000000,
		NULL, NULL, NULL
	},

	/*
	 * See also CheckRequiredParameterValues() if this parameter changes
	 */
	{
		{"max_locks_per_transaction", PGC_POSTMASTER, LOCK_MANAGEMENT,
			gettext_noop("Sets the maximum number of locks per transaction."),
			gettext_noop("The shared lock table is sized on the assumption that "
						 "at most max_locks_per_transaction * max_connections distinct "
						 "objects will need to be locked at any one time.")
		},
		&max_locks_per_xact,
		64, 10, INT_MAX,
		NULL, NULL, NULL
	},

	{
		{"max_pred_locks_per_transaction", PGC_POSTMASTER, LOCK_MANAGEMENT,
			gettext_noop("Sets the maximum number of predicate locks per transaction."),
			gettext_noop("The shared predicate lock table is sized on the assumption that "
						 "at most max_pred_locks_per_transaction * max_connections distinct "
						 "objects will need to be locked at any one time.")
		},
		&max_predicate_locks_per_xact,
		64, 10, INT_MAX,
		NULL, NULL, NULL
	},

	{
		{"max_pred_locks_per_relation", PGC_SIGHUP, LOCK_MANAGEMENT,
			gettext_noop("Sets the maximum number of predicate-locked pages and tuples per relation."),
			gettext_noop("If more than this total of pages and tuples in the same relation are locked "
						 "by a connection, those locks are replaced by a relation-level lock.")
		},
		&max_predicate_locks_per_relation,
		-2, INT_MIN, INT_MAX,
		NULL, NULL, NULL
	},

	{
		{"max_pred_locks_per_page", PGC_SIGHUP, LOCK_MANAGEMENT,
			gettext_noop("Sets the maximum number of predicate-locked tuples per page."),
			gettext_noop("If more than this number of tuples on the same page are locked "
						 "by a connection, those locks are replaced by a page-level lock.")
		},
		&max_predicate_locks_per_page,
		2, 0, INT_MAX,
		NULL, NULL, NULL
	},

	{
		{"authentication_timeout", PGC_SIGHUP, CONN_AUTH_AUTH,
			gettext_noop("Sets the maximum allowed time to complete client authentication."),
			NULL,
			GUC_UNIT_S
		},
		&AuthenticationTimeout,
		60, 1, 600,
		NULL, NULL, NULL
	},

	{
		/* Not for general use */
		{"pre_auth_delay", PGC_SIGHUP, DEVELOPER_OPTIONS,
			gettext_noop("Sets the amount of time to wait before "
						 "authentication on connection startup."),
			gettext_noop("This allows attaching a debugger to the process."),
			GUC_NOT_IN_SAMPLE | GUC_UNIT_S
		},
		&PreAuthDelay,
		0, 0, 60,
		NULL, NULL, NULL
	},

	{
		{"wal_decode_buffer_size", PGC_POSTMASTER, WAL_RECOVERY,
			gettext_noop("Buffer size for reading ahead in the WAL during recovery."),
			gettext_noop("Maximum distance to read ahead in the WAL to prefetch referenced data blocks."),
			GUC_UNIT_BYTE
		},
		&wal_decode_buffer_size,
		512 * 1024, 64 * 1024, MaxAllocSize,
		NULL, NULL, NULL
	},

	{
		{"wal_keep_size", PGC_SIGHUP, REPLICATION_SENDING,
			gettext_noop("Sets the size of WAL files held for standby servers."),
			NULL,
			GUC_UNIT_MB
		},
		&wal_keep_size_mb,
		0, 0, MAX_KILOBYTES,
		NULL, NULL, NULL
	},

	{
		{"min_wal_size", PGC_SIGHUP, WAL_CHECKPOINTS,
			gettext_noop("Sets the minimum size to shrink the WAL to."),
			NULL,
			GUC_UNIT_MB
		},
		&min_wal_size_mb,
		DEFAULT_MIN_WAL_SEGS * (DEFAULT_XLOG_SEG_SIZE / (1024 * 1024)),
		2, MAX_KILOBYTES,
		NULL, NULL, NULL
	},

	{
		{"max_wal_size", PGC_SIGHUP, WAL_CHECKPOINTS,
			gettext_noop("Sets the WAL size that triggers a checkpoint."),
			NULL,
			GUC_UNIT_MB
		},
		&max_wal_size_mb,
		DEFAULT_MAX_WAL_SEGS * (DEFAULT_XLOG_SEG_SIZE / (1024 * 1024)),
		2, MAX_KILOBYTES,
		NULL, assign_max_wal_size, NULL
	},

	{
		{"checkpoint_timeout", PGC_SIGHUP, WAL_CHECKPOINTS,
			gettext_noop("Sets the maximum time between automatic WAL checkpoints."),
			NULL,
			GUC_UNIT_S
		},
		&CheckPointTimeout,
		300, 30, 86400,
		NULL, NULL, NULL
	},

	{
		{"checkpoint_warning", PGC_SIGHUP, WAL_CHECKPOINTS,
			gettext_noop("Sets the maximum time before warning if checkpoints "
						 "triggered by WAL volume happen too frequently."),
			gettext_noop("Write a message to the server log if checkpoints "
						 "caused by the filling of WAL segment files happen more "
						 "frequently than this amount of time. "
						 "Zero turns off the warning."),
			GUC_UNIT_S
		},
		&CheckPointWarning,
		30, 0, INT_MAX,
		NULL, NULL, NULL
	},

	{
		{"checkpoint_flush_after", PGC_SIGHUP, WAL_CHECKPOINTS,
			gettext_noop("Number of pages after which previously performed writes are flushed to disk."),
			NULL,
			GUC_UNIT_BLOCKS
		},
		&checkpoint_flush_after,
		DEFAULT_CHECKPOINT_FLUSH_AFTER, 0, WRITEBACK_MAX_PENDING_FLUSHES,
		NULL, NULL, NULL
	},

	{
		{"wal_buffers", PGC_POSTMASTER, WAL_SETTINGS,
			gettext_noop("Sets the number of disk-page buffers in shared memory for WAL."),
			NULL,
			GUC_UNIT_XBLOCKS
		},
		&XLOGbuffers,
		-1, -1, (INT_MAX / XLOG_BLCKSZ),
		check_wal_buffers, NULL, NULL
	},

	{
		{"wal_writer_delay", PGC_SIGHUP, WAL_SETTINGS,
			gettext_noop("Time between WAL flushes performed in the WAL writer."),
			NULL,
			GUC_UNIT_MS
		},
		&WalWriterDelay,
		200, 1, 10000,
		NULL, NULL, NULL
	},

	{
		{"wal_writer_flush_after", PGC_SIGHUP, WAL_SETTINGS,
			gettext_noop("Amount of WAL written out by WAL writer that triggers a flush."),
			NULL,
			GUC_UNIT_XBLOCKS
		},
		&WalWriterFlushAfter,
		(1024 * 1024) / XLOG_BLCKSZ, 0, INT_MAX,
		NULL, NULL, NULL
	},

	{
		{"wal_skip_threshold", PGC_USERSET, WAL_SETTINGS,
			gettext_noop("Minimum size of new file to fsync instead of writing WAL."),
			NULL,
			GUC_UNIT_KB
		},
		&wal_skip_threshold,
		2048, 0, MAX_KILOBYTES,
		NULL, NULL, NULL
	},

	{
		{"max_wal_senders", PGC_POSTMASTER, REPLICATION_SENDING,
			gettext_noop("Sets the maximum number of simultaneously running WAL sender processes."),
			NULL
		},
		&max_wal_senders,
		10, 0, MAX_BACKENDS,
		check_max_wal_senders, NULL, NULL
	},

	{
		/* see max_wal_senders */
		{"max_replication_slots", PGC_POSTMASTER, REPLICATION_SENDING,
			gettext_noop("Sets the maximum number of simultaneously defined replication slots."),
			NULL
		},
		&max_replication_slots,
		10, 0, MAX_BACKENDS /* XXX? */ ,
		NULL, yb_assign_max_replication_slots, NULL
	},

	{
		{"max_slot_wal_keep_size", PGC_SIGHUP, REPLICATION_SENDING,
			gettext_noop("Sets the maximum WAL size that can be reserved by replication slots."),
			gettext_noop("Replication slots will be marked as failed, and segments released "
						 "for deletion or recycling, if this much space is occupied by WAL "
						 "on disk."),
			GUC_UNIT_MB
		},
		&max_slot_wal_keep_size_mb,
		-1, -1, MAX_KILOBYTES,
		NULL, NULL, NULL
	},

	{
		{"wal_sender_timeout", PGC_USERSET, REPLICATION_SENDING,
			gettext_noop("Sets the maximum time to wait for WAL replication."),
			NULL,
			GUC_UNIT_MS
		},
		&wal_sender_timeout,
		60 * 1000, 0, INT_MAX,
		NULL, NULL, NULL
	},

	{
		{"commit_delay", PGC_SUSET, WAL_SETTINGS,
			gettext_noop("Sets the delay in microseconds between transaction commit and "
						 "flushing WAL to disk."),
			NULL
			/* we have no microseconds designation, so can't supply units here */
		},
		&CommitDelay,
		0, 0, 100000,
		NULL, NULL, NULL
	},

	{
		{"commit_siblings", PGC_USERSET, WAL_SETTINGS,
			gettext_noop("Sets the minimum number of concurrent open transactions "
						 "required before performing commit_delay."),
			NULL
		},
		&CommitSiblings,
		5, 0, 1000,
		NULL, NULL, NULL
	},

	{
		{"extra_float_digits", PGC_USERSET, CLIENT_CONN_LOCALE,
			gettext_noop("Sets the number of digits displayed for floating-point values."),
			gettext_noop("This affects real, double precision, and geometric data types. "
						 "A zero or negative parameter value is added to the standard "
						 "number of digits (FLT_DIG or DBL_DIG as appropriate). "
						 "Any value greater than zero selects precise output mode.")
		},
		&extra_float_digits,
		1, -15, 3,
		NULL, NULL, NULL
	},

	{
		{"log_min_duration_sample", PGC_SUSET, LOGGING_WHEN,
			gettext_noop("Sets the minimum execution time above which "
						 "a sample of statements will be logged."
						 " Sampling is determined by log_statement_sample_rate."),
			gettext_noop("Zero logs a sample of all queries. -1 turns this feature off."),
			GUC_UNIT_MS
		},
		&log_min_duration_sample,
		-1, -1, INT_MAX,
		NULL, NULL, NULL
	},

	{
		{"log_min_duration_statement", PGC_SUSET, LOGGING_WHEN,
			gettext_noop("Sets the minimum execution time above which "
						 "all statements will be logged."),
			gettext_noop("Zero prints all queries. -1 turns this feature off."),
			GUC_UNIT_MS
		},
		&log_min_duration_statement,
		-1, -1, INT_MAX,
		NULL, NULL, NULL
	},

	{
		{"log_autovacuum_min_duration", PGC_SIGHUP, LOGGING_WHAT,
			gettext_noop("Sets the minimum execution time above which "
						 "autovacuum actions will be logged."),
			gettext_noop("Zero prints all actions. -1 turns autovacuum logging off."),
			GUC_UNIT_MS
		},
		&Log_autovacuum_min_duration,
		600000, -1, INT_MAX,
		NULL, NULL, NULL
	},

	{
		{"log_parameter_max_length", PGC_SUSET, LOGGING_WHAT,
			gettext_noop("Sets the maximum length in bytes of data logged for bind "
						 "parameter values when logging statements."),
			gettext_noop("-1 to print values in full."),
			GUC_UNIT_BYTE
		},
		&log_parameter_max_length,
		-1, -1, INT_MAX / 2,
		NULL, NULL, NULL
	},

	{
		{"log_parameter_max_length_on_error", PGC_USERSET, LOGGING_WHAT,
			gettext_noop("Sets the maximum length in bytes of data logged for bind "
						 "parameter values when logging statements, on error."),
			gettext_noop("-1 to print values in full."),
			GUC_UNIT_BYTE
		},
		&log_parameter_max_length_on_error,
		0, -1, INT_MAX / 2,
		NULL, NULL, NULL
	},

	{
		{"bgwriter_delay", PGC_SIGHUP, RESOURCES_BGWRITER,
			gettext_noop("Background writer sleep time between rounds."),
			NULL,
			GUC_UNIT_MS
		},
		&BgWriterDelay,
		200, 10, 10000,
		NULL, NULL, NULL
	},

	{
		{"bgwriter_lru_maxpages", PGC_SIGHUP, RESOURCES_BGWRITER,
			gettext_noop("Background writer maximum number of LRU pages to flush per round."),
			NULL
		},
		&bgwriter_lru_maxpages,
		100, 0, INT_MAX / 2,	/* Same upper limit as shared_buffers */
		NULL, NULL, NULL
	},

	{
		{"bgwriter_flush_after", PGC_SIGHUP, RESOURCES_BGWRITER,
			gettext_noop("Number of pages after which previously performed writes are flushed to disk."),
			NULL,
			GUC_UNIT_BLOCKS
		},
		&bgwriter_flush_after,
		DEFAULT_BGWRITER_FLUSH_AFTER, 0, WRITEBACK_MAX_PENDING_FLUSHES,
		NULL, NULL, NULL
	},

	{
		{"effective_io_concurrency",
			PGC_USERSET,
			RESOURCES_ASYNCHRONOUS,
			gettext_noop("Number of simultaneous requests that can be handled efficiently by the disk subsystem."),
			NULL,
			GUC_EXPLAIN
		},
		&effective_io_concurrency,
#ifdef USE_PREFETCH
		1,
#else
		0,
#endif
		0, MAX_IO_CONCURRENCY,
		check_effective_io_concurrency, NULL, NULL
	},

	{
		{"maintenance_io_concurrency",
			PGC_USERSET,
			RESOURCES_ASYNCHRONOUS,
			gettext_noop("A variant of effective_io_concurrency that is used for maintenance work."),
			NULL,
			GUC_EXPLAIN
		},
		&maintenance_io_concurrency,
#ifdef USE_PREFETCH
		10,
#else
		0,
#endif
		0, MAX_IO_CONCURRENCY,
		check_maintenance_io_concurrency, assign_maintenance_io_concurrency,
		NULL
	},

	{
		{"backend_flush_after", PGC_USERSET, RESOURCES_ASYNCHRONOUS,
			gettext_noop("Number of pages after which previously performed writes are flushed to disk."),
			NULL,
			GUC_UNIT_BLOCKS
		},
		&backend_flush_after,
		DEFAULT_BACKEND_FLUSH_AFTER, 0, WRITEBACK_MAX_PENDING_FLUSHES,
		NULL, NULL, NULL
	},

	{
		{"max_worker_processes",
			PGC_POSTMASTER,
			RESOURCES_ASYNCHRONOUS,
			gettext_noop("Maximum number of concurrent worker processes."),
			NULL,
		},
		&max_worker_processes,
		8, 0, MAX_BACKENDS,
		check_max_worker_processes, NULL, NULL
	},

	{
		{"max_logical_replication_workers",
			PGC_POSTMASTER,
			REPLICATION_SUBSCRIBERS,
			gettext_noop("Maximum number of logical replication worker processes."),
			NULL,
		},
		&max_logical_replication_workers,
		4, 0, MAX_BACKENDS,
		NULL, NULL, NULL
	},

	{
		{"max_sync_workers_per_subscription",
			PGC_SIGHUP,
			REPLICATION_SUBSCRIBERS,
			gettext_noop("Maximum number of table synchronization workers per subscription."),
			NULL,
		},
		&max_sync_workers_per_subscription,
		2, 0, MAX_BACKENDS,
		NULL, NULL, NULL
	},

	{
		{"log_rotation_age", PGC_SIGHUP, LOGGING_WHERE,
			gettext_noop("Sets the amount of time to wait before forcing "
						 "log file rotation."),
			NULL,
			GUC_UNIT_MIN
		},
		&Log_RotationAge,
		HOURS_PER_DAY * MINS_PER_HOUR, 0, INT_MAX / SECS_PER_MINUTE,
		NULL, NULL, NULL
	},

	{
		{"log_rotation_size", PGC_SIGHUP, LOGGING_WHERE,
			gettext_noop("Sets the maximum size a log file can reach before "
						 "being rotated."),
			NULL,
			GUC_UNIT_KB
		},
		&Log_RotationSize,
		10 * 1024, 0, INT_MAX / 1024,
		NULL, NULL, NULL
	},

	{
		{"max_function_args", PGC_INTERNAL, PRESET_OPTIONS,
			gettext_noop("Shows the maximum number of function arguments."),
			NULL,
			GUC_NOT_IN_SAMPLE | GUC_DISALLOW_IN_FILE
		},
		&max_function_args,
		FUNC_MAX_ARGS, FUNC_MAX_ARGS, FUNC_MAX_ARGS,
		NULL, NULL, NULL
	},

	{
		{"max_index_keys", PGC_INTERNAL, PRESET_OPTIONS,
			gettext_noop("Shows the maximum number of index keys."),
			NULL,
			GUC_NOT_IN_SAMPLE | GUC_DISALLOW_IN_FILE
		},
		&max_index_keys,
		INDEX_MAX_KEYS, INDEX_MAX_KEYS, INDEX_MAX_KEYS,
		NULL, NULL, NULL
	},

	{
		{"max_identifier_length", PGC_INTERNAL, PRESET_OPTIONS,
			gettext_noop("Shows the maximum identifier length."),
			NULL,
			GUC_NOT_IN_SAMPLE | GUC_DISALLOW_IN_FILE
		},
		&max_identifier_length,
		NAMEDATALEN - 1, NAMEDATALEN - 1, NAMEDATALEN - 1,
		NULL, NULL, NULL
	},

	{
		{"block_size", PGC_INTERNAL, PRESET_OPTIONS,
			gettext_noop("Shows the size of a disk block."),
			NULL,
			GUC_NOT_IN_SAMPLE | GUC_DISALLOW_IN_FILE
		},
		&block_size,
		BLCKSZ, BLCKSZ, BLCKSZ,
		NULL, NULL, NULL
	},

	{
		{"segment_size", PGC_INTERNAL, PRESET_OPTIONS,
			gettext_noop("Shows the number of pages per disk file."),
			NULL,
			GUC_UNIT_BLOCKS | GUC_NOT_IN_SAMPLE | GUC_DISALLOW_IN_FILE
		},
		&segment_size,
		RELSEG_SIZE, RELSEG_SIZE, RELSEG_SIZE,
		NULL, NULL, NULL
	},

	{
		{"wal_block_size", PGC_INTERNAL, PRESET_OPTIONS,
			gettext_noop("Shows the block size in the write ahead log."),
			NULL,
			GUC_NOT_IN_SAMPLE | GUC_DISALLOW_IN_FILE
		},
		&wal_block_size,
		XLOG_BLCKSZ, XLOG_BLCKSZ, XLOG_BLCKSZ,
		NULL, NULL, NULL
	},

	{
		{"wal_retrieve_retry_interval", PGC_SIGHUP, REPLICATION_STANDBY,
			gettext_noop("Sets the time to wait before retrying to retrieve WAL "
						 "after a failed attempt."),
			NULL,
			GUC_UNIT_MS
		},
		&wal_retrieve_retry_interval,
		5000, 1, INT_MAX,
		NULL, NULL, NULL
	},

	{
		{"wal_segment_size", PGC_INTERNAL, PRESET_OPTIONS,
			gettext_noop("Shows the size of write ahead log segments."),
			NULL,
			GUC_UNIT_BYTE | GUC_NOT_IN_SAMPLE | GUC_DISALLOW_IN_FILE | GUC_RUNTIME_COMPUTED
		},
		&wal_segment_size,
		DEFAULT_XLOG_SEG_SIZE,
		WalSegMinSize,
		WalSegMaxSize,
		NULL, NULL, NULL
	},

	{
		{"autovacuum_naptime", PGC_SIGHUP, AUTOVACUUM,
			gettext_noop("Time to sleep between autovacuum runs."),
			NULL,
			GUC_UNIT_S
		},
		&autovacuum_naptime,
		60, 1, INT_MAX / 1000,
		NULL, NULL, NULL
	},
	{
		{"autovacuum_vacuum_threshold", PGC_SIGHUP, AUTOVACUUM,
			gettext_noop("Minimum number of tuple updates or deletes prior to vacuum."),
			NULL
		},
		&autovacuum_vac_thresh,
		50, 0, INT_MAX,
		NULL, NULL, NULL
	},
	{
		{"autovacuum_vacuum_insert_threshold", PGC_SIGHUP, AUTOVACUUM,
			gettext_noop("Minimum number of tuple inserts prior to vacuum, or -1 to disable insert vacuums."),
			NULL
		},
		&autovacuum_vac_ins_thresh,
		1000, -1, INT_MAX,
		NULL, NULL, NULL
	},
	{
		{"autovacuum_analyze_threshold", PGC_SIGHUP, AUTOVACUUM,
			gettext_noop("Minimum number of tuple inserts, updates, or deletes prior to analyze."),
			NULL
		},
		&autovacuum_anl_thresh,
		50, 0, INT_MAX,
		NULL, NULL, NULL
	},
	{
		/* see varsup.c for why this is PGC_POSTMASTER not PGC_SIGHUP */
		{"autovacuum_freeze_max_age", PGC_POSTMASTER, AUTOVACUUM,
			gettext_noop("Age at which to autovacuum a table to prevent transaction ID wraparound."),
			NULL
		},
		&autovacuum_freeze_max_age,

		/* see vacuum_failsafe_age if you change the upper-limit value. */
		200000000, 100000, 2000000000,
		NULL, NULL, NULL
	},
	{
		/* see multixact.c for why this is PGC_POSTMASTER not PGC_SIGHUP */
		{"autovacuum_multixact_freeze_max_age", PGC_POSTMASTER, AUTOVACUUM,
			gettext_noop("Multixact age at which to autovacuum a table to prevent multixact wraparound."),
			NULL
		},
		&autovacuum_multixact_freeze_max_age,
		400000000, 10000, 2000000000,
		NULL, NULL, NULL
	},
	{
		/* see max_connections */
		{"autovacuum_max_workers", PGC_POSTMASTER, AUTOVACUUM,
			gettext_noop("Sets the maximum number of simultaneously running autovacuum worker processes."),
			NULL
		},
		&autovacuum_max_workers,
		3, 1, MAX_BACKENDS,
		check_autovacuum_max_workers, NULL, NULL
	},

	{
		{"max_parallel_maintenance_workers", PGC_USERSET, RESOURCES_ASYNCHRONOUS,
			gettext_noop("Sets the maximum number of parallel processes per maintenance operation."),
			NULL
		},
		&max_parallel_maintenance_workers,
		2, 0, 1024,
		NULL, NULL, NULL
	},

	{
		{"max_parallel_workers_per_gather", PGC_USERSET, RESOURCES_ASYNCHRONOUS,
			gettext_noop("Sets the maximum number of parallel processes per executor node."),
			NULL,
			GUC_EXPLAIN
		},
		&max_parallel_workers_per_gather,
		2, 0, MAX_PARALLEL_WORKER_LIMIT,
		NULL, NULL, NULL
	},

	{
		{"max_parallel_workers", PGC_USERSET, RESOURCES_ASYNCHRONOUS,
			gettext_noop("Sets the maximum number of parallel workers that can be active at one time."),
			NULL,
			GUC_EXPLAIN
		},
		&max_parallel_workers,
		8, 0, MAX_PARALLEL_WORKER_LIMIT,
		NULL, NULL, NULL
	},

	{
		{"autovacuum_work_mem", PGC_SIGHUP, RESOURCES_MEM,
			gettext_noop("Sets the maximum memory to be used by each autovacuum worker process."),
			NULL,
			GUC_UNIT_KB
		},
		&autovacuum_work_mem,
		-1, -1, MAX_KILOBYTES,
		check_autovacuum_work_mem, NULL, NULL
	},

	{
		{"old_snapshot_threshold", PGC_POSTMASTER, RESOURCES_ASYNCHRONOUS,
			gettext_noop("Time before a snapshot is too old to read pages changed after the snapshot was taken."),
			gettext_noop("A value of -1 disables this feature."),
			GUC_UNIT_MIN
		},
		&old_snapshot_threshold,
		-1, -1, MINS_PER_HOUR * HOURS_PER_DAY * 60,
		NULL, NULL, NULL
	},

	{
		{"tcp_keepalives_idle", PGC_USERSET, CONN_AUTH_SETTINGS,
			gettext_noop("Time between issuing TCP keepalives."),
			gettext_noop("A value of 0 uses the system default."),
			GUC_UNIT_S
		},
		&tcp_keepalives_idle,
		0, 0, INT_MAX,
		NULL, assign_tcp_keepalives_idle, show_tcp_keepalives_idle
	},

	{
		{"tcp_keepalives_interval", PGC_USERSET, CONN_AUTH_SETTINGS,
			gettext_noop("Time between TCP keepalive retransmits."),
			gettext_noop("A value of 0 uses the system default."),
			GUC_UNIT_S
		},
		&tcp_keepalives_interval,
		0, 0, INT_MAX,
		NULL, assign_tcp_keepalives_interval, show_tcp_keepalives_interval
	},

	{
		{"ssl_renegotiation_limit", PGC_USERSET, COMPAT_OPTIONS_PREVIOUS,
			gettext_noop("SSL renegotiation is no longer supported; this can only be 0."),
			NULL,
			GUC_NO_SHOW_ALL | GUC_NOT_IN_SAMPLE | GUC_DISALLOW_IN_FILE,
		},
		&ssl_renegotiation_limit,
		0, 0, 0,
		NULL, NULL, NULL
	},

	{
		{"tcp_keepalives_count", PGC_USERSET, CONN_AUTH_SETTINGS,
			gettext_noop("Maximum number of TCP keepalive retransmits."),
			gettext_noop("Number of consecutive keepalive retransmits that can be "
						 "lost before a connection is considered dead. A value of 0 uses the "
						 "system default."),
		},
		&tcp_keepalives_count,
		0, 0, INT_MAX,
		NULL, assign_tcp_keepalives_count, show_tcp_keepalives_count
	},

	{
		{"gin_fuzzy_search_limit", PGC_USERSET, CLIENT_CONN_OTHER,
			gettext_noop("Sets the maximum allowed result for exact search by GIN."),
			NULL,
			0
		},
		&GinFuzzySearchLimit,
		0, 0, INT_MAX,
		NULL, NULL, NULL
	},

	{
		{"effective_cache_size", PGC_USERSET, QUERY_TUNING_COST,
			gettext_noop("Sets the planner's assumption about the total size of the data caches."),
			gettext_noop("That is, the total size of the caches (kernel cache and shared buffers) used for PostgreSQL data files. "
						 "This is measured in disk pages, which are normally 8 kB each."),
			GUC_UNIT_BLOCKS | GUC_EXPLAIN,
		},
		&effective_cache_size,
		DEFAULT_EFFECTIVE_CACHE_SIZE, 1, INT_MAX,
		NULL, NULL, NULL
	},

	{
		{"min_parallel_table_scan_size", PGC_USERSET, QUERY_TUNING_COST,
			gettext_noop("Sets the minimum amount of table data for a parallel scan."),
			gettext_noop("If the planner estimates that it will read a number of table pages too small to reach this limit, a parallel scan will not be considered."),
			GUC_UNIT_BLOCKS | GUC_EXPLAIN,
		},
		&min_parallel_table_scan_size,
		(8 * 1024 * 1024) / BLCKSZ, 0, INT_MAX / 3,
		NULL, NULL, NULL
	},

	{
		{"min_parallel_index_scan_size", PGC_USERSET, QUERY_TUNING_COST,
			gettext_noop("Sets the minimum amount of index data for a parallel scan."),
			gettext_noop("If the planner estimates that it will read a number of index pages too small to reach this limit, a parallel scan will not be considered."),
			GUC_UNIT_BLOCKS | GUC_EXPLAIN,
		},
		&min_parallel_index_scan_size,
		(512 * 1024) / BLCKSZ, 0, INT_MAX / 3,
		NULL, NULL, NULL
	},

	{
		/* Can't be set in postgresql.conf */
		{"server_version_num", PGC_INTERNAL, PRESET_OPTIONS,
			gettext_noop("Shows the server version as an integer."),
			NULL,
			GUC_NOT_IN_SAMPLE | GUC_DISALLOW_IN_FILE
		},
		&server_version_num,
		PG_VERSION_NUM, PG_VERSION_NUM, PG_VERSION_NUM,
		NULL, NULL, NULL
	},

	{
		{"log_temp_files", PGC_SUSET, LOGGING_WHAT,
			gettext_noop("Log the use of temporary files larger than this number of kilobytes."),
			gettext_noop("Zero logs all files. The default is -1 (turning this feature off)."),
			GUC_UNIT_KB
		},
		&log_temp_files,
		-1, -1, INT_MAX,
		NULL, NULL, NULL
	},

	{
		{"track_activity_query_size", PGC_POSTMASTER, STATS_CUMULATIVE,
			gettext_noop("Sets the size reserved for pg_stat_activity.query, in bytes."),
			NULL,
			GUC_UNIT_BYTE
		},
		&pgstat_track_activity_query_size,
		1024, 100, 1048576,
		NULL, NULL, NULL
	},

	{
		{"gin_pending_list_limit", PGC_USERSET, CLIENT_CONN_STATEMENT,
			gettext_noop("Sets the maximum size of the pending list for GIN index."),
			NULL,
			GUC_UNIT_KB
		},
		&gin_pending_list_limit,
		4096, 64, MAX_KILOBYTES,
		NULL, NULL, NULL
	},

	{
		{"tcp_user_timeout", PGC_USERSET, CONN_AUTH_SETTINGS,
			gettext_noop("TCP user timeout."),
			gettext_noop("A value of 0 uses the system default."),
			GUC_UNIT_MS
		},
		&tcp_user_timeout,
		0, 0, INT_MAX,
		NULL, assign_tcp_user_timeout, show_tcp_user_timeout
	},

	{
		{"huge_page_size", PGC_POSTMASTER, RESOURCES_MEM,
			gettext_noop("The size of huge page that should be requested."),
			NULL,
			GUC_UNIT_KB
		},
		&huge_page_size,
		0, 0, INT_MAX,
		check_huge_page_size, NULL, NULL
	},

	{
		{"debug_discard_caches", PGC_SUSET, DEVELOPER_OPTIONS,
			gettext_noop("Aggressively flush system caches for debugging purposes."),
			NULL,
			GUC_NOT_IN_SAMPLE
		},
		&debug_discard_caches,
#ifdef DISCARD_CACHES_ENABLED
		/* Set default based on older compile-time-only cache clobber macros */
#if defined(CLOBBER_CACHE_RECURSIVELY)
		3,
#elif defined(CLOBBER_CACHE_ALWAYS)
		1,
#else
		0,
#endif
		0, 5,
#else							/* not DISCARD_CACHES_ENABLED */
		0, 0, 0,
#endif							/* not DISCARD_CACHES_ENABLED */
		NULL, NULL, NULL
	},

	{
		{"client_connection_check_interval", PGC_USERSET, CONN_AUTH_SETTINGS,
			gettext_noop("Sets the time interval between checks for disconnection while running queries."),
			NULL,
			GUC_UNIT_MS
		},
		&client_connection_check_interval,
		0, 0, INT_MAX,
		check_client_connection_check_interval, NULL, NULL
	},

	{
		{"log_startup_progress_interval", PGC_SIGHUP, LOGGING_WHEN,
			gettext_noop("Time between progress updates for "
						 "long-running startup operations."),
			gettext_noop("0 turns this feature off."),
			GUC_UNIT_MS,
		},
		&log_startup_progress_interval,
		10000, 0, INT_MAX,
		NULL, NULL, NULL
	},

	{
		{"yb_default_copy_from_rows_per_transaction", PGC_USERSET, CLIENT_CONN_STATEMENT,
			gettext_noop("Sets the batch number of rows to copy from the source to table."),
			NULL,
			0
		},
		&yb_default_copy_from_rows_per_transaction,
		DEFAULT_BATCH_ROWS_PER_TRANSACTION, 0, INT_MAX,
		NULL, NULL, NULL
	},

	{
		{"ysql_session_max_batch_size", PGC_USERSET, CLIENT_CONN_STATEMENT,
			gettext_noop("Sets the maximum batch size for writes that YSQL can buffer before flushing to tablet servers."),
			gettext_noop("If this is 0, YSQL will use the gflag ysql_session_max_batch_size. If non-zero, this session variable will supersede the value of the gflag."),
			0
		},
		&ysql_session_max_batch_size,
		0, 0, INT_MAX,
		NULL, NULL, NULL
	},

	{
		{"ysql_max_in_flight_ops", PGC_USERSET, CLIENT_CONN_STATEMENT,
			gettext_noop("Maximum number of in-flight operations allowed from YSQL to tablet servers"),
			NULL,
		},
		&ysql_max_in_flight_ops,
		10000, 1, INT_MAX,
		NULL, NULL, NULL
	},

	{
		{"yb_follower_read_staleness_ms", PGC_USERSET, CLIENT_CONN_STATEMENT,
			gettext_noop("Sets the staleness (in ms) to be used for performing follower reads."),
			NULL,
			0
		},
		&yb_follower_read_staleness_ms,
		30000, 0, INT_MAX,
		check_follower_read_staleness_ms, NULL, NULL
	},

	{
		{"yb_index_state_flags_update_delay", PGC_USERSET, QUERY_TUNING_METHOD,
			gettext_noop("Delay in milliseconds between stages of online index"
						 " build."),
			gettext_noop("Set high to give online transactions more time to"
						 " complete."),
			GUC_UNIT_MS
		},
		&yb_index_state_flags_update_delay,
		0, 0, INT_MAX,
		NULL, NULL, NULL
	},

	{
		{"yb_wait_for_backends_catalog_version_timeout", PGC_USERSET, QUERY_TUNING_METHOD,
			gettext_noop("Timeout in milliseconds to wait for backends to reach"
						 " desired catalog versions."),
			gettext_noop("The actual time spent may be longer than that by as"
						 " much as master flag"
						 " wait_for_ysql_backends_catalog_version_client_master_rpc_timeout_ms."
						 " Setting to zero or less results in no timeout."
						 " Currently used by concurrent CREATE INDEX."),
			GUC_UNIT_MS
		},
		&yb_wait_for_backends_catalog_version_timeout,
		5 * 60 * 1000, 0, INT_MAX,
		NULL, NULL, NULL
	},

#ifdef YB_TODO
	/* deepthi@yugabyte
	 * - QUERY_TUNING is no longer defined in Postgres source code.
	 * - Please make appropriate modification.
	 */
	{
		{"yb_test_planner_custom_plan_threshold", PGC_USERSET, QUERY_TUNING,
			gettext_noop("The number of times to force custom plan generation "
						 "for prepared statements before considering a "
						 "generic plan."),
			NULL
		},
		&yb_test_planner_custom_plan_threshold,
		5, 1, INT_MAX,
		NULL, NULL, NULL
	},
#endif

	{
		{"yb_fetch_row_limit", PGC_USERSET, QUERY_TUNING_METHOD,
			gettext_noop("Maximum number of rows to fetch per scan. 0 = No limit"),
			NULL
		},
		&yb_fetch_row_limit,
		1024, 0, INT_MAX,
		NULL, NULL, NULL
	},

	{
		{"yb_fetch_size_limit", PGC_USERSET, QUERY_TUNING_METHOD,
			gettext_noop("Maximum size of a fetch response. 0 = No limit"),
			NULL, GUC_UNIT_BYTE
		},
		&yb_fetch_size_limit,
		0, 0, INT_MAX,
		NULL, NULL, NULL
	},

	{
		{"yb_parallel_range_rows", PGC_USERSET, QUERY_TUNING_OTHER,
			gettext_noop("The number of rows to plan per parallel worker"),
			NULL
		},
		&yb_parallel_range_rows,
		0, 0, INT_MAX,
		NULL, NULL, NULL
	},

	{
		{"yb_max_query_layer_retries", PGC_USERSET, CLIENT_CONN_STATEMENT,
			gettext_noop("Max number of internal query layer retries of a statement"),
			gettext_noop("Max number of query layer retries of a statement for the following errors: "
						 "serialization error (40001), \"Restart read required\" (40001), "
						 "deadlock detected (40P01). In Repeatable Read and Serializable isolation levels, the "
						 "query layer only retries errors faced in the first statement of a transation. In "
						 "READ COMMITTED isolation, the query layer has the ability to do retries for any "
						 "statement in a transaction. Retries are not possible if some response data has "
						 "already been sent to the client while the query is still executing. This happens if "
						 "the output buffer, the size of which is configurable using the TServer gflag "
						 "ysql_output_buffer_size, has filled atleast once and is flushed."),
		},
		&yb_max_query_layer_retries,
		60, 0, INT_MAX,
		NULL, NULL, NULL
	},

	{
		{"yb_ash_circular_buffer_size", PGC_POSTMASTER, STATS_MONITORING,
			gettext_noop("Size (in KiBs) of ASH circular buffer that stores the samples"),
			NULL,
			GUC_UNIT_KB
		},
		&yb_ash_circular_buffer_size,
		16 * 1024, 0, INT_MAX,
		NULL, NULL, NULL
	},

	{
		{"yb_ash_sampling_interval", PGC_SIGHUP, STATS_MONITORING,
			gettext_noop("Time (in milliseconds) between two consecutive sampling events"),
			NULL,
			GUC_UNIT_MS
		},
		&yb_ash_sampling_interval_ms,
		1000, 1, INT_MAX,
		NULL, NULL, NULL
	},

	{
		{"yb_ash_sample_size", PGC_SIGHUP, STATS_MONITORING,
			gettext_noop("Number of samples captured from each component per sampling event"),
			NULL
		},
		&yb_ash_sample_size,
		500, 0, INT_MAX,
		NULL, NULL, NULL
	},

	/* End-of-list marker */
	{
		{NULL, 0, 0, NULL, NULL}, NULL, 0, 0, 0, NULL, NULL, NULL
	}
};

static struct config_oid ConfigureNamesOid[] =
{
	/* End-of-list marker */
	{
		{NULL, 0, 0, NULL, NULL}, NULL, 0, 0, 0, NULL, NULL, NULL
	}
};

static struct config_real ConfigureNamesReal[] =
{
	{
		{"seq_page_cost", PGC_USERSET, QUERY_TUNING_COST,
			gettext_noop("Sets the planner's estimate of the cost of a "
						 "sequentially fetched disk page."),
			NULL,
			GUC_EXPLAIN
		},
		&seq_page_cost,
		DEFAULT_SEQ_PAGE_COST, 0, DBL_MAX,
		NULL, NULL, NULL
	},
	{
		{"random_page_cost", PGC_USERSET, QUERY_TUNING_COST,
			gettext_noop("Sets the planner's estimate of the cost of a "
						 "nonsequentially fetched disk page."),
			NULL,
			GUC_EXPLAIN
		},
		&random_page_cost,
		DEFAULT_RANDOM_PAGE_COST, 0, DBL_MAX,
		NULL, NULL, NULL
	},
	{
		{"cpu_tuple_cost", PGC_USERSET, QUERY_TUNING_COST,
			gettext_noop("Sets the planner's estimate of the cost of "
						 "processing each tuple (row)."),
			NULL,
			GUC_EXPLAIN
		},
		&cpu_tuple_cost,
		DEFAULT_CPU_TUPLE_COST, 0, DBL_MAX,
		NULL, NULL, NULL
	},
	{
		{"cpu_index_tuple_cost", PGC_USERSET, QUERY_TUNING_COST,
			gettext_noop("Sets the planner's estimate of the cost of "
						 "processing each index entry during an index scan."),
			NULL,
			GUC_EXPLAIN
		},
		&cpu_index_tuple_cost,
		DEFAULT_CPU_INDEX_TUPLE_COST, 0, DBL_MAX,
		NULL, NULL, NULL
	},
	{
		{"cpu_operator_cost", PGC_USERSET, QUERY_TUNING_COST,
			gettext_noop("Sets the planner's estimate of the cost of "
						 "processing each operator or function call."),
			NULL,
			GUC_EXPLAIN
		},
		&cpu_operator_cost,
		DEFAULT_CPU_OPERATOR_COST, 0, DBL_MAX,
		NULL, NULL, NULL
	},
	{
		{"parallel_tuple_cost", PGC_USERSET, QUERY_TUNING_COST,
			gettext_noop("Sets the planner's estimate of the cost of "
						 "passing each tuple (row) from worker to leader backend."),
			NULL,
			GUC_EXPLAIN
		},
		&parallel_tuple_cost,
		DEFAULT_PARALLEL_TUPLE_COST, 0, DBL_MAX,
		NULL, NULL, NULL
	},
	{
		{"parallel_setup_cost", PGC_USERSET, QUERY_TUNING_COST,
			gettext_noop("Sets the planner's estimate of the cost of "
						 "starting up worker processes for parallel query."),
			NULL,
			GUC_EXPLAIN
		},
		&parallel_setup_cost,
		DEFAULT_PARALLEL_SETUP_COST, 0, DBL_MAX,
		NULL, NULL, NULL
	},
	{
		{"yb_network_fetch_cost", PGC_USERSET, QUERY_TUNING_COST,
			gettext_noop("Sets the planner's estimate of the fixed cost of "
							 "fetching a batch of rows from a YB relation"),
			NULL
		},
		&yb_network_fetch_cost,
		YB_DEFAULT_FETCH_COST, 0, DBL_MAX,
		NULL, NULL, NULL
	},
	{
		{"jit_above_cost", PGC_USERSET, QUERY_TUNING_COST,
			gettext_noop("Perform JIT compilation if query is more expensive."),
			gettext_noop("-1 disables JIT compilation."),
			GUC_EXPLAIN
		},
		&jit_above_cost,
		100000, -1, DBL_MAX,
		NULL, NULL, NULL
	},

	{
		{"jit_optimize_above_cost", PGC_USERSET, QUERY_TUNING_COST,
			gettext_noop("Optimize JIT-compiled functions if query is more expensive."),
			gettext_noop("-1 disables optimization."),
			GUC_EXPLAIN
		},
		&jit_optimize_above_cost,
		500000, -1, DBL_MAX,
		NULL, NULL, NULL
	},

	{
		{"jit_inline_above_cost", PGC_USERSET, QUERY_TUNING_COST,
			gettext_noop("Perform JIT inlining if query is more expensive."),
			gettext_noop("-1 disables inlining."),
			GUC_EXPLAIN
		},
		&jit_inline_above_cost,
		500000, -1, DBL_MAX,
		NULL, NULL, NULL
	},

	{
		{"cursor_tuple_fraction", PGC_USERSET, QUERY_TUNING_OTHER,
			gettext_noop("Sets the planner's estimate of the fraction of "
						 "a cursor's rows that will be retrieved."),
			NULL,
			GUC_EXPLAIN
		},
		&cursor_tuple_fraction,
		DEFAULT_CURSOR_TUPLE_FRACTION, 0.0, 1.0,
		NULL, NULL, NULL
	},

	{
		{"recursive_worktable_factor", PGC_USERSET, QUERY_TUNING_OTHER,
			gettext_noop("Sets the planner's estimate of the average size "
						 "of a recursive query's working table."),
			NULL,
			GUC_EXPLAIN
		},
		&recursive_worktable_factor,
		DEFAULT_RECURSIVE_WORKTABLE_FACTOR, 0.001, 1000000.0,
		NULL, NULL, NULL
	},

	{
		{"geqo_selection_bias", PGC_USERSET, QUERY_TUNING_GEQO,
			gettext_noop("GEQO: selective pressure within the population."),
			NULL,
			GUC_EXPLAIN
		},
		&Geqo_selection_bias,
		DEFAULT_GEQO_SELECTION_BIAS,
		MIN_GEQO_SELECTION_BIAS, MAX_GEQO_SELECTION_BIAS,
		NULL, NULL, NULL
	},
	{
		{"geqo_seed", PGC_USERSET, QUERY_TUNING_GEQO,
			gettext_noop("GEQO: seed for random path selection."),
			NULL,
			GUC_EXPLAIN
		},
		&Geqo_seed,
		0.0, 0.0, 1.0,
		NULL, NULL, NULL
	},

	{
		{"hash_mem_multiplier", PGC_USERSET, RESOURCES_MEM,
			gettext_noop("Multiple of work_mem to use for hash tables."),
			NULL,
			GUC_EXPLAIN
		},
		&hash_mem_multiplier,
		2.0, 1.0, 1000.0,
		NULL, NULL, NULL
	},

	{
		{"bgwriter_lru_multiplier", PGC_SIGHUP, RESOURCES_BGWRITER,
			gettext_noop("Multiple of the average buffer usage to free per round."),
			NULL
		},
		&bgwriter_lru_multiplier,
		2.0, 0.0, 10.0,
		NULL, NULL, NULL
	},

	{
		{"seed", PGC_USERSET, UNGROUPED,
			gettext_noop("Sets the seed for random-number generation."),
			NULL,
			GUC_NO_SHOW_ALL | GUC_NO_RESET_ALL | GUC_NOT_IN_SAMPLE | GUC_DISALLOW_IN_FILE
		},
		&phony_random_seed,
		0.0, -1.0, 1.0,
		check_random_seed, assign_random_seed, show_random_seed
	},

	{
		{"vacuum_cost_delay", PGC_USERSET, RESOURCES_VACUUM_DELAY,
			gettext_noop("Vacuum cost delay in milliseconds."),
			NULL,
			GUC_UNIT_MS
		},
		&VacuumCostDelay,
		0, 0, 100,
		NULL, NULL, NULL
	},

	{
		{"autovacuum_vacuum_cost_delay", PGC_SIGHUP, AUTOVACUUM,
			gettext_noop("Vacuum cost delay in milliseconds, for autovacuum."),
			NULL,
			GUC_UNIT_MS
		},
		&autovacuum_vac_cost_delay,
		2, -1, 100,
		NULL, NULL, NULL
	},

	{
		{"autovacuum_vacuum_scale_factor", PGC_SIGHUP, AUTOVACUUM,
			gettext_noop("Number of tuple updates or deletes prior to vacuum as a fraction of reltuples."),
			NULL
		},
		&autovacuum_vac_scale,
		0.2, 0.0, 100.0,
		NULL, NULL, NULL
	},

	{
		{"autovacuum_vacuum_insert_scale_factor", PGC_SIGHUP, AUTOVACUUM,
			gettext_noop("Number of tuple inserts prior to vacuum as a fraction of reltuples."),
			NULL
		},
		&autovacuum_vac_ins_scale,
		0.2, 0.0, 100.0,
		NULL, NULL, NULL
	},

	{
		{"autovacuum_analyze_scale_factor", PGC_SIGHUP, AUTOVACUUM,
			gettext_noop("Number of tuple inserts, updates, or deletes prior to analyze as a fraction of reltuples."),
			NULL
		},
		&autovacuum_anl_scale,
		0.1, 0.0, 100.0,
		NULL, NULL, NULL
	},

	{
		{"checkpoint_completion_target", PGC_SIGHUP, WAL_CHECKPOINTS,
			gettext_noop("Time spent flushing dirty buffers during checkpoint, as fraction of checkpoint interval."),
			NULL
		},
		&CheckPointCompletionTarget,
		0.9, 0.0, 1.0,
		NULL, assign_checkpoint_completion_target, NULL
	},

	{
		{"log_statement_sample_rate", PGC_SUSET, LOGGING_WHEN,
			gettext_noop("Fraction of statements exceeding log_min_duration_sample to be logged."),
			gettext_noop("Use a value between 0.0 (never log) and 1.0 (always log).")
		},
		&log_statement_sample_rate,
		1.0, 0.0, 1.0,
		NULL, NULL, NULL
	},

	{
		{"log_transaction_sample_rate", PGC_SUSET, LOGGING_WHEN,
			gettext_noop("Sets the fraction of transactions from which to log all statements."),
			gettext_noop("Use a value between 0.0 (never log) and 1.0 (log all "
						 "statements for all transactions).")
		},
		&log_xact_sample_rate,
		0.0, 0.0, 1.0,
		NULL, NULL, NULL
	},
	{
		{"yb_transaction_priority_lower_bound", PGC_USERSET, CLIENT_CONN_STATEMENT,
			gettext_noop("Sets lower bound for priority used by transactions of this session"),
			NULL
		},
		&yb_transaction_priority_lower_bound,
		0.0, 0.0, 1.0,
		check_transaction_priority_lower_bound, YBCAssignTransactionPriorityLowerBound, NULL
	},
	{
		{"yb_transaction_priority_upper_bound", PGC_USERSET, CLIENT_CONN_STATEMENT,
			gettext_noop("Sets upper bound for priority used by transactions of this session"),
			NULL
		},
		&yb_transaction_priority_upper_bound,
		1.0, 0.0, 1.0,
		check_transaction_priority_upper_bound, YBCAssignTransactionPriorityUpperBound, NULL
	},
	{
		{"yb_transaction_priority", PGC_INTERNAL, CLIENT_CONN_STATEMENT,
			gettext_noop(
					"[DEPRECATED - instead use the yb_get_current_transaction_priority() function]. Gets the "
					"transaction priority used by the current active distributed transaction in the session. "
					"If no distributed transaction is active, return 0"),
			NULL
		},
		&yb_transaction_priority,
		0.0, 0.0, 1.0,
		NULL, NULL, yb_fetch_current_transaction_priority
	},

	{
		{"retry_backoff_multiplier", PGC_USERSET, CLIENT_CONN_STATEMENT,
			gettext_noop("Sets the multiplier used to calculate the retry backoff."),
			NULL,
			GUC_UNIT_MS
		},
		&RetryBackoffMultiplier,
		1.2, 1.0, 1e10,
		check_backoff_multiplier, NULL, NULL
	},

	{
		{"log_statement_sample_rate", PGC_SUSET, LOGGING_WHEN,
			gettext_noop("Fraction of statements exceeding log_min_duration_sample to be logged."),
			gettext_noop("Use a value between 0.0 (never log) and 1.0 (always log).")
		},
		&log_statement_sample_rate,
		1.0, 0.0, 1.0,
		NULL, NULL, NULL
	},

	{
		{"log_transaction_sample_rate", PGC_SUSET, LOGGING_WHEN,
			gettext_noop("Set the fraction of transactions to log for new transactions."),
			gettext_noop("Logs all statements from a fraction of transactions. "
						 "Use a value between 0.0 (never log) and 1.0 (log all "
						 "statements for all transactions).")
		},
		&log_xact_sample_rate,
		0.0, 0.0, 1.0,
		NULL, NULL, NULL
	},

	/* End-of-list marker */
	{
		{NULL, 0, 0, NULL, NULL}, NULL, 0.0, 0.0, 0.0, NULL, NULL, NULL
	}
};


static struct config_string ConfigureNamesString[] =
{
	{
		{"archive_command", PGC_SIGHUP, WAL_ARCHIVING,
			gettext_noop("Sets the shell command that will be called to archive a WAL file."),
			gettext_noop("This is used only if \"archive_library\" is not set.")
		},
		&XLogArchiveCommand,
		"",
		NULL, NULL, show_archive_command
	},

	{
		{"archive_library", PGC_SIGHUP, WAL_ARCHIVING,
			gettext_noop("Sets the library that will be called to archive a WAL file."),
			gettext_noop("An empty string indicates that \"archive_command\" should be used.")
		},
		&XLogArchiveLibrary,
		"",
		NULL, NULL, NULL
	},

	{
		{"restore_command", PGC_SIGHUP, WAL_ARCHIVE_RECOVERY,
			gettext_noop("Sets the shell command that will be called to retrieve an archived WAL file."),
			NULL
		},
		&recoveryRestoreCommand,
		"",
		NULL, NULL, NULL
	},

	{
		{"archive_cleanup_command", PGC_SIGHUP, WAL_ARCHIVE_RECOVERY,
			gettext_noop("Sets the shell command that will be executed at every restart point."),
			NULL
		},
		&archiveCleanupCommand,
		"",
		NULL, NULL, NULL
	},

	{
		{"recovery_end_command", PGC_SIGHUP, WAL_ARCHIVE_RECOVERY,
			gettext_noop("Sets the shell command that will be executed once at the end of recovery."),
			NULL
		},
		&recoveryEndCommand,
		"",
		NULL, NULL, NULL
	},

	{
		{"recovery_target_timeline", PGC_POSTMASTER, WAL_RECOVERY_TARGET,
			gettext_noop("Specifies the timeline to recover into."),
			NULL
		},
		&recovery_target_timeline_string,
		"latest",
		check_recovery_target_timeline, assign_recovery_target_timeline, NULL
	},

	{
		{"recovery_target", PGC_POSTMASTER, WAL_RECOVERY_TARGET,
			gettext_noop("Set to \"immediate\" to end recovery as soon as a consistent state is reached."),
			NULL
		},
		&recovery_target_string,
		"",
		check_recovery_target, assign_recovery_target, NULL
	},
	{
		{"recovery_target_xid", PGC_POSTMASTER, WAL_RECOVERY_TARGET,
			gettext_noop("Sets the transaction ID up to which recovery will proceed."),
			NULL
		},
		&recovery_target_xid_string,
		"",
		check_recovery_target_xid, assign_recovery_target_xid, NULL
	},
	{
		{"recovery_target_time", PGC_POSTMASTER, WAL_RECOVERY_TARGET,
			gettext_noop("Sets the time stamp up to which recovery will proceed."),
			NULL
		},
		&recovery_target_time_string,
		"",
		check_recovery_target_time, assign_recovery_target_time, NULL
	},
	{
		{"recovery_target_name", PGC_POSTMASTER, WAL_RECOVERY_TARGET,
			gettext_noop("Sets the named restore point up to which recovery will proceed."),
			NULL
		},
		&recovery_target_name_string,
		"",
		check_recovery_target_name, assign_recovery_target_name, NULL
	},
	{
		{"recovery_target_lsn", PGC_POSTMASTER, WAL_RECOVERY_TARGET,
			gettext_noop("Sets the LSN of the write-ahead log location up to which recovery will proceed."),
			NULL
		},
		&recovery_target_lsn_string,
		"",
		check_recovery_target_lsn, assign_recovery_target_lsn, NULL
	},

	{
		{"promote_trigger_file", PGC_SIGHUP, REPLICATION_STANDBY,
			gettext_noop("Specifies a file name whose presence ends recovery in the standby."),
			NULL
		},
		&PromoteTriggerFile,
		"",
		NULL, NULL, NULL
	},

	{
		{"primary_conninfo", PGC_SIGHUP, REPLICATION_STANDBY,
			gettext_noop("Sets the connection string to be used to connect to the sending server."),
			NULL,
			GUC_SUPERUSER_ONLY
		},
		&PrimaryConnInfo,
		"",
		NULL, NULL, NULL
	},

	{
		{"primary_slot_name", PGC_SIGHUP, REPLICATION_STANDBY,
			gettext_noop("Sets the name of the replication slot to use on the sending server."),
			NULL
		},
		&PrimarySlotName,
		"",
		check_primary_slot_name, NULL, NULL
	},

	{
		{"client_encoding", PGC_USERSET, CLIENT_CONN_LOCALE,
			gettext_noop("Sets the client's character set encoding."),
			NULL,
			GUC_IS_NAME | GUC_REPORT
		},
		&client_encoding_string,
		"SQL_ASCII",
		check_client_encoding, assign_client_encoding, NULL
	},

	{
		{"log_line_prefix", PGC_SIGHUP, LOGGING_WHAT,
			gettext_noop("Controls information prefixed to each log line."),
			gettext_noop("If blank, no prefix is used.")
		},
		&Log_line_prefix,
		"%m [%p] ",
		NULL, NULL, NULL
	},

	{
		{"log_timezone", PGC_SIGHUP, LOGGING_WHAT,
			gettext_noop("Sets the time zone to use in log messages."),
			NULL
		},
		&log_timezone_string,
		"GMT",
		check_log_timezone, assign_log_timezone, show_log_timezone
	},

	{
		{"DateStyle", PGC_USERSET, CLIENT_CONN_LOCALE,
			gettext_noop("Sets the display format for date and time values."),
			gettext_noop("Also controls interpretation of ambiguous "
						 "date inputs."),
			GUC_LIST_INPUT | GUC_REPORT
		},
		&datestyle_string,
		"ISO, MDY",
		check_datestyle, assign_datestyle, NULL
	},

	{
		{"default_table_access_method", PGC_USERSET, CLIENT_CONN_STATEMENT,
			gettext_noop("Sets the default table access method for new tables."),
			NULL,
			GUC_IS_NAME
		},
		&default_table_access_method,
		DEFAULT_TABLE_ACCESS_METHOD,
		check_default_table_access_method, NULL, NULL
	},

	{
		{"default_tablespace", PGC_USERSET, CLIENT_CONN_STATEMENT,
			gettext_noop("Sets the default tablespace to create tables and indexes in."),
			gettext_noop("An empty string selects the database's default tablespace."),
			GUC_IS_NAME
		},
		&default_tablespace,
		"",
		check_default_tablespace, NULL, NULL
	},

	{
		{"temp_tablespaces", PGC_USERSET, CLIENT_CONN_STATEMENT,
			gettext_noop("Sets the tablespace(s) to use for temporary tables and sort files."),
			NULL,
			GUC_LIST_INPUT | GUC_LIST_QUOTE
		},
		&temp_tablespaces,
		"",
		check_temp_tablespaces, assign_temp_tablespaces, NULL
	},

	{
		{"dynamic_library_path", PGC_SUSET, CLIENT_CONN_OTHER,
			gettext_noop("Sets the path for dynamically loadable modules."),
			gettext_noop("If a dynamically loadable module needs to be opened and "
						 "the specified name does not have a directory component (i.e., the "
						 "name does not contain a slash), the system will search this path for "
						 "the specified file."),
			GUC_SUPERUSER_ONLY
		},
		&Dynamic_library_path,
		"$libdir",
		NULL, NULL, NULL
	},

	{
		{"krb_server_keyfile", PGC_SIGHUP, CONN_AUTH_AUTH,
			gettext_noop("Sets the location of the Kerberos server key file."),
			NULL,
			GUC_SUPERUSER_ONLY
		},
		&pg_krb_server_keyfile,
		PG_KRB_SRVTAB,
		NULL, NULL, NULL
	},

	{
		{"bonjour_name", PGC_POSTMASTER, CONN_AUTH_SETTINGS,
			gettext_noop("Sets the Bonjour service name."),
			NULL
		},
		&bonjour_name,
		"",
		NULL, NULL, NULL
	},

	/* See main.c about why defaults for LC_foo are not all alike */

	{
		{"lc_collate", PGC_INTERNAL, PRESET_OPTIONS,
			gettext_noop("Shows the collation order locale."),
			NULL,
			GUC_NOT_IN_SAMPLE | GUC_DISALLOW_IN_FILE
		},
		&locale_collate,
		"C",
		NULL, NULL, NULL
	},

	{
		{"lc_ctype", PGC_INTERNAL, PRESET_OPTIONS,
			gettext_noop("Shows the character classification and case conversion locale."),
			NULL,
			GUC_NOT_IN_SAMPLE | GUC_DISALLOW_IN_FILE
		},
		&locale_ctype,
		"C",
		NULL, NULL, NULL
	},

	{
		{"lc_messages", PGC_SUSET, CLIENT_CONN_LOCALE,
			gettext_noop("Sets the language in which messages are displayed."),
			NULL
		},
		&locale_messages,
		"",
		check_locale_messages, assign_locale_messages, NULL
	},

	{
		{"lc_monetary", PGC_USERSET, CLIENT_CONN_LOCALE,
			gettext_noop("Sets the locale for formatting monetary amounts."),
			NULL
		},
		&locale_monetary,
		"C",
		check_locale_monetary, assign_locale_monetary, NULL
	},

	{
		{"lc_numeric", PGC_USERSET, CLIENT_CONN_LOCALE,
			gettext_noop("Sets the locale for formatting numbers."),
			NULL
		},
		&locale_numeric,
		"C",
		check_locale_numeric, assign_locale_numeric, NULL
	},

	{
		{"lc_time", PGC_USERSET, CLIENT_CONN_LOCALE,
			gettext_noop("Sets the locale for formatting date and time values."),
			NULL
		},
		&locale_time,
		"C",
		check_locale_time, assign_locale_time, NULL
	},

	{
		{"session_preload_libraries", PGC_SUSET, CLIENT_CONN_PRELOAD,
			gettext_noop("Lists shared libraries to preload into each backend."),
			NULL,
			GUC_LIST_INPUT | GUC_LIST_QUOTE | GUC_SUPERUSER_ONLY
		},
		&session_preload_libraries_string,
		"",
		NULL, NULL, NULL
	},

	{
		{"shared_preload_libraries", PGC_POSTMASTER, CLIENT_CONN_PRELOAD,
			gettext_noop("Lists shared libraries to preload into server."),
			NULL,
			GUC_LIST_INPUT | GUC_LIST_QUOTE | GUC_SUPERUSER_ONLY
		},
		&shared_preload_libraries_string,
		"",
		NULL, NULL, NULL
	},

	{
		{"local_preload_libraries", PGC_USERSET, CLIENT_CONN_PRELOAD,
			gettext_noop("Lists unprivileged shared libraries to preload into each backend."),
			NULL,
			GUC_LIST_INPUT | GUC_LIST_QUOTE
		},
		&local_preload_libraries_string,
		"",
		NULL, NULL, NULL
	},

	{
		{"search_path", PGC_USERSET, CLIENT_CONN_STATEMENT,
			gettext_noop("Sets the schema search order for names that are not schema-qualified."),
			NULL,
			GUC_LIST_INPUT | GUC_LIST_QUOTE | GUC_EXPLAIN
		},
		&namespace_search_path,
		"\"$user\", public",
		check_search_path, assign_search_path, NULL
	},

	{
		/* Can't be set in postgresql.conf */
		{"server_encoding", PGC_INTERNAL, PRESET_OPTIONS,
			gettext_noop("Shows the server (database) character set encoding."),
			NULL,
			GUC_IS_NAME | GUC_REPORT | GUC_NOT_IN_SAMPLE | GUC_DISALLOW_IN_FILE
		},
		&server_encoding_string,
		"SQL_ASCII",
		NULL, NULL, NULL
	},

	{
		/* Can't be set in postgresql.conf */
		{"server_version", PGC_INTERNAL, PRESET_OPTIONS,
			gettext_noop("Shows the server version."),
			NULL,
			GUC_REPORT | GUC_NOT_IN_SAMPLE | GUC_DISALLOW_IN_FILE
		},
		&server_version_string,
		PG_VERSION,
		NULL, NULL, NULL
	},

	{
		/* Not for general use --- used by SET ROLE */
		{"role", PGC_USERSET, UNGROUPED,
			gettext_noop("Sets the current role."),
			NULL,
			GUC_IS_NAME | GUC_NO_SHOW_ALL | GUC_NO_RESET_ALL | GUC_NOT_IN_SAMPLE | GUC_DISALLOW_IN_FILE | GUC_NOT_WHILE_SEC_REST
		},
		&role_string,
		"none",
		check_role, assign_role, show_role
	},

	{
		/* Not for general use --- used by SET SESSION AUTHORIZATION */
		{"session_authorization", PGC_USERSET, UNGROUPED,
			gettext_noop("Sets the session user name."),
			NULL,
			GUC_IS_NAME | GUC_REPORT | GUC_NO_SHOW_ALL | GUC_NO_RESET_ALL | GUC_NOT_IN_SAMPLE | GUC_DISALLOW_IN_FILE | GUC_NOT_WHILE_SEC_REST
		},
		&session_authorization_string,
		NULL,
		check_session_authorization, assign_session_authorization, NULL
	},

	{
		{"log_destination", PGC_SIGHUP, LOGGING_WHERE,
			gettext_noop("Sets the destination for server log output."),
			gettext_noop("Valid values are combinations of \"stderr\", "
						 "\"syslog\", \"csvlog\", \"jsonlog\", and \"eventlog\", "
						 "depending on the platform."),
			GUC_LIST_INPUT
		},
		&Log_destination_string,
		"stderr",
		check_log_destination, assign_log_destination, NULL
	},
	{
		{"log_directory", PGC_SIGHUP, LOGGING_WHERE,
			gettext_noop("Sets the destination directory for log files."),
			gettext_noop("Can be specified as relative to the data directory "
						 "or as absolute path."),
			GUC_SUPERUSER_ONLY
		},
		&Log_directory,
		"log",
		check_canonical_path, NULL, NULL
	},
	{
		{"log_filename", PGC_SIGHUP, LOGGING_WHERE,
			gettext_noop("Sets the file name pattern for log files."),
			NULL,
			GUC_SUPERUSER_ONLY
		},
		&Log_filename,
		"postgresql-%Y-%m-%d_%H%M%S.log",
		NULL, NULL, NULL
	},

	{
		{"syslog_ident", PGC_SIGHUP, LOGGING_WHERE,
			gettext_noop("Sets the program name used to identify PostgreSQL "
						 "messages in syslog."),
			NULL
		},
		&syslog_ident_str,
		"postgres",
		NULL, assign_syslog_ident, NULL
	},

	{
		{"event_source", PGC_POSTMASTER, LOGGING_WHERE,
			gettext_noop("Sets the application name used to identify "
						 "PostgreSQL messages in the event log."),
			NULL
		},
		&event_source,
		DEFAULT_EVENT_SOURCE,
		NULL, NULL, NULL
	},

	{
		{"TimeZone", PGC_USERSET, CLIENT_CONN_LOCALE,
			gettext_noop("Sets the time zone for displaying and interpreting time stamps."),
			NULL,
			GUC_REPORT
		},
		&timezone_string,
		"GMT",
		check_timezone, assign_timezone, show_timezone
	},
	{
		{"timezone_abbreviations", PGC_USERSET, CLIENT_CONN_LOCALE,
			gettext_noop("Selects a file of time zone abbreviations."),
			NULL
		},
		&timezone_abbreviations_string,
		NULL,
		check_timezone_abbreviations, assign_timezone_abbreviations, NULL
	},

	{
		{"yb_effective_transaction_isolation_level", PGC_INTERNAL, CLIENT_CONN_STATEMENT,
			gettext_noop(
					"[DEPRECATED - instead use the yb_get_effective_transaction_isolation_level() function]. "
					"Shows the effective YugabyteDB transaction isolation level used by the current active "
					"transaction in the session."),
			NULL,
			GUC_NO_RESET_ALL | GUC_NOT_IN_SAMPLE | GUC_DISALLOW_IN_FILE
		},
		&yb_effective_transaction_isolation_level_string,
		"default",
		NULL, NULL, yb_fetch_effective_transaction_isolation_level
	},

	{
		{"yb_xcluster_consistency_level", PGC_USERSET, CLIENT_CONN_STATEMENT,
			gettext_noop("Controls the consistency level of xCluster replicated databases."),
			gettext_noop("Valid values are \"database\" and \"tablet\".")
		},
		&yb_xcluster_consistency_level_string,
		"database",
		check_yb_xcluster_consistency_level, assign_yb_xcluster_consistency_level, NULL
	},

	{
		{"yb_read_time", PGC_SUSET, CLIENT_CONN_STATEMENT,
			gettext_noop(
				"Allows querying the database as of a point in time in the past."
				" Takes a unix timestamp in microseconds."
				" Zero means reading data as of current time."),
			gettext_noop(
				"User should set this variable with caution. Currently, it can"
				" only read old data without schema changes. In other words, it should not be"
				" set to a timestamp before a DDL operation has been performed."
				" Potential corruption can happen in case (1) the variable is set to a timestamp"
				" before most recent DDL. (2) DDL is performed while it is set to nonzero.")
		},
		&yb_read_time_string,
		"0",
		check_yb_read_time, assign_yb_read_time, NULL
	},

	{
		{"unix_socket_group", PGC_POSTMASTER, CONN_AUTH_SETTINGS,
			gettext_noop("Sets the owning group of the Unix-domain socket."),
			gettext_noop("The owning user of the socket is always the user "
						 "that starts the server.")
		},
		&Unix_socket_group,
		"",
		NULL, NULL, NULL
	},

	{
		{"unix_socket_directories", PGC_POSTMASTER, CONN_AUTH_SETTINGS,
			gettext_noop("Sets the directories where Unix-domain sockets will be created."),
			NULL,
			GUC_LIST_INPUT | GUC_LIST_QUOTE | GUC_SUPERUSER_ONLY
		},
		&Unix_socket_directories,
#ifdef HAVE_UNIX_SOCKETS
		DEFAULT_PGSOCKET_DIR,
#else
		"",
#endif
		NULL, NULL, NULL
	},

	{
		{"listen_addresses", PGC_POSTMASTER, CONN_AUTH_SETTINGS,
			gettext_noop("Sets the host name or IP address(es) to listen to."),
			NULL,
			GUC_LIST_INPUT
		},
		&ListenAddresses,
		"localhost",
		NULL, NULL, NULL
	},

	{
		/*
		 * Can't be set by ALTER SYSTEM as it can lead to recursive definition
		 * of data_directory.
		 */
		{"data_directory", PGC_POSTMASTER, FILE_LOCATIONS,
			gettext_noop("Sets the server's data directory."),
			NULL,
			GUC_SUPERUSER_ONLY | GUC_DISALLOW_IN_AUTO_FILE
		},
		&data_directory,
		NULL,
		NULL, NULL, NULL
	},

	{
		{"config_file", PGC_POSTMASTER, FILE_LOCATIONS,
			gettext_noop("Sets the server's main configuration file."),
			NULL,
			GUC_DISALLOW_IN_FILE | GUC_SUPERUSER_ONLY
		},
		&ConfigFileName,
		NULL,
		NULL, NULL, NULL
	},

	{
		{"hba_file", PGC_POSTMASTER, FILE_LOCATIONS,
			gettext_noop("Sets the server's \"hba\" configuration file."),
			NULL,
			GUC_SUPERUSER_ONLY
		},
		&HbaFileName,
		NULL,
		NULL, NULL, NULL
	},

	{
		{"ident_file", PGC_POSTMASTER, FILE_LOCATIONS,
			gettext_noop("Sets the server's \"ident\" configuration file."),
			NULL,
			GUC_SUPERUSER_ONLY
		},
		&IdentFileName,
		NULL,
		NULL, NULL, NULL
	},

	{
		{"external_pid_file", PGC_POSTMASTER, FILE_LOCATIONS,
			gettext_noop("Writes the postmaster PID to the specified file."),
			NULL,
			GUC_SUPERUSER_ONLY
		},
		&external_pid_file,
		NULL,
		check_canonical_path, NULL, NULL
	},

	{
		{"ssl_library", PGC_INTERNAL, PRESET_OPTIONS,
			gettext_noop("Shows the name of the SSL library."),
			NULL,
			GUC_NOT_IN_SAMPLE | GUC_DISALLOW_IN_FILE
		},
		&ssl_library,
#ifdef USE_SSL
		"OpenSSL",
#else
		"",
#endif
		NULL, NULL, NULL
	},

	{
		{"ssl_cert_file", PGC_SIGHUP, CONN_AUTH_SSL,
			gettext_noop("Location of the SSL server certificate file."),
			NULL
		},
		&ssl_cert_file,
		"server.crt",
		NULL, NULL, NULL
	},

	{
		{"ssl_key_file", PGC_SIGHUP, CONN_AUTH_SSL,
			gettext_noop("Location of the SSL server private key file."),
			NULL
		},
		&ssl_key_file,
		"server.key",
		NULL, NULL, NULL
	},

	{
		{"ssl_ca_file", PGC_SIGHUP, CONN_AUTH_SSL,
			gettext_noop("Location of the SSL certificate authority file."),
			NULL
		},
		&ssl_ca_file,
		"",
		NULL, NULL, NULL
	},

	{
		{"ssl_crl_file", PGC_SIGHUP, CONN_AUTH_SSL,
			gettext_noop("Location of the SSL certificate revocation list file."),
			NULL
		},
		&ssl_crl_file,
		"",
		NULL, NULL, NULL
	},

	{
		{"ssl_crl_dir", PGC_SIGHUP, CONN_AUTH_SSL,
			gettext_noop("Location of the SSL certificate revocation list directory."),
			NULL
		},
		&ssl_crl_dir,
		"",
		NULL, NULL, NULL
	},

	{
		{"synchronous_standby_names", PGC_SIGHUP, REPLICATION_PRIMARY,
			gettext_noop("Number of synchronous standbys and list of names of potential synchronous ones."),
			NULL,
			GUC_LIST_INPUT
		},
		&SyncRepStandbyNames,
		"",
		check_synchronous_standby_names, assign_synchronous_standby_names, NULL
	},

	{
		{"default_text_search_config", PGC_USERSET, CLIENT_CONN_LOCALE,
			gettext_noop("Sets default text search configuration."),
			NULL
		},
		&TSCurrentConfig,
		"pg_catalog.simple",
		check_TSCurrentConfig, assign_TSCurrentConfig, NULL
	},

	{
		{"ssl_ciphers", PGC_SIGHUP, CONN_AUTH_SSL,
			gettext_noop("Sets the list of allowed SSL ciphers."),
			NULL,
			GUC_SUPERUSER_ONLY
		},
		&SSLCipherSuites,
#ifdef USE_OPENSSL
		"HIGH:MEDIUM:+3DES:!aNULL",
#else
		"none",
#endif
		NULL, NULL, NULL
	},

	{
		{"ssl_ecdh_curve", PGC_SIGHUP, CONN_AUTH_SSL,
			gettext_noop("Sets the curve to use for ECDH."),
			NULL,
			GUC_SUPERUSER_ONLY
		},
		&SSLECDHCurve,
#ifdef USE_SSL
		"prime256v1",
#else
		"none",
#endif
		NULL, NULL, NULL
	},

	{
		{"ssl_dh_params_file", PGC_SIGHUP, CONN_AUTH_SSL,
			gettext_noop("Location of the SSL DH parameters file."),
			NULL,
			GUC_SUPERUSER_ONLY
		},
		&ssl_dh_params_file,
		"",
		NULL, NULL, NULL
	},

	{
		{"ssl_passphrase_command", PGC_SIGHUP, CONN_AUTH_SSL,
			gettext_noop("Command to obtain passphrases for SSL."),
			NULL,
			GUC_SUPERUSER_ONLY
		},
		&ssl_passphrase_command,
		"",
		NULL, NULL, NULL
	},

	{
		{"application_name", PGC_USERSET, LOGGING_WHAT,
			gettext_noop("Sets the application name to be reported in statistics and logs."),
			NULL,
			GUC_IS_NAME | GUC_REPORT | GUC_NOT_IN_SAMPLE
		},
		&application_name,
		"",
		check_application_name, assign_application_name, NULL
	},

	{
		{"cluster_name", PGC_POSTMASTER, PROCESS_TITLE,
			gettext_noop("Sets the name of the cluster, which is included in the process title."),
			NULL,
			GUC_IS_NAME
		},
		&cluster_name,
		"",
		check_cluster_name, NULL, NULL
	},

	{
		{"wal_consistency_checking", PGC_SUSET, DEVELOPER_OPTIONS,
			gettext_noop("Sets the WAL resource managers for which WAL consistency checks are done."),
			gettext_noop("Full-page images will be logged for all data blocks and cross-checked against the results of WAL replay."),
			GUC_LIST_INPUT | GUC_NOT_IN_SAMPLE
		},
		&wal_consistency_checking_string,
		"",
		check_wal_consistency_checking, assign_wal_consistency_checking, NULL
	},

	{
		{"jit_provider", PGC_POSTMASTER, CLIENT_CONN_PRELOAD,
			gettext_noop("JIT provider to use."),
			NULL,
			GUC_SUPERUSER_ONLY
		},
		&jit_provider,
		"llvmjit",
		NULL, NULL, NULL
	},

	{
		{"backtrace_functions", PGC_SUSET, DEVELOPER_OPTIONS,
			gettext_noop("Log backtrace for errors in these functions."),
			NULL,
			GUC_NOT_IN_SAMPLE
		},
		&backtrace_functions,
		"",
		check_backtrace_functions, assign_backtrace_functions, NULL
	},

	{
		{"yb_test_block_index_phase", PGC_SIGHUP, DEVELOPER_OPTIONS,
			gettext_noop("Block the given index creation phase."),
			gettext_noop("Valid values are \"indisready\", \"backfill\", "
						 " and \"postbackfill\". Any other value is ignored."),
			GUC_NOT_IN_SAMPLE
		},
		&yb_test_block_index_phase,
		"",
		/* Could add a check function, but it's not worth the bother. */
		NULL, NULL, NULL
	},

	{
		{"yb_test_fail_index_state_change", PGC_USERSET, DEVELOPER_OPTIONS,
			gettext_noop("Fails index backfill at given stage."),
			gettext_noop("Valid values are \"indisready\" and \"postbackfill\"."
						 "Any other value is ignored."),
			GUC_NOT_IN_SAMPLE
		},
		&yb_test_fail_index_state_change,
		"",
		NULL, NULL, NULL
	},
	/* End-of-list marker */
	{
		{NULL, 0, 0, NULL, NULL}, NULL, NULL, NULL, NULL, NULL
	}
};


static struct config_enum ConfigureNamesEnum[] =
{
	{
		{"backslash_quote", PGC_USERSET, COMPAT_OPTIONS_PREVIOUS,
			gettext_noop("Sets whether \"\\'\" is allowed in string literals."),
			NULL
		},
		&backslash_quote,
		BACKSLASH_QUOTE_SAFE_ENCODING, backslash_quote_options,
		NULL, NULL, NULL
	},

	{
		{"bytea_output", PGC_USERSET, CLIENT_CONN_STATEMENT,
			gettext_noop("Sets the output format for bytea."),
			NULL
		},
		&bytea_output,
		BYTEA_OUTPUT_HEX, bytea_output_options,
		NULL, NULL, NULL
	},

	{
		{"client_min_messages", PGC_USERSET, CLIENT_CONN_STATEMENT,
			gettext_noop("Sets the message levels that are sent to the client."),
			gettext_noop("Each level includes all the levels that follow it. The later"
						 " the level, the fewer messages are sent.")
		},
		&client_min_messages,
		NOTICE, client_message_level_options,
		NULL, NULL, NULL
	},

	{
		{"compute_query_id", PGC_SUSET, STATS_MONITORING,
			gettext_noop("Enables in-core computation of query identifiers."),
			NULL
		},
		&compute_query_id,
		COMPUTE_QUERY_ID_AUTO, compute_query_id_options,
		NULL, NULL, NULL
	},

	{
		{"constraint_exclusion", PGC_USERSET, QUERY_TUNING_OTHER,
			gettext_noop("Enables the planner to use constraints to optimize queries."),
			gettext_noop("Table scans will be skipped if their constraints"
						 " guarantee that no rows match the query."),
			GUC_EXPLAIN
		},
		&constraint_exclusion,
		CONSTRAINT_EXCLUSION_PARTITION, constraint_exclusion_options,
		NULL, NULL, NULL
	},

	{
		{"default_toast_compression", PGC_USERSET, CLIENT_CONN_STATEMENT,
			gettext_noop("Sets the default compression method for compressible values."),
			NULL
		},
		&default_toast_compression,
		TOAST_PGLZ_COMPRESSION,
		default_toast_compression_options,
		NULL, NULL, NULL
	},

	{
		{"default_transaction_isolation", PGC_USERSET, CLIENT_CONN_STATEMENT,
			gettext_noop("Sets the transaction isolation level of each new transaction."),
			NULL
		},
		&DefaultXactIsoLevel,
		XACT_READ_COMMITTED, isolation_level_options,
		check_yb_default_xact_isolation, NULL, NULL
	},

	{
		{"transaction_isolation", PGC_USERSET, CLIENT_CONN_STATEMENT,
			gettext_noop("Sets the current transaction's isolation level."),
			NULL,
			GUC_NO_RESET_ALL | GUC_NOT_IN_SAMPLE | GUC_DISALLOW_IN_FILE
		},
		&XactIsoLevel,
		XACT_READ_COMMITTED, isolation_level_options,
		check_XactIsoLevel, yb_assign_XactIsoLevel, NULL
	},

	{
		{"IntervalStyle", PGC_USERSET, CLIENT_CONN_LOCALE,
			gettext_noop("Sets the display format for interval values."),
			NULL,
			GUC_REPORT
		},
		&IntervalStyle,
		INTSTYLE_POSTGRES, intervalstyle_options,
		NULL, NULL, NULL
	},

	{
		{"log_error_verbosity", PGC_SUSET, LOGGING_WHAT,
			gettext_noop("Sets the verbosity of logged messages."),
			NULL
		},
		&Log_error_verbosity,
		PGERROR_DEFAULT, log_error_verbosity_options,
		NULL, NULL, NULL
	},

	{
		{"log_min_messages", PGC_SUSET, LOGGING_WHEN,
			gettext_noop("Sets the message levels that are logged."),
			gettext_noop("Each level includes all the levels that follow it. The later"
						 " the level, the fewer messages are sent.")
		},
		&log_min_messages,
		WARNING, server_message_level_options,
		NULL, NULL, NULL
	},

	{
		{"log_min_error_statement", PGC_SUSET, LOGGING_WHEN,
			gettext_noop("Causes all statements generating error at or above this level to be logged."),
			gettext_noop("Each level includes all the levels that follow it. The later"
						 " the level, the fewer messages are sent.")
		},
		&log_min_error_statement,
		ERROR, server_message_level_options,
		NULL, NULL, NULL
	},

	{
		{"log_statement", PGC_SUSET, LOGGING_WHAT,
			gettext_noop("Sets the type of statements logged."),
			NULL
		},
		&log_statement,
		LOGSTMT_NONE, log_statement_options,
		NULL, NULL, NULL
	},

	{
		{"syslog_facility", PGC_SIGHUP, LOGGING_WHERE,
			gettext_noop("Sets the syslog \"facility\" to be used when syslog enabled."),
			NULL
		},
		&syslog_facility,
#ifdef HAVE_SYSLOG
		LOG_LOCAL0,
#else
		0,
#endif
		syslog_facility_options,
		NULL, assign_syslog_facility, NULL
	},

	{
		{"session_replication_role", PGC_SUSET, CLIENT_CONN_STATEMENT,
			gettext_noop("Sets the session's behavior for triggers and rewrite rules."),
			NULL
		},
		&SessionReplicationRole,
		SESSION_REPLICATION_ROLE_ORIGIN, session_replication_role_options,
		NULL, assign_session_replication_role, NULL
	},

	{
		{"synchronous_commit", PGC_USERSET, WAL_SETTINGS,
			gettext_noop("Sets the current transaction's synchronization level."),
			NULL
		},
		&synchronous_commit,
		SYNCHRONOUS_COMMIT_ON, synchronous_commit_options,
		NULL, assign_synchronous_commit, NULL
	},

	{
		{"archive_mode", PGC_POSTMASTER, WAL_ARCHIVING,
			gettext_noop("Allows archiving of WAL files using archive_command."),
			NULL
		},
		&XLogArchiveMode,
		ARCHIVE_MODE_OFF, archive_mode_options,
		NULL, NULL, NULL
	},

	{
		{"recovery_target_action", PGC_POSTMASTER, WAL_RECOVERY_TARGET,
			gettext_noop("Sets the action to perform upon reaching the recovery target."),
			NULL
		},
		&recoveryTargetAction,
		RECOVERY_TARGET_ACTION_PAUSE, recovery_target_action_options,
		NULL, NULL, NULL
	},

	{
		{"trace_recovery_messages", PGC_SIGHUP, DEVELOPER_OPTIONS,
			gettext_noop("Enables logging of recovery-related debugging information."),
			gettext_noop("Each level includes all the levels that follow it. The later"
						 " the level, the fewer messages are sent."),
			GUC_NOT_IN_SAMPLE,
		},
		&trace_recovery_messages,

		/*
		 * client_message_level_options allows too many values, really, but
		 * it's not worth having a separate options array for this.
		 */
		LOG, client_message_level_options,
		NULL, NULL, NULL
	},

	{
		{"track_functions", PGC_SUSET, STATS_CUMULATIVE,
			gettext_noop("Collects function-level statistics on database activity."),
			NULL
		},
		&pgstat_track_functions,
		TRACK_FUNC_OFF, track_function_options,
		NULL, NULL, NULL
	},


	{
		{"stats_fetch_consistency", PGC_USERSET, STATS_CUMULATIVE,
			gettext_noop("Sets the consistency of accesses to statistics data."),
			NULL
		},
		&pgstat_fetch_consistency,
		PGSTAT_FETCH_CONSISTENCY_CACHE, stats_fetch_consistency,
		NULL, NULL, NULL
	},

	{
		{"wal_compression", PGC_SUSET, WAL_SETTINGS,
			gettext_noop("Compresses full-page writes written in WAL file with specified method."),
			NULL
		},
		&wal_compression,
		WAL_COMPRESSION_NONE, wal_compression_options,
		NULL, NULL, NULL
	},

	{
		{"wal_level", PGC_POSTMASTER, WAL_SETTINGS,
			gettext_noop("Sets the level of information written to the WAL."),
			NULL
		},
		&wal_level,
		WAL_LEVEL_REPLICA, wal_level_options,
		NULL, NULL, NULL
	},

	{
		{"dynamic_shared_memory_type", PGC_POSTMASTER, RESOURCES_MEM,
			gettext_noop("Selects the dynamic shared memory implementation used."),
			NULL
		},
		&dynamic_shared_memory_type,
		DEFAULT_DYNAMIC_SHARED_MEMORY_TYPE, dynamic_shared_memory_options,
		NULL, NULL, NULL
	},

	{
		{"shared_memory_type", PGC_POSTMASTER, RESOURCES_MEM,
			gettext_noop("Selects the shared memory implementation used for the main shared memory region."),
			NULL
		},
		&shared_memory_type,
		DEFAULT_SHARED_MEMORY_TYPE, shared_memory_options,
		NULL, NULL, NULL
	},

	{
		{"wal_sync_method", PGC_SIGHUP, WAL_SETTINGS,
			gettext_noop("Selects the method used for forcing WAL updates to disk."),
			NULL
		},
		&sync_method,
		DEFAULT_SYNC_METHOD, sync_method_options,
		NULL, assign_xlog_sync_method, NULL
	},

	{
		{"xmlbinary", PGC_USERSET, CLIENT_CONN_STATEMENT,
			gettext_noop("Sets how binary values are to be encoded in XML."),
			NULL
		},
		&xmlbinary,
		XMLBINARY_BASE64, xmlbinary_options,
		NULL, NULL, NULL
	},

	{
		{"xmloption", PGC_USERSET, CLIENT_CONN_STATEMENT,
			gettext_noop("Sets whether XML data in implicit parsing and serialization "
						 "operations is to be considered as documents or content fragments."),
			NULL
		},
		&xmloption,
		XMLOPTION_CONTENT, xmloption_options,
		NULL, NULL, NULL
	},

	{
		{"huge_pages", PGC_POSTMASTER, RESOURCES_MEM,
			gettext_noop("Use of huge pages on Linux or Windows."),
			NULL
		},
		&huge_pages,
		HUGE_PAGES_TRY, huge_pages_options,
		NULL, NULL, NULL
	},

	{
		{"recovery_prefetch", PGC_SIGHUP, WAL_RECOVERY,
			gettext_noop("Prefetch referenced blocks during recovery."),
			gettext_noop("Look ahead in the WAL to find references to uncached data.")
		},
		&recovery_prefetch,
		RECOVERY_PREFETCH_TRY, recovery_prefetch_options,
		check_recovery_prefetch, assign_recovery_prefetch, NULL
	},

	{
		{"force_parallel_mode", PGC_USERSET, DEVELOPER_OPTIONS,
			gettext_noop("Forces use of parallel query facilities."),
			gettext_noop("If possible, run query using a parallel worker and with parallel restrictions."),
			GUC_NOT_IN_SAMPLE | GUC_EXPLAIN
		},
		&force_parallel_mode,
		FORCE_PARALLEL_OFF, force_parallel_mode_options,
		NULL, NULL, NULL
	},

	{
		{"password_encryption", PGC_USERSET, CONN_AUTH_AUTH,
			gettext_noop("Chooses the algorithm for encrypting passwords."),
			NULL
		},
		&Password_encryption,
		PASSWORD_TYPE_SCRAM_SHA_256, password_encryption_options,
		NULL, NULL, NULL
	},

	{
		{"plan_cache_mode", PGC_USERSET, QUERY_TUNING_OTHER,
			gettext_noop("Controls the planner's selection of custom or generic plan."),
			gettext_noop("Prepared statements can have custom and generic plans, and the planner "
						 "will attempt to choose which is better.  This can be set to override "
						 "the default behavior."),
			GUC_EXPLAIN
		},
		&plan_cache_mode,
		PLAN_CACHE_MODE_AUTO, plan_cache_mode_options,
		NULL, NULL, NULL
	},

	{
		{"ssl_min_protocol_version", PGC_SIGHUP, CONN_AUTH_SSL,
			gettext_noop("Sets the minimum SSL/TLS protocol version to use."),
			NULL,
			GUC_SUPERUSER_ONLY
		},
		&ssl_min_protocol_version,
		PG_TLS1_2_VERSION,
		ssl_protocol_versions_info + 1, /* don't allow PG_TLS_ANY */
		NULL, NULL, NULL
	},

	{
		{"ssl_max_protocol_version", PGC_SIGHUP, CONN_AUTH_SSL,
			gettext_noop("Sets the maximum SSL/TLS protocol version to use."),
			NULL,
			GUC_SUPERUSER_ONLY
		},
		&ssl_max_protocol_version,
		PG_TLS_ANY,
		ssl_protocol_versions_info,
		NULL, NULL, NULL
	},

	{
		{"recovery_init_sync_method", PGC_SIGHUP, ERROR_HANDLING_OPTIONS,
			gettext_noop("Sets the method for synchronizing the data directory before crash recovery."),
		},
		&recovery_init_sync_method,
		RECOVERY_INIT_SYNC_METHOD_FSYNC, recovery_init_sync_method_options,
		NULL, NULL, NULL
	},

	{
		{"yb_pg_batch_detection_mechanism", PGC_USERSET, COMPAT_OPTIONS_CLIENT,
			gettext_noop("The drivers use message protocol to communicate "
						 "with PG. The driver does not inform PG in advance "
						 "about a Batch execution. We need to identify a batch "
						 "because in that case the single-shard optimization "
						 "should be disabled. Postgres drivers pipeline "
						 "messages and we exploit this to peek the message "
						 "following 'Execute' to detect a batch. This may "
						 "lead to some unforeseen bugs, so this GUC provides "
						 "a way to disable the single-shard optimization "
						 "completely or go back to the behavior before "
						 "#16446 was fixed."),
			NULL,
			GUC_SUPERUSER_ONLY
		},
		&yb_pg_batch_detection_mechanism,
		DETECT_BY_PEEKING,
		yb_pg_batch_detection_mechanism_options,
		NULL, assign_yb_pg_batch_detection_mechanism, NULL
	},

	/* End-of-list marker */
	{
		{NULL, 0, 0, NULL, NULL}, NULL, 0, NULL, NULL, NULL, NULL
	}
};

/******** end of options list ********/


/*
 * To allow continued support of obsolete names for GUC variables, we apply
 * the following mappings to any unrecognized name.  Note that an old name
 * should be mapped to a new one only if the new variable has very similar
 * semantics to the old.
 */
static const char *const map_old_guc_names[] = {
	"sort_mem", "work_mem",
	"vacuum_mem", "maintenance_work_mem",
	NULL
};

/*
 * Contains list of GUC variables that both fall under PGC_SUSET context
 * and can be modified by the yb_db_admin role. This is needed to allow
 * yb_db_admin to modify PG_SUSET variables without being a superuser itself.
 */
static const char *const YbDbAdminVariables[] = {
	"session_replication_role",
	"yb_make_next_ddl_statement_nonbreaking",
};


/*
 * Actual lookup of variables is done through this single, sorted array.
 */
static struct config_generic **guc_variables;

/* Current number of variables contained in the vector */
static int	num_guc_variables;

/* Vector capacity */
static int	size_guc_variables;


static bool guc_dirty;			/* true if need to do commit/abort work */

static bool reporting_enabled;	/* true to enable GUC_REPORT */

static bool report_needed;		/* true if any GUC_REPORT reports are needed */

static int	GUCNestLevel = 0;	/* 1 when in main transaction */


static int	guc_var_compare(const void *a, const void *b);
static int	guc_name_compare(const char *namea, const char *nameb);
static void InitializeGUCOptionsFromEnvironment(void);
static void InitializeOneGUCOption(struct config_generic *gconf);
static void push_old_value(struct config_generic *gconf, GucAction action);
static void ReportGUCOption(struct config_generic *record);
static void reapply_stacked_values(struct config_generic *variable,
								   struct config_string *pHolder,
								   GucStack *stack,
								   const char *curvalue,
								   GucContext curscontext, GucSource cursource,
								   Oid cursrole);
static void ShowGUCConfigOption(const char *name, DestReceiver *dest);
static void ShowAllGUCConfig(DestReceiver *dest);
static char *_ShowOption(struct config_generic *record, bool use_units);
static bool validate_option_array_item(const char *name, const char *value,
									   bool skipIfNoPermissions);
static void write_auto_conf_file(int fd, const char *filename, ConfigVariable *head_p);
static void replace_auto_config_value(ConfigVariable **head_p, ConfigVariable **tail_p,
									  const char *name, const char *value);


/*
 * Some infrastructure for checking malloc/strdup/realloc calls
 */
static void *
guc_malloc(int elevel, size_t size)
{
	void	   *data;

	/* Avoid unportable behavior of malloc(0) */
	if (size == 0)
		size = 1;
	data = malloc(size);
	if (data == NULL)
		ereport(elevel,
				(errcode(ERRCODE_OUT_OF_MEMORY),
				 errmsg("out of memory")));
	return data;
}

static void *
guc_realloc(int elevel, void *old, size_t size)
{
	void	   *data;

	/* Avoid unportable behavior of realloc(NULL, 0) */
	if (old == NULL && size == 0)
		size = 1;
	data = realloc(old, size);
	if (data == NULL)
		ereport(elevel,
				(errcode(ERRCODE_OUT_OF_MEMORY),
				 errmsg("out of memory")));
	return data;
}

static char *
guc_strdup(int elevel, const char *src)
{
	char	   *data;

	data = strdup(src);
	if (data == NULL)
		ereport(elevel,
				(errcode(ERRCODE_OUT_OF_MEMORY),
				 errmsg("out of memory")));
	return data;
}


/*
 * Detect whether strval is referenced anywhere in a GUC string item
 */
static bool
string_field_used(struct config_string *conf, char *strval)
{
	GucStack   *stack;

	if (strval == *(conf->variable) ||
		strval == conf->reset_val ||
		strval == conf->boot_val)
		return true;
	for (stack = conf->gen.stack; stack; stack = stack->prev)
	{
		if (strval == stack->prior.val.stringval ||
			strval == stack->masked.val.stringval)
			return true;
	}
	return false;
}

/*
 * Support for assigning to a field of a string GUC item.  Free the prior
 * value if it's not referenced anywhere else in the item (including stacked
 * states).
 */
static void
set_string_field(struct config_string *conf, char **field, char *newval)
{
	char	   *oldval = *field;

	/* Do the assignment */
	*field = newval;

	/* Free old value if it's not NULL and isn't referenced anymore */
	if (oldval && !string_field_used(conf, oldval))
		free(oldval);
}

/*
 * Detect whether an "extra" struct is referenced anywhere in a GUC item
 */
static bool
extra_field_used(struct config_generic *gconf, void *extra)
{
	GucStack   *stack;

	if (extra == gconf->extra)
		return true;
	switch (gconf->vartype)
	{
		case PGC_BOOL:
			if (extra == ((struct config_bool *) gconf)->reset_extra)
				return true;
			break;
		case PGC_INT:
			if (extra == ((struct config_int *) gconf)->reset_extra)
				return true;
			break;
		case PGC_OID:
			if (extra == ((struct config_oid*) gconf)->reset_extra)
				return true;
			break;
		case PGC_REAL:
			if (extra == ((struct config_real *) gconf)->reset_extra)
				return true;
			break;
		case PGC_STRING:
			if (extra == ((struct config_string *) gconf)->reset_extra)
				return true;
			break;
		case PGC_ENUM:
			if (extra == ((struct config_enum *) gconf)->reset_extra)
				return true;
			break;
	}
	for (stack = gconf->stack; stack; stack = stack->prev)
	{
		if (extra == stack->prior.extra ||
			extra == stack->masked.extra)
			return true;
	}

	return false;
}

/*
 * Support for assigning to an "extra" field of a GUC item.  Free the prior
 * value if it's not referenced anywhere else in the item (including stacked
 * states).
 */
static void
set_extra_field(struct config_generic *gconf, void **field, void *newval)
{
	void	   *oldval = *field;

	/* Do the assignment */
	*field = newval;

	/* Free old value if it's not NULL and isn't referenced anymore */
	if (oldval && !extra_field_used(gconf, oldval))
		free(oldval);
}

/*
 * Support for copying a variable's active value into a stack entry.
 * The "extra" field associated with the active value is copied, too.
 *
 * NB: be sure stringval and extra fields of a new stack entry are
 * initialized to NULL before this is used, else we'll try to free() them.
 */
static void
set_stack_value(struct config_generic *gconf, config_var_value *val)
{
	switch (gconf->vartype)
	{
		case PGC_BOOL:
			val->val.boolval =
				*((struct config_bool *) gconf)->variable;
			break;
		case PGC_INT:
			val->val.intval =
				*((struct config_int *) gconf)->variable;
			break;
		case PGC_OID:
			val->val.oidval =
				*((struct config_oid *) gconf)->variable;
			break;
		case PGC_REAL:
			val->val.realval =
				*((struct config_real *) gconf)->variable;
			break;
		case PGC_STRING:
			set_string_field((struct config_string *) gconf,
							 &(val->val.stringval),
							 *((struct config_string *) gconf)->variable);
			break;
		case PGC_ENUM:
			val->val.enumval =
				*((struct config_enum *) gconf)->variable;
			break;
	}
	set_extra_field(gconf, &(val->extra), gconf->extra);
}

/*
 * Support for discarding a no-longer-needed value in a stack entry.
 * The "extra" field associated with the stack entry is cleared, too.
 */
static void
discard_stack_value(struct config_generic *gconf, config_var_value *val)
{
	switch (gconf->vartype)
	{
		case PGC_BOOL:
		case PGC_INT:
		case PGC_OID:
		case PGC_REAL:
		case PGC_ENUM:
			/* no need to do anything */
			break;
		case PGC_STRING:
			set_string_field((struct config_string *) gconf,
							 &(val->val.stringval),
							 NULL);
			break;
	}
	set_extra_field(gconf, &(val->extra), NULL);
}


/*
 * Fetch the sorted array pointer (exported for help_config.c's use ONLY)
 */
struct config_generic **
get_guc_variables(void)
{
	return guc_variables;
}


/*
 * Build the sorted array.  This is split out so that it could be
 * re-executed after startup (e.g., we could allow loadable modules to
 * add vars, and then we'd need to re-sort).
 */
void
build_guc_variables(void)
{
	int			size_vars;
	int			num_vars = 0;
	struct config_generic **guc_vars;
	int			i;

	for (i = 0; ConfigureNamesBool[i].gen.name; i++)
	{
		struct config_bool *conf = &ConfigureNamesBool[i];

		/* Rather than requiring vartype to be filled in by hand, do this: */
		conf->gen.vartype = PGC_BOOL;
		num_vars++;
	}

	for (i = 0; ConfigureNamesInt[i].gen.name; i++)
	{
		struct config_int *conf = &ConfigureNamesInt[i];

		conf->gen.vartype = PGC_INT;
		num_vars++;
	}

	for (i = 0; ConfigureNamesOid[i].gen.name; i++)
	{
		struct config_oid *conf = &ConfigureNamesOid[i];

		conf->gen.vartype = PGC_OID;
		num_vars++;
	}

	for (i = 0; ConfigureNamesReal[i].gen.name; i++)
	{
		struct config_real *conf = &ConfigureNamesReal[i];

		conf->gen.vartype = PGC_REAL;
		num_vars++;
	}

	for (i = 0; ConfigureNamesString[i].gen.name; i++)
	{
		struct config_string *conf = &ConfigureNamesString[i];

		conf->gen.vartype = PGC_STRING;
		num_vars++;
	}

	for (i = 0; ConfigureNamesEnum[i].gen.name; i++)
	{
		struct config_enum *conf = &ConfigureNamesEnum[i];

		conf->gen.vartype = PGC_ENUM;
		num_vars++;
	}

	/*
	 * Create table with 20% slack
	 */
	size_vars = num_vars + num_vars / 4;

	guc_vars = (struct config_generic **)
		guc_malloc(FATAL, size_vars * sizeof(struct config_generic *));

	num_vars = 0;

	for (i = 0; ConfigureNamesBool[i].gen.name; i++)
		guc_vars[num_vars++] = &ConfigureNamesBool[i].gen;

	for (i = 0; ConfigureNamesInt[i].gen.name; i++)
		guc_vars[num_vars++] = &ConfigureNamesInt[i].gen;

	for (i = 0; ConfigureNamesOid[i].gen.name; i++)
		guc_vars[num_vars++] = &ConfigureNamesOid[i].gen;

	for (i = 0; ConfigureNamesReal[i].gen.name; i++)
		guc_vars[num_vars++] = &ConfigureNamesReal[i].gen;

	for (i = 0; ConfigureNamesString[i].gen.name; i++)
		guc_vars[num_vars++] = &ConfigureNamesString[i].gen;

	for (i = 0; ConfigureNamesEnum[i].gen.name; i++)
		guc_vars[num_vars++] = &ConfigureNamesEnum[i].gen;

	if (guc_variables)
		free(guc_variables);
	guc_variables = guc_vars;
	num_guc_variables = num_vars;
	size_guc_variables = size_vars;
	qsort((void *) guc_variables, num_guc_variables,
		  sizeof(struct config_generic *), guc_var_compare);
}

/*
 * Add a new GUC variable to the list of known variables. The
 * list is expanded if needed.
 */
static bool
add_guc_variable(struct config_generic *var, int elevel)
{
	if (num_guc_variables + 1 >= size_guc_variables)
	{
		/*
		 * Increase the vector by 25%
		 */
		int			size_vars = size_guc_variables + size_guc_variables / 4;
		struct config_generic **guc_vars;

		if (size_vars == 0)
		{
			size_vars = 100;
			guc_vars = (struct config_generic **)
				guc_malloc(elevel, size_vars * sizeof(struct config_generic *));
		}
		else
		{
			guc_vars = (struct config_generic **)
				guc_realloc(elevel, guc_variables, size_vars * sizeof(struct config_generic *));
		}

		if (guc_vars == NULL)
			return false;		/* out of memory */

		guc_variables = guc_vars;
		size_guc_variables = size_vars;
	}
	guc_variables[num_guc_variables++] = var;
	qsort((void *) guc_variables, num_guc_variables,
		  sizeof(struct config_generic *), guc_var_compare);
	return true;
}

/*
 * Decide whether a proposed custom variable name is allowed.
 *
 * It must be two or more identifiers separated by dots, where the rules
 * for what is an identifier agree with scan.l.  (If you change this rule,
 * adjust the errdetail in find_option().)
 */
static bool
valid_custom_variable_name(const char *name)
{
	bool		saw_sep = false;
	bool		name_start = true;

	for (const char *p = name; *p; p++)
	{
		if (*p == GUC_QUALIFIER_SEPARATOR)
		{
			if (name_start)
				return false;	/* empty name component */
			saw_sep = true;
			name_start = true;
		}
		else if (strchr("ABCDEFGHIJKLMNOPQRSTUVWXYZ"
						"abcdefghijklmnopqrstuvwxyz_", *p) != NULL ||
				 IS_HIGHBIT_SET(*p))
		{
			/* okay as first or non-first character */
			name_start = false;
		}
		else if (!name_start && strchr("0123456789$", *p) != NULL)
			 /* okay as non-first character */ ;
		else
			return false;
	}
	if (name_start)
		return false;			/* empty name component */
	/* OK if we found at least one separator */
	return saw_sep;
}

/*
 * Create and add a placeholder variable for a custom variable name.
 */
static struct config_generic *
add_placeholder_variable(const char *name, int elevel)
{
	size_t		sz = sizeof(struct config_string) + sizeof(char *);
	struct config_string *var;
	struct config_generic *gen;

	var = (struct config_string *) guc_malloc(elevel, sz);
	if (var == NULL)
		return NULL;
	memset(var, 0, sz);
	gen = &var->gen;

	gen->name = guc_strdup(elevel, name);
	if (gen->name == NULL)
	{
		free(var);
		return NULL;
	}

	gen->context = PGC_USERSET;
	gen->group = CUSTOM_OPTIONS;
	gen->short_desc = "GUC placeholder variable";
	gen->flags = GUC_NO_SHOW_ALL | GUC_NOT_IN_SAMPLE | GUC_CUSTOM_PLACEHOLDER;
	gen->vartype = PGC_STRING;

	/*
	 * The char* is allocated at the end of the struct since we have no
	 * 'static' place to point to.  Note that the current value, as well as
	 * the boot and reset values, start out NULL.
	 */
	var->variable = (char **) (var + 1);

	if (!add_guc_variable((struct config_generic *) var, elevel))
	{
		free(unconstify(char *, gen->name));
		free(var);
		return NULL;
	}

	return gen;
}

/*
 * Look up option "name".  If it exists, return a pointer to its record.
 * Otherwise, if create_placeholders is true and name is a valid-looking
 * custom variable name, we'll create and return a placeholder record.
 * Otherwise, if skip_errors is true, then we silently return NULL for
 * an unrecognized or invalid name.  Otherwise, the error is reported at
 * error level elevel (and we return NULL if that's less than ERROR).
 *
 * Note: internal errors, primarily out-of-memory, draw an elevel-level
 * report and NULL return regardless of skip_errors.  Hence, callers must
 * handle a NULL return whenever elevel < ERROR, but they should not need
 * to emit any additional error message.  (In practice, internal errors
 * can only happen when create_placeholders is true, so callers passing
 * false need not think terribly hard about this.)
 */
static struct config_generic *
find_option(const char *name, bool create_placeholders, bool skip_errors,
			int elevel)
{
#ifdef ADDRESS_SANITIZER
	struct config_generic config_placeholder;
	config_placeholder.name = name;
	const char **key = &config_placeholder.name;
#else
	const char **key = &name;
#endif
	struct config_generic **res;
	int			i;

	Assert(name);

	/*
	 * By equating const char ** with struct config_generic *, we are assuming
	 * the name field is first in config_generic.
	 */
	res = (struct config_generic **) bsearch((void *) &key,
											 (void *) guc_variables,
											 num_guc_variables,
											 sizeof(struct config_generic *),
											 guc_var_compare);
	if (res)
		return *res;

	/*
	 * See if the name is an obsolete name for a variable.  We assume that the
	 * set of supported old names is short enough that a brute-force search is
	 * the best way.
	 */
	for (i = 0; map_old_guc_names[i] != NULL; i += 2)
	{
		if (guc_name_compare(name, map_old_guc_names[i]) == 0)
			return find_option(map_old_guc_names[i + 1], false,
							   skip_errors, elevel);
	}

	if (create_placeholders)
	{
		/*
		 * Check if the name is valid, and if so, add a placeholder.  If it
		 * doesn't contain a separator, don't assume that it was meant to be a
		 * placeholder.
		 */
		const char *sep = strchr(name, GUC_QUALIFIER_SEPARATOR);

		if (sep != NULL)
		{
			size_t		classLen = sep - name;
			ListCell   *lc;

			/* The name must be syntactically acceptable ... */
			if (!valid_custom_variable_name(name))
			{
				if (!skip_errors)
					ereport(elevel,
							(errcode(ERRCODE_INVALID_NAME),
							 errmsg("invalid configuration parameter name \"%s\"",
									name),
							 errdetail("Custom parameter names must be two or more simple identifiers separated by dots.")));
				return NULL;
			}
			/* ... and it must not match any previously-reserved prefix */
			foreach(lc, reserved_class_prefix)
			{
				const char *rcprefix = lfirst(lc);

				if (strlen(rcprefix) == classLen &&
					strncmp(name, rcprefix, classLen) == 0)
				{
					if (!skip_errors)
						ereport(elevel,
								(errcode(ERRCODE_INVALID_NAME),
								 errmsg("invalid configuration parameter name \"%s\"",
										name),
								 errdetail("\"%s\" is a reserved prefix.",
										   rcprefix)));
					return NULL;
				}
			}
			/* OK, create it */
			return add_placeholder_variable(name, elevel);
		}
	}

	/* Unknown name */
	if (!skip_errors)
		ereport(elevel,
				(errcode(ERRCODE_UNDEFINED_OBJECT),
				 errmsg("unrecognized configuration parameter \"%s\"",
						name)));
	return NULL;
}


/*
 * comparator for qsorting and bsearching guc_variables array
 */
static int
guc_var_compare(const void *a, const void *b)
{
	const struct config_generic *confa = *(struct config_generic *const *) a;
	const struct config_generic *confb = *(struct config_generic *const *) b;

	return guc_name_compare(confa->name, confb->name);
}

/*
 * the bare comparison function for GUC names
 */
static int
guc_name_compare(const char *namea, const char *nameb)
{
	/*
	 * The temptation to use strcasecmp() here must be resisted, because the
	 * array ordering has to remain stable across setlocale() calls. So, build
	 * our own with a simple ASCII-only downcasing.
	 */
	while (*namea && *nameb)
	{
		char		cha = *namea++;
		char		chb = *nameb++;

		if (cha >= 'A' && cha <= 'Z')
			cha += 'a' - 'A';
		if (chb >= 'A' && chb <= 'Z')
			chb += 'a' - 'A';
		if (cha != chb)
			return cha - chb;
	}
	if (*namea)
		return 1;				/* a is longer */
	if (*nameb)
		return -1;				/* b is longer */
	return 0;
}


/*
 * Convert a GUC name to the form that should be used in pg_parameter_acl.
 *
 * We need to canonicalize entries since, for example, case should not be
 * significant.  In addition, we apply the map_old_guc_names[] mapping so that
 * any obsolete names will be converted when stored in a new PG version.
 * Note however that this function does not verify legality of the name.
 *
 * The result is a palloc'd string.
 */
char *
convert_GUC_name_for_parameter_acl(const char *name)
{
	char	   *result;

	/* Apply old-GUC-name mapping. */
	for (int i = 0; map_old_guc_names[i] != NULL; i += 2)
	{
		if (guc_name_compare(name, map_old_guc_names[i]) == 0)
		{
			name = map_old_guc_names[i + 1];
			break;
		}
	}

	/* Apply case-folding that matches guc_name_compare(). */
	result = pstrdup(name);
	for (char *ptr = result; *ptr != '\0'; ptr++)
	{
		char		ch = *ptr;

		if (ch >= 'A' && ch <= 'Z')
		{
			ch += 'a' - 'A';
			*ptr = ch;
		}
	}

	return result;
}

/*
 * Check whether we should allow creation of a pg_parameter_acl entry
 * for the given name.  (This can be applied either before or after
 * canonicalizing it.)
 */
bool
check_GUC_name_for_parameter_acl(const char *name)
{
	/* OK if the GUC exists. */
	if (find_option(name, false, true, DEBUG1) != NULL)
		return true;
	/* Otherwise, it'd better be a valid custom GUC name. */
	if (valid_custom_variable_name(name))
		return true;
	return false;
}


/*
 * Initialize GUC options during program startup.
 *
 * Note that we cannot read the config file yet, since we have not yet
 * processed command-line switches.
 */
void
InitializeGUCOptions(void)
{
	int			i;

	/*
	 * Before log_line_prefix could possibly receive a nonempty setting, make
	 * sure that timezone processing is minimally alive (see elog.c).
	 */
	pg_timezone_initialize();

	/*
	 * Build sorted array of all GUC variables.
	 */
	build_guc_variables();

	/*
	 * Load all variables with their compiled-in defaults, and initialize
	 * status fields as needed.
	 */
	for (i = 0; i < num_guc_variables; i++)
	{
		InitializeOneGUCOption(guc_variables[i]);
	}

	guc_dirty = false;

	reporting_enabled = false;

	/*
	 * Prevent any attempt to override the transaction modes from
	 * non-interactive sources.
	 */
	SetConfigOption("transaction_isolation", "read committed",
					PGC_POSTMASTER, PGC_S_OVERRIDE);
	SetConfigOption("transaction_read_only", "no",
					PGC_POSTMASTER, PGC_S_OVERRIDE);
	SetConfigOption("transaction_deferrable", "no",
					PGC_POSTMASTER, PGC_S_OVERRIDE);

	/*
	 * For historical reasons, some GUC parameters can receive defaults from
	 * environment variables.  Process those settings.
	 */
	InitializeGUCOptionsFromEnvironment();
}

/*
 * If any custom resource managers were specified in the
 * wal_consistency_checking GUC, processing was deferred. Now that
 * shared_preload_libraries have been loaded, process wal_consistency_checking
 * again.
 */
void
InitializeWalConsistencyChecking(void)
{
	Assert(process_shared_preload_libraries_done);

	if (check_wal_consistency_checking_deferred)
	{
		struct config_generic *guc;

		guc = find_option("wal_consistency_checking", false, false, ERROR);

		check_wal_consistency_checking_deferred = false;

		set_config_option_ext("wal_consistency_checking",
							  wal_consistency_checking_string,
							  guc->scontext, guc->source, guc->srole,
							  GUC_ACTION_SET, true, ERROR, false);

		/* checking should not be deferred again */
		Assert(!check_wal_consistency_checking_deferred);
	}
}

/*
 * Assign any GUC values that can come from the server's environment.
 *
 * This is called from InitializeGUCOptions, and also from ProcessConfigFile
 * to deal with the possibility that a setting has been removed from
 * postgresql.conf and should now get a value from the environment.
 * (The latter is a kludge that should probably go away someday; if so,
 * fold this back into InitializeGUCOptions.)
 */
static void
InitializeGUCOptionsFromEnvironment(void)
{
	char	   *env;
	long		stack_rlimit;

	env = getenv("PGPORT");
	if (env != NULL)
		SetConfigOption("port", env, PGC_POSTMASTER, PGC_S_ENV_VAR);

	env = getenv("PGDATESTYLE");
	if (env != NULL)
		SetConfigOption("datestyle", env, PGC_POSTMASTER, PGC_S_ENV_VAR);

	env = getenv("PGCLIENTENCODING");
	if (env != NULL)
		SetConfigOption("client_encoding", env, PGC_POSTMASTER, PGC_S_ENV_VAR);

	/*
	* YB: For backwards compatibility, set the value of yb_fetch_row_limit
	* to the value of ysql_prefetch_limit (which is deprecated).
	*/
	env = getenv("FLAGS_ysql_prefetch_limit");
	if (env != NULL)
		SetConfigOption("yb_fetch_row_limit", env,
				PGC_POSTMASTER, PGC_S_ENV_VAR);

	/*
	 * rlimit isn't exactly an "environment variable", but it behaves about
	 * the same.  If we can identify the platform stack depth rlimit, increase
	 * default stack depth setting up to whatever is safe (but at most 2MB).
	 * Report the value's source as PGC_S_DYNAMIC_DEFAULT if it's 2MB, or as
	 * PGC_S_ENV_VAR if it's reflecting the rlimit limit.
	 */
	stack_rlimit = get_stack_depth_rlimit();
	if (stack_rlimit > 0)
	{
		long		new_limit = (stack_rlimit - STACK_DEPTH_SLOP) / 1024L;

		if (new_limit > 100)
		{
			GucSource	source;
			char		limbuf[16];

			if (new_limit < 2048)
				source = PGC_S_ENV_VAR;
			else
			{
				new_limit = 2048;
				source = PGC_S_DYNAMIC_DEFAULT;
			}
			snprintf(limbuf, sizeof(limbuf), "%ld", new_limit);
			SetConfigOption("max_stack_depth", limbuf,
							PGC_POSTMASTER, source);
		}
	}
}

/*
 * Initialize one GUC option variable to its compiled-in default.
 *
 * Note: the reason for calling check_hooks is not that we think the boot_val
 * might fail, but that the hooks might wish to compute an "extra" struct.
 */
static void
InitializeOneGUCOption(struct config_generic *gconf)
{
	gconf->status = 0;
	gconf->source = PGC_S_DEFAULT;
	gconf->reset_source = PGC_S_DEFAULT;
	gconf->scontext = PGC_INTERNAL;
	gconf->reset_scontext = PGC_INTERNAL;
	gconf->srole = BOOTSTRAP_SUPERUSERID;
	gconf->reset_srole = BOOTSTRAP_SUPERUSERID;
	gconf->stack = NULL;
	gconf->extra = NULL;
	gconf->last_reported = NULL;
	gconf->sourcefile = NULL;
	gconf->sourceline = 0;

	switch (gconf->vartype)
	{
		case PGC_BOOL:
			{
				struct config_bool *conf = (struct config_bool *) gconf;
				bool		newval = conf->boot_val;
				void	   *extra = NULL;

				if (!call_bool_check_hook(conf, &newval, &extra,
										  PGC_S_DEFAULT, LOG))
					elog(FATAL, "failed to initialize %s to %d",
						 conf->gen.name, (int) newval);
				if (conf->assign_hook)
					conf->assign_hook(newval, extra);
				*conf->variable = conf->reset_val = newval;
				conf->gen.extra = conf->reset_extra = extra;
				break;
			}
		case PGC_INT:
			{
				struct config_int *conf = (struct config_int *) gconf;
				int			newval = conf->boot_val;
				void	   *extra = NULL;

				Assert(newval >= conf->min);
				Assert(newval <= conf->max);
				if (!call_int_check_hook(conf, &newval, &extra,
										 PGC_S_DEFAULT, LOG))
					elog(FATAL, "failed to initialize %s to %d",
						 conf->gen.name, newval);
				if (conf->assign_hook)
					conf->assign_hook(newval, extra);
				*conf->variable = conf->reset_val = newval;
				conf->gen.extra = conf->reset_extra = extra;
				break;
			}
		case PGC_OID:
			{
				struct config_oid *conf = (struct config_oid *) gconf;
				Oid			newval = conf->boot_val;
				void	   *extra = NULL;

				Assert(newval >= conf->min);
				Assert(newval <= conf->max);
				if (!call_oid_check_hook(conf, &newval, &extra,
										 PGC_S_DEFAULT, LOG))
					elog(FATAL, "failed to initialize %s to %u",
						 conf->gen.name, newval);
				if (conf->assign_hook)
					conf->assign_hook(newval, extra);
				*conf->variable = conf->reset_val = newval;
				conf->gen.extra = conf->reset_extra = extra;
				break;
			}
		case PGC_REAL:
			{
				struct config_real *conf = (struct config_real *) gconf;
				double		newval = conf->boot_val;
				void	   *extra = NULL;

				Assert(newval >= conf->min);
				Assert(newval <= conf->max);
				if (!call_real_check_hook(conf, &newval, &extra,
										  PGC_S_DEFAULT, LOG))
					elog(FATAL, "failed to initialize %s to %g",
						 conf->gen.name, newval);
				if (conf->assign_hook)
					conf->assign_hook(newval, extra);
				*conf->variable = conf->reset_val = newval;
				conf->gen.extra = conf->reset_extra = extra;
				break;
			}
		case PGC_STRING:
			{
				struct config_string *conf = (struct config_string *) gconf;
				char	   *newval;
				void	   *extra = NULL;

				/* non-NULL boot_val must always get strdup'd */
				if (conf->boot_val != NULL)
					newval = guc_strdup(FATAL, conf->boot_val);
				else
					newval = NULL;

				if (!call_string_check_hook(conf, &newval, &extra,
											PGC_S_DEFAULT, LOG))
					elog(FATAL, "failed to initialize %s to \"%s\"",
						 conf->gen.name, newval ? newval : "");
				if (conf->assign_hook)
					conf->assign_hook(newval, extra);
				*conf->variable = conf->reset_val = newval;
				conf->gen.extra = conf->reset_extra = extra;
				break;
			}
		case PGC_ENUM:
			{
				struct config_enum *conf = (struct config_enum *) gconf;
				int			newval = conf->boot_val;
				void	   *extra = NULL;

				if (!call_enum_check_hook(conf, &newval, &extra,
										  PGC_S_DEFAULT, LOG))
					elog(FATAL, "failed to initialize %s to %d",
						 conf->gen.name, newval);
				if (conf->assign_hook)
					conf->assign_hook(newval, extra);
				*conf->variable = conf->reset_val = newval;
				conf->gen.extra = conf->reset_extra = extra;
				break;
			}
	}
}


/*
 * Select the configuration files and data directory to be used, and
 * do the initial read of postgresql.conf.
 *
 * This is called after processing command-line switches.
 *		userDoption is the -D switch value if any (NULL if unspecified).
 *		progname is just for use in error messages.
 *
 * Returns true on success; on failure, prints a suitable error message
 * to stderr and returns false.
 */
bool
SelectConfigFiles(const char *userDoption, const char *progname)
{
	char	   *configdir;
	char	   *fname;
	struct stat stat_buf;

	/* configdir is -D option, or $PGDATA if no -D */
	if (userDoption)
		configdir = make_absolute_path(userDoption);
	else
		configdir = make_absolute_path(getenv("PGDATA"));

	if (configdir && stat(configdir, &stat_buf) != 0)
	{
		write_stderr("%s: could not access directory \"%s\": %s\n",
					 progname,
					 configdir,
					 strerror(errno));
		if (errno == ENOENT)
			write_stderr("Run initdb or pg_basebackup to initialize a PostgreSQL data directory.\n");
		return false;
	}

	/*
	 * Find the configuration file: if config_file was specified on the
	 * command line, use it, else use configdir/postgresql.conf.  In any case
	 * ensure the result is an absolute path, so that it will be interpreted
	 * the same way by future backends.
	 */
	if (ConfigFileName)
		fname = make_absolute_path(ConfigFileName);
	else if (configdir)
	{
		fname = guc_malloc(FATAL,
						   strlen(configdir) + strlen(CONFIG_FILENAME) + 2);
		sprintf(fname, "%s/%s", configdir, CONFIG_FILENAME);
	}
	else
	{
		write_stderr("%s does not know where to find the server configuration file.\n"
					 "You must specify the --config-file or -D invocation "
					 "option or set the PGDATA environment variable.\n",
					 progname);
		return false;
	}

	/*
	 * Set the ConfigFileName GUC variable to its final value, ensuring that
	 * it can't be overridden later.
	 */
	SetConfigOption("config_file", fname, PGC_POSTMASTER, PGC_S_OVERRIDE);
	free(fname);

	/*
	 * Now read the config file for the first time.
	 */
	if (stat(ConfigFileName, &stat_buf) != 0)
	{
		write_stderr("%s: could not access the server configuration file \"%s\": %s\n",
					 progname, ConfigFileName, strerror(errno));
		free(configdir);
		return false;
	}

	/*
	 * Read the configuration file for the first time.  This time only the
	 * data_directory parameter is picked up to determine the data directory,
	 * so that we can read the PG_AUTOCONF_FILENAME file next time.
	 */
	ProcessConfigFile(PGC_POSTMASTER);

	/*
	 * If the data_directory GUC variable has been set, use that as DataDir;
	 * otherwise use configdir if set; else punt.
	 *
	 * Note: SetDataDir will copy and absolute-ize its argument, so we don't
	 * have to.
	 */
	if (data_directory)
		SetDataDir(data_directory);
	else if (configdir)
		SetDataDir(configdir);
	else
	{
		write_stderr("%s does not know where to find the database system data.\n"
					 "This can be specified as \"data_directory\" in \"%s\", "
					 "or by the -D invocation option, or by the "
					 "PGDATA environment variable.\n",
					 progname, ConfigFileName);
		return false;
	}

	/*
	 * Reflect the final DataDir value back into the data_directory GUC var.
	 * (If you are wondering why we don't just make them a single variable,
	 * it's because the EXEC_BACKEND case needs DataDir to be transmitted to
	 * child backends specially.  XXX is that still true?  Given that we now
	 * chdir to DataDir, EXEC_BACKEND can read the config file without knowing
	 * DataDir in advance.)
	 */
	SetConfigOption("data_directory", DataDir, PGC_POSTMASTER, PGC_S_OVERRIDE);

	/*
	 * Now read the config file a second time, allowing any settings in the
	 * PG_AUTOCONF_FILENAME file to take effect.  (This is pretty ugly, but
	 * since we have to determine the DataDir before we can find the autoconf
	 * file, the alternatives seem worse.)
	 */
	ProcessConfigFile(PGC_POSTMASTER);

	/*
	 * If timezone_abbreviations wasn't set in the configuration file, install
	 * the default value.  We do it this way because we can't safely install a
	 * "real" value until my_exec_path is set, which may not have happened
	 * when InitializeGUCOptions runs, so the bootstrap default value cannot
	 * be the real desired default.
	 */
	pg_timezone_abbrev_initialize();

	/*
	 * Figure out where pg_hba.conf is, and make sure the path is absolute.
	 */
	if (HbaFileName)
		fname = make_absolute_path(HbaFileName);
	else if (configdir)
	{
		fname = guc_malloc(FATAL,
						   strlen(configdir) + strlen(HBA_FILENAME) + 2);
		sprintf(fname, "%s/%s", configdir, HBA_FILENAME);
	}
	else
	{
		write_stderr("%s does not know where to find the \"hba\" configuration file.\n"
					 "This can be specified as \"hba_file\" in \"%s\", "
					 "or by the -D invocation option, or by the "
					 "PGDATA environment variable.\n",
					 progname, ConfigFileName);
		return false;
	}
	SetConfigOption("hba_file", fname, PGC_POSTMASTER, PGC_S_OVERRIDE);
	free(fname);

	/*
	 * Likewise for pg_ident.conf.
	 */
	if (IdentFileName)
		fname = make_absolute_path(IdentFileName);
	else if (configdir)
	{
		fname = guc_malloc(FATAL,
						   strlen(configdir) + strlen(IDENT_FILENAME) + 2);
		sprintf(fname, "%s/%s", configdir, IDENT_FILENAME);
	}
	else
	{
		write_stderr("%s does not know where to find the \"ident\" configuration file.\n"
					 "This can be specified as \"ident_file\" in \"%s\", "
					 "or by the -D invocation option, or by the "
					 "PGDATA environment variable.\n",
					 progname, ConfigFileName);
		return false;
	}
	SetConfigOption("ident_file", fname, PGC_POSTMASTER, PGC_S_OVERRIDE);
	free(fname);

	free(configdir);

	return true;
}


/*
 * Reset all options to their saved default values (implements RESET ALL)
 */
void
ResetAllOptions(void)
{
	int			i;

	for (i = 0; i < num_guc_variables; i++)
	{
		struct config_generic *gconf = guc_variables[i];

		/* Don't reset non-SET-able values */
		if (gconf->context != PGC_SUSET &&
			gconf->context != PGC_USERSET)
			continue;
		/* Don't reset if special exclusion from RESET ALL */
		if (gconf->flags & GUC_NO_RESET_ALL)
			continue;
		/* No need to reset if wasn't SET */
		if (gconf->source <= PGC_S_OVERRIDE)
			continue;

		/* Save old value to support transaction abort */
		push_old_value(gconf, GUC_ACTION_SET);

		switch (gconf->vartype)
		{
			case PGC_BOOL:
				{
					struct config_bool *conf = (struct config_bool *) gconf;

					if (conf->assign_hook)
						conf->assign_hook(conf->reset_val,
										  conf->reset_extra);
					*conf->variable = conf->reset_val;
					set_extra_field(&conf->gen, &conf->gen.extra,
									conf->reset_extra);
					break;
				}
			case PGC_INT:
				{
					struct config_int *conf = (struct config_int *) gconf;

					if (conf->assign_hook)
						conf->assign_hook(conf->reset_val,
										  conf->reset_extra);
					*conf->variable = conf->reset_val;
					set_extra_field(&conf->gen, &conf->gen.extra,
									conf->reset_extra);
					break;
				}
			case PGC_OID:
				{
					struct config_oid *conf = (struct config_oid *) gconf;

					if (conf->assign_hook)
						conf->assign_hook(conf->reset_val,
										  conf->reset_extra);
					*conf->variable = conf->reset_val;
					set_extra_field(&conf->gen, &conf->gen.extra,
									conf->reset_extra);
					break;
				}
			case PGC_REAL:
				{
					struct config_real *conf = (struct config_real *) gconf;

					if (conf->assign_hook)
						conf->assign_hook(conf->reset_val,
										  conf->reset_extra);
					*conf->variable = conf->reset_val;
					set_extra_field(&conf->gen, &conf->gen.extra,
									conf->reset_extra);
					break;
				}
			case PGC_STRING:
				{
					struct config_string *conf = (struct config_string *) gconf;

					if (conf->assign_hook)
						conf->assign_hook(conf->reset_val,
										  conf->reset_extra);
					set_string_field(conf, conf->variable, conf->reset_val);
					set_extra_field(&conf->gen, &conf->gen.extra,
									conf->reset_extra);
					break;
				}
			case PGC_ENUM:
				{
					struct config_enum *conf = (struct config_enum *) gconf;

					if (conf->assign_hook)
						conf->assign_hook(conf->reset_val,
										  conf->reset_extra);
					*conf->variable = conf->reset_val;
					set_extra_field(&conf->gen, &conf->gen.extra,
									conf->reset_extra);
					break;
				}
		}

		gconf->source = gconf->reset_source;
		gconf->scontext = gconf->reset_scontext;
		gconf->srole = gconf->reset_srole;

<<<<<<< HEAD
		if (gconf->flags & GUC_REPORT)
		{
			gconf->status |= GUC_NEEDS_REPORT;
			report_needed = true;
		}
=======
		if ((gconf->flags & GUC_REPORT && !YbIsClientYsqlConnMgr()) ||
			(YbIsClientYsqlConnMgr() && gconf->context > PGC_BACKEND))
			ReportGUCOption(gconf);
>>>>>>> 01b596f1
	}
}


/*
 * push_old_value
 *		Push previous state during transactional assignment to a GUC variable.
 */
static void
push_old_value(struct config_generic *gconf, GucAction action)
{
	GucStack   *stack;

	/* If we're not inside a nest level, do nothing */
	if (GUCNestLevel == 0)
		return;

	/* Do we already have a stack entry of the current nest level? */
	stack = gconf->stack;
	if (stack && stack->nest_level >= GUCNestLevel)
	{
		/* Yes, so adjust its state if necessary */
		Assert(stack->nest_level == GUCNestLevel);
		switch (action)
		{
			case GUC_ACTION_SET:
				/* SET overrides any prior action at same nest level */
				if (stack->state == GUC_SET_LOCAL)
				{
					/* must discard old masked value */
					discard_stack_value(gconf, &stack->masked);
				}
				stack->state = GUC_SET;
				break;
			case GUC_ACTION_LOCAL:
				if (stack->state == GUC_SET)
				{
					/* SET followed by SET LOCAL, remember SET's value */
					stack->masked_scontext = gconf->scontext;
					stack->masked_srole = gconf->srole;
					set_stack_value(gconf, &stack->masked);
					stack->state = GUC_SET_LOCAL;
				}
				/* in all other cases, no change to stack entry */
				break;
			case GUC_ACTION_SAVE:
				/* Could only have a prior SAVE of same variable */
				Assert(stack->state == GUC_SAVE);
				break;
		}
		Assert(guc_dirty);		/* must be set already */
		return;
	}

	/*
	 * Push a new stack entry
	 *
	 * We keep all the stack entries in TopTransactionContext for simplicity.
	 */
	stack = (GucStack *) MemoryContextAllocZero(TopTransactionContext,
												sizeof(GucStack));

	stack->prev = gconf->stack;
	stack->nest_level = GUCNestLevel;
	switch (action)
	{
		case GUC_ACTION_SET:
			stack->state = GUC_SET;
			break;
		case GUC_ACTION_LOCAL:
			stack->state = GUC_LOCAL;
			break;
		case GUC_ACTION_SAVE:
			stack->state = GUC_SAVE;
			break;
	}
	stack->source = gconf->source;
	stack->scontext = gconf->scontext;
	stack->srole = gconf->srole;
	set_stack_value(gconf, &stack->prior);

	gconf->stack = stack;

	/* Ensure we remember to pop at end of xact */
	guc_dirty = true;
}


/*
 * Do GUC processing at main transaction start.
 */
void
AtStart_GUC(void)
{
	/*
	 * The nest level should be 0 between transactions; if it isn't, somebody
	 * didn't call AtEOXact_GUC, or called it with the wrong nestLevel.  We
	 * throw a warning but make no other effort to clean up.
	 */
	if (GUCNestLevel != 0)
		elog(WARNING, "GUC nest level = %d at transaction start",
			 GUCNestLevel);
	GUCNestLevel = 1;
}

/*
 * Enter a new nesting level for GUC values.  This is called at subtransaction
 * start, and when entering a function that has proconfig settings, and in
 * some other places where we want to set GUC variables transiently.
 * NOTE we must not risk error here, else subtransaction start will be unhappy.
 */
int
NewGUCNestLevel(void)
{
	return ++GUCNestLevel;
}

/*
 * Do GUC processing at transaction or subtransaction commit or abort, or
 * when exiting a function that has proconfig settings, or when undoing a
 * transient assignment to some GUC variables.  (The name is thus a bit of
 * a misnomer; perhaps it should be ExitGUCNestLevel or some such.)
 * During abort, we discard all GUC settings that were applied at nesting
 * levels >= nestLevel.  nestLevel == 1 corresponds to the main transaction.
 */
void
AtEOXact_GUC(bool isCommit, int nestLevel)
{
	bool		still_dirty;
	int			i;

	/*
	 * Note: it's possible to get here with GUCNestLevel == nestLevel-1 during
	 * abort, if there is a failure during transaction start before
	 * AtStart_GUC is called.
	 */
	Assert(nestLevel > 0 &&
		   (nestLevel <= GUCNestLevel ||
			(nestLevel == GUCNestLevel + 1 && !isCommit)));

	/* Quick exit if nothing's changed in this transaction */
	if (!guc_dirty)
	{
		GUCNestLevel = nestLevel - 1;
		return;
	}

	still_dirty = false;
	for (i = 0; i < num_guc_variables; i++)
	{
		struct config_generic *gconf = guc_variables[i];
		GucStack   *stack;

		/*
		 * Process and pop each stack entry within the nest level. To simplify
		 * fmgr_security_definer() and other places that use GUC_ACTION_SAVE,
		 * we allow failure exit from code that uses a local nest level to be
		 * recovered at the surrounding transaction or subtransaction abort;
		 * so there could be more than one stack entry to pop.
		 */
		while ((stack = gconf->stack) != NULL &&
			   stack->nest_level >= nestLevel)
		{
			GucStack   *prev = stack->prev;
			bool		restorePrior = false;
			bool		restoreMasked = false;
			bool		changed;

			/*
			 * In this next bit, if we don't set either restorePrior or
			 * restoreMasked, we must "discard" any unwanted fields of the
			 * stack entries to avoid leaking memory.  If we do set one of
			 * those flags, unused fields will be cleaned up after restoring.
			 */
			if (!isCommit)		/* if abort, always restore prior value */
				restorePrior = true;
			else if (stack->state == GUC_SAVE)
				restorePrior = true;
			else if (stack->nest_level == 1)
			{
				/* transaction commit */
				if (stack->state == GUC_SET_LOCAL)
					restoreMasked = true;
				else if (stack->state == GUC_SET)
				{
					/* we keep the current active value */
					discard_stack_value(gconf, &stack->prior);
				}
				else			/* must be GUC_LOCAL */
					restorePrior = true;
			}
			else if (prev == NULL ||
					 prev->nest_level < stack->nest_level - 1)
			{
				/* decrement entry's level and do not pop it */
				stack->nest_level--;
				continue;
			}
			else
			{
				/*
				 * We have to merge this stack entry into prev. See README for
				 * discussion of this bit.
				 */
				switch (stack->state)
				{
					case GUC_SAVE:
						Assert(false);	/* can't get here */
						break;

					case GUC_SET:
						/* next level always becomes SET */
						discard_stack_value(gconf, &stack->prior);
						if (prev->state == GUC_SET_LOCAL)
							discard_stack_value(gconf, &prev->masked);
						prev->state = GUC_SET;
						break;

					case GUC_LOCAL:
						if (prev->state == GUC_SET)
						{
							/* LOCAL migrates down */
							prev->masked_scontext = stack->scontext;
							prev->masked_srole = stack->srole;
							prev->masked = stack->prior;
							prev->state = GUC_SET_LOCAL;
						}
						else
						{
							/* else just forget this stack level */
							discard_stack_value(gconf, &stack->prior);
						}
						break;

					case GUC_SET_LOCAL:
						/* prior state at this level no longer wanted */
						discard_stack_value(gconf, &stack->prior);
						/* copy down the masked state */
						prev->masked_scontext = stack->masked_scontext;
						prev->masked_srole = stack->masked_srole;
						if (prev->state == GUC_SET_LOCAL)
							discard_stack_value(gconf, &prev->masked);
						prev->masked = stack->masked;
						prev->state = GUC_SET_LOCAL;
						break;
				}
			}

			changed = false;

			if (restorePrior || restoreMasked)
			{
				/* Perform appropriate restoration of the stacked value */
				config_var_value newvalue;
				GucSource	newsource;
				GucContext	newscontext;
				Oid			newsrole;

				if (restoreMasked)
				{
					newvalue = stack->masked;
					newsource = PGC_S_SESSION;
					newscontext = stack->masked_scontext;
					newsrole = stack->masked_srole;
				}
				else
				{
					newvalue = stack->prior;
					newsource = stack->source;
					newscontext = stack->scontext;
					newsrole = stack->srole;
				}

				switch (gconf->vartype)
				{
					case PGC_BOOL:
						{
							struct config_bool *conf = (struct config_bool *) gconf;
							bool		newval = newvalue.val.boolval;
							void	   *newextra = newvalue.extra;

							if (*conf->variable != newval ||
								conf->gen.extra != newextra)
							{
								if (conf->assign_hook)
									conf->assign_hook(newval, newextra);
								*conf->variable = newval;
								set_extra_field(&conf->gen, &conf->gen.extra,
												newextra);
								changed = true;
							}
							break;
						}
					case PGC_INT:
						{
							struct config_int *conf = (struct config_int *) gconf;
							int			newval = newvalue.val.intval;
							void	   *newextra = newvalue.extra;

							if (*conf->variable != newval ||
								conf->gen.extra != newextra)
							{
								if (conf->assign_hook)
									conf->assign_hook(newval, newextra);
								*conf->variable = newval;
								set_extra_field(&conf->gen, &conf->gen.extra,
												newextra);
								changed = true;
							}
							break;
						}
					case PGC_OID:
						{
							struct config_oid *conf = (struct config_oid *) gconf;
							Oid			newval = newvalue.val.oidval;
							void	   *newextra = newvalue.extra;

							if (*conf->variable != newval ||
								conf->gen.extra != newextra)
							{
								if (conf->assign_hook)
									conf->assign_hook(newval, newextra);
								*conf->variable = newval;
								set_extra_field(&conf->gen, &conf->gen.extra,
												newextra);
								changed = true;
							}
							break;
						}
					case PGC_REAL:
						{
							struct config_real *conf = (struct config_real *) gconf;
							double		newval = newvalue.val.realval;
							void	   *newextra = newvalue.extra;

							if (*conf->variable != newval ||
								conf->gen.extra != newextra)
							{
								if (conf->assign_hook)
									conf->assign_hook(newval, newextra);
								*conf->variable = newval;
								set_extra_field(&conf->gen, &conf->gen.extra,
												newextra);
								changed = true;
							}
							break;
						}
					case PGC_STRING:
						{
							struct config_string *conf = (struct config_string *) gconf;
							char	   *newval = newvalue.val.stringval;
							void	   *newextra = newvalue.extra;

							if (*conf->variable != newval ||
								conf->gen.extra != newextra)
							{
								if (conf->assign_hook)
									conf->assign_hook(newval, newextra);
								set_string_field(conf, conf->variable, newval);
								set_extra_field(&conf->gen, &conf->gen.extra,
												newextra);
								changed = true;
							}

							/*
							 * Release stacked values if not used anymore. We
							 * could use discard_stack_value() here, but since
							 * we have type-specific code anyway, might as
							 * well inline it.
							 */
							set_string_field(conf, &stack->prior.val.stringval, NULL);
							set_string_field(conf, &stack->masked.val.stringval, NULL);
							break;
						}
					case PGC_ENUM:
						{
							struct config_enum *conf = (struct config_enum *) gconf;
							int			newval = newvalue.val.enumval;
							void	   *newextra = newvalue.extra;

							if (*conf->variable != newval ||
								conf->gen.extra != newextra)
							{
								if (conf->assign_hook)
									conf->assign_hook(newval, newextra);
								*conf->variable = newval;
								set_extra_field(&conf->gen, &conf->gen.extra,
												newextra);
								changed = true;
							}
							break;
						}
				}

				/*
				 * Release stacked extra values if not used anymore.
				 */
				set_extra_field(gconf, &(stack->prior.extra), NULL);
				set_extra_field(gconf, &(stack->masked.extra), NULL);

				/* And restore source information */
				gconf->source = newsource;
				gconf->scontext = newscontext;
				gconf->srole = newsrole;
			}

			/* Finish popping the state stack */
			gconf->stack = prev;
			pfree(stack);

			/* Report new value if we changed it */
<<<<<<< HEAD
			if (changed && (gconf->flags & GUC_REPORT))
			{
				gconf->status |= GUC_NEEDS_REPORT;
				report_needed = true;
			}
=======
			if (changed &&
				((gconf->flags & GUC_REPORT && !YbIsClientYsqlConnMgr()) ||
				(YbIsClientYsqlConnMgr()  && gconf->context > PGC_BACKEND)))
				ReportGUCOption(gconf);
>>>>>>> 01b596f1
		}						/* end of stack-popping loop */

		if (stack != NULL)
			still_dirty = true;
	}

	/* If there are no remaining stack entries, we can reset guc_dirty */
	guc_dirty = still_dirty;

	/* Update nesting level */
	GUCNestLevel = nestLevel - 1;
}


/*
 * Start up automatic reporting of changes to variables marked GUC_REPORT.
 * This is executed at completion of backend startup.
 */
void
BeginReportingGUCOptions(void)
{
	int			i;

	/*
	 * Don't do anything unless talking to an interactive frontend.
	 */
	if (whereToSendOutput != DestRemote)
		return;

	reporting_enabled = true;

	/*
	 * Hack for in_hot_standby: set the GUC value true if appropriate.  This
	 * is kind of an ugly place to do it, but there's few better options.
	 *
	 * (This could be out of date by the time we actually send it, in which
	 * case the next ReportChangedGUCOptions call will send a duplicate
	 * report.)
	 */
	if (RecoveryInProgress())
		SetConfigOption("in_hot_standby", "true",
						PGC_INTERNAL, PGC_S_OVERRIDE);

	/* Transmit initial values of interesting variables */
	for (i = 0; i < num_guc_variables; i++)
	{
		struct config_generic *conf = guc_variables[i];

		if (conf->flags & GUC_REPORT)
			ReportGUCOption(conf);
	}

	report_needed = false;
}

/*
 * ReportChangedGUCOptions: report recently-changed GUC_REPORT variables
 *
 * This is called just before we wait for a new client query.
 *
 * By handling things this way, we ensure that a ParameterStatus message
 * is sent at most once per variable per query, even if the variable
 * changed multiple times within the query.  That's quite possible when
 * using features such as function SET clauses.  Function SET clauses
 * also tend to cause values to change intraquery but eventually revert
 * to their prevailing values; ReportGUCOption is responsible for avoiding
 * redundant reports in such cases.
 */
void
ReportChangedGUCOptions(void)
{
	/* Quick exit if not (yet) enabled */
	if (!reporting_enabled)
		return;

	/*
	 * Since in_hot_standby isn't actually changed by normal GUC actions, we
	 * need a hack to check whether a new value needs to be reported to the
	 * client.  For speed, we rely on the assumption that it can never
	 * transition from false to true.
	 */
	if (in_hot_standby && !RecoveryInProgress())
		SetConfigOption("in_hot_standby", "false",
						PGC_INTERNAL, PGC_S_OVERRIDE);

	/* Quick exit if no values have been changed */
	if (!report_needed)
		return;

	/* Transmit new values of interesting variables */
	for (int i = 0; i < num_guc_variables; i++)
	{
		struct config_generic *conf = guc_variables[i];

		if ((conf->flags & GUC_REPORT) && (conf->status & GUC_NEEDS_REPORT))
			ReportGUCOption(conf);
	}

	report_needed = false;
}

/*
 * ReportGUCOption: if appropriate, transmit option value to frontend
 *
 * We need not transmit the value if it's the same as what we last
 * transmitted.  However, clear the NEEDS_REPORT flag in any case.
 */
static void
ReportGUCOption(struct config_generic *record)
{
<<<<<<< HEAD
	char	   *val = _ShowOption(record, false);

	if (record->last_reported == NULL ||
		strcmp(val, record->last_reported) != 0)
=======
	if (reporting_enabled && ((record->flags & GUC_REPORT) || YbIsClientYsqlConnMgr()))
>>>>>>> 01b596f1
	{
		StringInfoData msgbuf;

		pq_beginmessage(&msgbuf, 'S');
		pq_sendstring(&msgbuf, record->name);
		pq_sendstring(&msgbuf, val);
		pq_endmessage(&msgbuf);

		/*
		 * We need a long-lifespan copy.  If strdup() fails due to OOM, we'll
		 * set last_reported to NULL and thereby possibly make a duplicate
		 * report later.
		 */
		if (record->last_reported)
			free(record->last_reported);
		record->last_reported = strdup(val);
	}

	pfree(val);

	record->status &= ~GUC_NEEDS_REPORT;
}

/*
 * Convert a value from one of the human-friendly units ("kB", "min" etc.)
 * to the given base unit.  'value' and 'unit' are the input value and unit
 * to convert from (there can be trailing spaces in the unit string).
 * The converted value is stored in *base_value.
 * It's caller's responsibility to round off the converted value as necessary
 * and check for out-of-range.
 *
 * Returns true on success, false if the input unit is not recognized.
 */
static bool
convert_to_base_unit(double value, const char *unit,
					 int base_unit, double *base_value)
{
	char		unitstr[MAX_UNIT_LEN + 1];
	int			unitlen;
	const unit_conversion *table;
	int			i;

	/* extract unit string to compare to table entries */
	unitlen = 0;
	while (*unit != '\0' && !isspace((unsigned char) *unit) &&
		   unitlen < MAX_UNIT_LEN)
		unitstr[unitlen++] = *(unit++);
	unitstr[unitlen] = '\0';
	/* allow whitespace after unit */
	while (isspace((unsigned char) *unit))
		unit++;
	if (*unit != '\0')
		return false;			/* unit too long, or garbage after it */

	/* now search the appropriate table */
	if (base_unit & GUC_UNIT_MEMORY)
		table = memory_unit_conversion_table;
	else
		table = time_unit_conversion_table;

	for (i = 0; *table[i].unit; i++)
	{
		if (base_unit == table[i].base_unit &&
			strcmp(unitstr, table[i].unit) == 0)
		{
			double		cvalue = value * table[i].multiplier;

			/*
			 * If the user gave a fractional value such as "30.1GB", round it
			 * off to the nearest multiple of the next smaller unit, if there
			 * is one.
			 */
			if (*table[i + 1].unit &&
				base_unit == table[i + 1].base_unit)
				cvalue = rint(cvalue / table[i + 1].multiplier) *
					table[i + 1].multiplier;

			*base_value = cvalue;
			return true;
		}
	}
	return false;
}

/*
 * Convert an integer value in some base unit to a human-friendly unit.
 *
 * The output unit is chosen so that it's the greatest unit that can represent
 * the value without loss.  For example, if the base unit is GUC_UNIT_KB, 1024
 * is converted to 1 MB, but 1025 is represented as 1025 kB.
 */
static void
convert_int_from_base_unit(int64 base_value, int base_unit,
						   int64 *value, const char **unit)
{
	const unit_conversion *table;
	int			i;

	*unit = NULL;

	if (base_unit & GUC_UNIT_MEMORY)
		table = memory_unit_conversion_table;
	else
		table = time_unit_conversion_table;

	for (i = 0; *table[i].unit; i++)
	{
		if (base_unit == table[i].base_unit)
		{
			/*
			 * Accept the first conversion that divides the value evenly.  We
			 * assume that the conversions for each base unit are ordered from
			 * greatest unit to the smallest!
			 */
			if (table[i].multiplier <= 1.0 ||
				base_value % (int64) table[i].multiplier == 0)
			{
				*value = (int64) rint(base_value / table[i].multiplier);
				*unit = table[i].unit;
				break;
			}
		}
	}

	Assert(*unit != NULL);
}

/*
 * Convert a floating-point value in some base unit to a human-friendly unit.
 *
 * Same as above, except we have to do the math a bit differently, and
 * there's a possibility that we don't find any exact divisor.
 */
static void
convert_real_from_base_unit(double base_value, int base_unit,
							double *value, const char **unit)
{
	const unit_conversion *table;
	int			i;

	*unit = NULL;

	if (base_unit & GUC_UNIT_MEMORY)
		table = memory_unit_conversion_table;
	else
		table = time_unit_conversion_table;

	for (i = 0; *table[i].unit; i++)
	{
		if (base_unit == table[i].base_unit)
		{
			/*
			 * Accept the first conversion that divides the value evenly; or
			 * if there is none, use the smallest (last) target unit.
			 *
			 * What we actually care about here is whether snprintf with "%g"
			 * will print the value as an integer, so the obvious test of
			 * "*value == rint(*value)" is too strict; roundoff error might
			 * make us choose an unreasonably small unit.  As a compromise,
			 * accept a divisor that is within 1e-8 of producing an integer.
			 */
			*value = base_value / table[i].multiplier;
			*unit = table[i].unit;
			if (*value > 0 &&
				fabs((rint(*value) / *value) - 1.0) <= 1e-8)
				break;
		}
	}

	Assert(*unit != NULL);
}

/*
 * Return the name of a GUC's base unit (e.g. "ms") given its flags.
 * Return NULL if the GUC is unitless.
 */
static const char *
get_config_unit_name(int flags)
{
	switch (flags & (GUC_UNIT_MEMORY | GUC_UNIT_TIME))
	{
		case 0:
			return NULL;		/* GUC has no units */
		case GUC_UNIT_BYTE:
			return "B";
		case GUC_UNIT_KB:
			return "kB";
		case GUC_UNIT_MB:
			return "MB";
		case GUC_UNIT_BLOCKS:
			{
				static char bbuf[8];

				/* initialize if first time through */
				if (bbuf[0] == '\0')
					snprintf(bbuf, sizeof(bbuf), "%dkB", BLCKSZ / 1024);
				return bbuf;
			}
		case GUC_UNIT_XBLOCKS:
			{
				static char xbuf[8];

				/* initialize if first time through */
				if (xbuf[0] == '\0')
					snprintf(xbuf, sizeof(xbuf), "%dkB", XLOG_BLCKSZ / 1024);
				return xbuf;
			}
		case GUC_UNIT_MS:
			return "ms";
		case GUC_UNIT_S:
			return "s";
		case GUC_UNIT_MIN:
			return "min";
		default:
			elog(ERROR, "unrecognized GUC units value: %d",
				 flags & (GUC_UNIT_MEMORY | GUC_UNIT_TIME));
			return NULL;
	}
}


/*
 * Try to parse value as an integer.  The accepted formats are the
 * usual decimal, octal, or hexadecimal formats, as well as floating-point
 * formats (which will be rounded to integer after any units conversion).
 * Optionally, the value can be followed by a unit name if "flags" indicates
 * a unit is allowed.
 *
 * If the string parses okay, return true, else false.
 * If okay and result is not NULL, return the value in *result.
 * If not okay and hintmsg is not NULL, *hintmsg is set to a suitable
 * HINT message, or NULL if no hint provided.
 */
bool
parse_int(const char *value, int *result, int flags, const char **hintmsg)
{
	/*
	 * We assume here that double is wide enough to represent any integer
	 * value with adequate precision.
	 */
	double		val;
	char	   *endptr;

	/* To suppress compiler warnings, always set output params */
	if (result)
		*result = 0;
	if (hintmsg)
		*hintmsg = NULL;

	/*
	 * Try to parse as an integer (allowing octal or hex input).  If the
	 * conversion stops at a decimal point or 'e', or overflows, re-parse as
	 * float.  This should work fine as long as we have no unit names starting
	 * with 'e'.  If we ever do, the test could be extended to check for a
	 * sign or digit after 'e', but for now that's unnecessary.
	 */
	errno = 0;
	val = strtol(value, &endptr, 0);
	if (*endptr == '.' || *endptr == 'e' || *endptr == 'E' ||
		errno == ERANGE)
	{
		errno = 0;
		val = strtod(value, &endptr);
	}

	if (endptr == value || errno == ERANGE)
		return false;			/* no HINT for these cases */

	/* reject NaN (infinities will fail range check below) */
	if (isnan(val))
		return false;			/* treat same as syntax error; no HINT */

	/* allow whitespace between number and unit */
	while (isspace((unsigned char) *endptr))
		endptr++;

	/* Handle possible unit */
	if (*endptr != '\0')
	{
		if ((flags & GUC_UNIT) == 0)
			return false;		/* this setting does not accept a unit */

		if (!convert_to_base_unit(val,
								  endptr, (flags & GUC_UNIT),
								  &val))
		{
			/* invalid unit, or garbage after the unit; set hint and fail. */
			if (hintmsg)
			{
				if (flags & GUC_UNIT_MEMORY)
					*hintmsg = memory_units_hint;
				else
					*hintmsg = time_units_hint;
			}
			return false;
		}
	}

	/* Round to int, then check for overflow */
	val = rint(val);

	if (val > INT_MAX || val < INT_MIN)
	{
		if (hintmsg)
			*hintmsg = gettext_noop("Value exceeds integer range.");
		return false;
	}

	if (result)
		*result = (int) val;
	return true;
}

/*
 * Try to parse value as an Oid, only accepts a decimal format.
 *
 * If the string parses okay, return true, else false.
 * If okay and result is not NULL, return the value in *result.
 * If not okay and hintmsg is not NULL, *hintmsg is set to a suitable
 *	HINT message, or NULL if no hint provided.
 *
 * YB note: This is adapted from parse_int, with unit input removed.
 */
bool
parse_oid(const char *value, Oid *result, const char **hintmsg)
{
	int64		val;
	char	   *endptr;

	/* To suppress compiler warnings, always set output params */
	if (result)
		*result = InvalidOid;
	if (hintmsg)
		*hintmsg = NULL;

	/* We assume here that int64 is at least as wide as long */
	errno = 0;
	val = strtol(value, &endptr, 0);

	if (endptr == value)
		return false;			/* no HINT for integer syntax error */

	if (errno == ERANGE || val != (int64) ((Oid) val))
	{
		if (hintmsg)
			*hintmsg = val < 0 ? gettext_noop("Value cannot be negative.")
							   : gettext_noop("Value exceeds Oid range.");
		return false;
	}

	if (result)
		*result = (Oid) val;
	return true;
}


/*
 * Try to parse value as a floating point number in the usual format.
 * Optionally, the value can be followed by a unit name if "flags" indicates
 * a unit is allowed.
 *
 * If the string parses okay, return true, else false.
 * If okay and result is not NULL, return the value in *result.
 * If not okay and hintmsg is not NULL, *hintmsg is set to a suitable
 * HINT message, or NULL if no hint provided.
 */
bool
parse_real(const char *value, double *result, int flags, const char **hintmsg)
{
	double		val;
	char	   *endptr;

	/* To suppress compiler warnings, always set output params */
	if (result)
		*result = 0;
	if (hintmsg)
		*hintmsg = NULL;

	errno = 0;
	val = strtod(value, &endptr);

	if (endptr == value || errno == ERANGE)
		return false;			/* no HINT for these cases */

	/* reject NaN (infinities will fail range checks later) */
	if (isnan(val))
		return false;			/* treat same as syntax error; no HINT */

	/* allow whitespace between number and unit */
	while (isspace((unsigned char) *endptr))
		endptr++;

	/* Handle possible unit */
	if (*endptr != '\0')
	{
		if ((flags & GUC_UNIT) == 0)
			return false;		/* this setting does not accept a unit */

		if (!convert_to_base_unit(val,
								  endptr, (flags & GUC_UNIT),
								  &val))
		{
			/* invalid unit, or garbage after the unit; set hint and fail. */
			if (hintmsg)
			{
				if (flags & GUC_UNIT_MEMORY)
					*hintmsg = memory_units_hint;
				else
					*hintmsg = time_units_hint;
			}
			return false;
		}
	}

	if (result)
		*result = val;
	return true;
}


/*
 * Lookup the name for an enum option with the selected value.
 * Should only ever be called with known-valid values, so throws
 * an elog(ERROR) if the enum option is not found.
 *
 * The returned string is a pointer to static data and not
 * allocated for modification.
 */
const char *
config_enum_lookup_by_value(struct config_enum *record, int val)
{
	const struct config_enum_entry *entry;

	for (entry = record->options; entry && entry->name; entry++)
	{
		if (entry->val == val)
			return entry->name;
	}

	elog(ERROR, "could not find enum option %d for %s",
		 val, record->gen.name);
	return NULL;				/* silence compiler */
}


/*
 * Lookup the value for an enum option with the selected name
 * (case-insensitive).
 * If the enum option is found, sets the retval value and returns
 * true. If it's not found, return false and retval is set to 0.
 */
bool
config_enum_lookup_by_name(struct config_enum *record, const char *value,
						   int *retval)
{
	const struct config_enum_entry *entry;

	for (entry = record->options; entry && entry->name; entry++)
	{
		if (pg_strcasecmp(value, entry->name) == 0)
		{
			*retval = entry->val;
			return true;
		}
	}

	*retval = 0;
	return false;
}


/*
 * Return a list of all available options for an enum, excluding
 * hidden ones, separated by the given separator.
 * If prefix is non-NULL, it is added before the first enum value.
 * If suffix is non-NULL, it is added to the end of the string.
 */
static char *
config_enum_get_options(struct config_enum *record, const char *prefix,
						const char *suffix, const char *separator)
{
	const struct config_enum_entry *entry;
	StringInfoData retstr;
	int			seplen;

	initStringInfo(&retstr);
	appendStringInfoString(&retstr, prefix);

	seplen = strlen(separator);
	for (entry = record->options; entry && entry->name; entry++)
	{
		if (!entry->hidden)
		{
			appendStringInfoString(&retstr, entry->name);
			appendBinaryStringInfo(&retstr, separator, seplen);
		}
	}

	/*
	 * All the entries may have been hidden, leaving the string empty if no
	 * prefix was given. This indicates a broken GUC setup, since there is no
	 * use for an enum without any values, so we just check to make sure we
	 * don't write to invalid memory instead of actually trying to do
	 * something smart with it.
	 */
	if (retstr.len >= seplen)
	{
		/* Replace final separator */
		retstr.data[retstr.len - seplen] = '\0';
		retstr.len -= seplen;
	}

	appendStringInfoString(&retstr, suffix);

	return retstr.data;
}

/*
 * Parse and validate a proposed value for the specified configuration
 * parameter.
 *
 * This does built-in checks (such as range limits for an integer parameter)
 * and also calls any check hook the parameter may have.
 *
 * record: GUC variable's info record
 * name: variable name (should match the record of course)
 * value: proposed value, as a string
 * source: identifies source of value (check hooks may need this)
 * elevel: level to log any error reports at
 * newval: on success, converted parameter value is returned here
 * newextra: on success, receives any "extra" data returned by check hook
 *	(caller must initialize *newextra to NULL)
 *
 * Returns true if OK, false if not (or throws error, if elevel >= ERROR)
 */
static bool
parse_and_validate_value(struct config_generic *record,
						 const char *name, const char *value,
						 GucSource source, int elevel,
						 union config_var_val *newval, void **newextra)
{
	switch (record->vartype)
	{
		case PGC_BOOL:
			{
				struct config_bool *conf = (struct config_bool *) record;

				if (!parse_bool(value, &newval->boolval))
				{
					ereport(elevel,
							(errcode(ERRCODE_INVALID_PARAMETER_VALUE),
							 errmsg("parameter \"%s\" requires a Boolean value",
									name)));
					return false;
				}

				if (!call_bool_check_hook(conf, &newval->boolval, newextra,
										  source, elevel))
					return false;
			}
			break;
		case PGC_INT:
			{
				struct config_int *conf = (struct config_int *) record;
				const char *hintmsg;

				if (!parse_int(value, &newval->intval,
							   conf->gen.flags, &hintmsg))
				{
					ereport(elevel,
							(errcode(ERRCODE_INVALID_PARAMETER_VALUE),
							 errmsg("invalid value for parameter \"%s\": \"%s\"",
									name, value),
							 hintmsg ? errhint("%s", _(hintmsg)) : 0));
					return false;
				}

				if (newval->intval < conf->min || newval->intval > conf->max)
				{
					const char *unit = get_config_unit_name(conf->gen.flags);

					ereport(elevel,
							(errcode(ERRCODE_INVALID_PARAMETER_VALUE),
							 errmsg("%d%s%s is outside the valid range for parameter \"%s\" (%d .. %d)",
									newval->intval,
									unit ? " " : "",
									unit ? unit : "",
									name,
									conf->min, conf->max)));
					return false;
				}

				if (!call_int_check_hook(conf, &newval->intval, newextra,
										 source, elevel))
					return false;
			}
			break;
		case PGC_OID:
			{
				struct config_oid *conf = (struct config_oid *) record;
				const char *hintmsg;

				if (!parse_oid(value, &newval->oidval, &hintmsg))
				{
					ereport(elevel,
							(errcode(ERRCODE_INVALID_PARAMETER_VALUE),
							 errmsg("invalid value for parameter \"%s\": \"%s\"",
									name, value),
							 hintmsg ? errhint("%s", _(hintmsg)) : 0));
					return false;
				}

				if (newval->oidval < conf->min || newval->oidval > conf->max)
				{
					ereport(elevel,
							(errcode(ERRCODE_INVALID_PARAMETER_VALUE),
							 errmsg("%u is outside the valid range for parameter \"%s\" (%d .. %d)",
									newval->oidval, name,
									conf->min, conf->max)));
					return false;
				}

				if (!call_oid_check_hook(conf, &newval->oidval, newextra,
										 source, elevel))
					return false;
			}
			break;
		case PGC_REAL:
			{
				struct config_real *conf = (struct config_real *) record;
				const char *hintmsg;

				if (!parse_real(value, &newval->realval,
								conf->gen.flags, &hintmsg))
				{
					ereport(elevel,
							(errcode(ERRCODE_INVALID_PARAMETER_VALUE),
							 errmsg("invalid value for parameter \"%s\": \"%s\"",
									name, value),
							 hintmsg ? errhint("%s", _(hintmsg)) : 0));
					return false;
				}

				if (newval->realval < conf->min || newval->realval > conf->max)
				{
					const char *unit = get_config_unit_name(conf->gen.flags);

					ereport(elevel,
							(errcode(ERRCODE_INVALID_PARAMETER_VALUE),
							 errmsg("%g%s%s is outside the valid range for parameter \"%s\" (%g .. %g)",
									newval->realval,
									unit ? " " : "",
									unit ? unit : "",
									name,
									conf->min, conf->max)));
					return false;
				}

				if (!call_real_check_hook(conf, &newval->realval, newextra,
										  source, elevel))
					return false;
			}
			break;
		case PGC_STRING:
			{
				struct config_string *conf = (struct config_string *) record;

				/*
				 * The value passed by the caller could be transient, so we
				 * always strdup it.
				 */
				newval->stringval = guc_strdup(elevel, value);
				if (newval->stringval == NULL)
					return false;

				/*
				 * The only built-in "parsing" check we have is to apply
				 * truncation if GUC_IS_NAME.
				 */
				if (conf->gen.flags & GUC_IS_NAME)
					truncate_identifier(newval->stringval,
										strlen(newval->stringval),
										true);

				if (!call_string_check_hook(conf, &newval->stringval, newextra,
											source, elevel))
				{
					free(newval->stringval);
					newval->stringval = NULL;
					return false;
				}
			}
			break;
		case PGC_ENUM:
			{
				struct config_enum *conf = (struct config_enum *) record;

				if (!config_enum_lookup_by_name(conf, value, &newval->enumval))
				{
					char	   *hintmsg;

					hintmsg = config_enum_get_options(conf,
													  "Available values: ",
													  ".", ", ");

					ereport(elevel,
							(errcode(ERRCODE_INVALID_PARAMETER_VALUE),
							 errmsg("invalid value for parameter \"%s\": \"%s\"",
									name, value),
							 hintmsg ? errhint("%s", _(hintmsg)) : 0));

					if (hintmsg)
						pfree(hintmsg);
					return false;
				}

				if (!call_enum_check_hook(conf, &newval->enumval, newextra,
										  source, elevel))
					return false;
			}
			break;
	}

	return true;
}


/*
 * set_config_option: sets option `name' to given value.
 *
 * The value should be a string, which will be parsed and converted to
 * the appropriate data type.  The context and source parameters indicate
 * in which context this function is being called, so that it can apply the
 * access restrictions properly.
 *
 * If value is NULL, set the option to its default value (normally the
 * reset_val, but if source == PGC_S_DEFAULT we instead use the boot_val).
 *
 * action indicates whether to set the value globally in the session, locally
 * to the current top transaction, or just for the duration of a function call.
 *
 * If changeVal is false then don't really set the option but do all
 * the checks to see if it would work.
 *
 * elevel should normally be passed as zero, allowing this function to make
 * its standard choice of ereport level.  However some callers need to be
 * able to override that choice; they should pass the ereport level to use.
 *
 * is_reload should be true only when called from read_nondefault_variables()
 * or RestoreGUCState(), where we are trying to load some other process's
 * GUC settings into a new process.
 *
 * Return value:
 *	+1: the value is valid and was successfully applied.
 *	0:	the name or value is invalid (but see below).
 *	-1: the value was not applied because of context, priority, or changeVal.
 *
 * If there is an error (non-existing option, invalid value) then an
 * ereport(ERROR) is thrown *unless* this is called for a source for which
 * we don't want an ERROR (currently, those are defaults, the config file,
 * and per-database or per-user settings, as well as callers who specify
 * a less-than-ERROR elevel).  In those cases we write a suitable error
 * message via ereport() and return 0.
 *
 * See also SetConfigOption for an external interface.
 */
int
set_config_option(const char *name, const char *value,
				  GucContext context, GucSource source,
				  GucAction action, bool changeVal, int elevel,
				  bool is_reload)
{
	Oid			srole;

	/*
	 * Non-interactive sources should be treated as having all privileges,
	 * except for PGC_S_CLIENT.  Note in particular that this is true for
	 * pg_db_role_setting sources (PGC_S_GLOBAL etc): we assume a suitable
	 * privilege check was done when the pg_db_role_setting entry was made.
	 */
	if (source >= PGC_S_INTERACTIVE || source == PGC_S_CLIENT)
		srole = GetUserId();
	else
		srole = BOOTSTRAP_SUPERUSERID;

	return set_config_option_ext(name, value,
								 context, source, srole,
								 action, changeVal, elevel,
								 is_reload);
}

/*
 * set_config_option_ext: sets option `name' to given value.
 *
 * This API adds the ability to explicitly specify which role OID
 * is considered to be setting the value.  Most external callers can use
 * set_config_option() and let it determine that based on the GucSource,
 * but there are a few that are supplying a value that was determined
 * in some special way and need to override the decision.  Also, when
 * restoring a previously-assigned value, it's important to supply the
 * same role OID that set the value originally; so all guc.c callers
 * that are doing that type of thing need to call this directly.
 *
 * Generally, srole should be GetUserId() when the source is a SQL operation,
 * or BOOTSTRAP_SUPERUSERID if the source is a config file or similar.
 */
int
set_config_option_ext(const char *name, const char *value,
					  GucContext context, GucSource source, Oid srole,
					  GucAction action, bool changeVal, int elevel,
					  bool is_reload)
{
	struct config_generic *record;
	union config_var_val newval_union;
	void	   *newextra = NULL;
	bool		prohibitValueChange = false;
	bool		makeDefault;

	if (source == YSQL_CONN_MGR)
		Assert(YbIsClientYsqlConnMgr());

	if (elevel == 0)
	{
		if (source == PGC_S_DEFAULT || source == PGC_S_FILE)
		{
			/*
			 * To avoid cluttering the log, only the postmaster bleats loudly
			 * about problems with the config file.
			 */
			elevel = IsUnderPostmaster ? DEBUG3 : LOG;
		}
		else if (source == PGC_S_GLOBAL ||
				 source == PGC_S_DATABASE ||
				 source == PGC_S_USER ||
				 source == PGC_S_DATABASE_USER)
			elevel = WARNING;
		else
			elevel = ERROR;
	}

	/*
	 * GUC_ACTION_SAVE changes are acceptable during a parallel operation,
	 * because the current worker will also pop the change.  We're probably
	 * dealing with a function having a proconfig entry.  Only the function's
	 * body should observe the change, and peer workers do not share in the
	 * execution of a function call started by this worker.
	 *
	 * Other changes might need to affect other workers, so forbid them.
	 */
	if (IsInParallelMode() && changeVal && action != GUC_ACTION_SAVE)
		ereport(elevel,
				(errcode(ERRCODE_INVALID_TRANSACTION_STATE),
				 errmsg("cannot set parameters during a parallel operation")));

	record = find_option(name, true, false, elevel);
	if (record == NULL)
		return 0;

	/*
	 * Check if the option can be set at this time. See guc.h for the precise
	 * rules.
	 */
	switch (record->context)
	{
		case PGC_INTERNAL:
			if (context != PGC_INTERNAL)
			{
				ereport(elevel,
						(errcode(ERRCODE_CANT_CHANGE_RUNTIME_PARAM),
						 errmsg("parameter \"%s\" cannot be changed",
								name)));
				return 0;
			}
			break;
		case PGC_POSTMASTER:
			if (context == PGC_SIGHUP)
			{
				/*
				 * We are re-reading a PGC_POSTMASTER variable from
				 * postgresql.conf.  We can't change the setting, so we should
				 * give a warning if the DBA tries to change it.  However,
				 * because of variant formats, canonicalization by check
				 * hooks, etc, we can't just compare the given string directly
				 * to what's stored.  Set a flag to check below after we have
				 * the final storable value.
				 */
				prohibitValueChange = true;
			}
			else if (context != PGC_POSTMASTER)
			{
				ereport(elevel,
						(errcode(ERRCODE_CANT_CHANGE_RUNTIME_PARAM),
						 errmsg("parameter \"%s\" cannot be changed without restarting the server",
								name)));
				return 0;
			}
			break;
		case PGC_SIGHUP:
			if (context != PGC_SIGHUP && context != PGC_POSTMASTER)
			{
				ereport(elevel,
						(errcode(ERRCODE_CANT_CHANGE_RUNTIME_PARAM),
						 errmsg("parameter \"%s\" cannot be changed now",
								name)));
				return 0;
			}

			/*
			 * Hmm, the idea of the SIGHUP context is "ought to be global, but
			 * can be changed after postmaster start". But there's nothing
			 * that prevents a crafty administrator from sending SIGHUP
			 * signals to individual backends only.
			 */
			break;
		case PGC_SU_BACKEND:
			if (context == PGC_BACKEND)
			{
				/*
				 * Check whether the requesting user has been granted
				 * privilege to set this GUC.
				 */
				AclResult	aclresult;

				aclresult = pg_parameter_aclcheck(name, srole, ACL_SET);
				if (aclresult != ACLCHECK_OK)
				{
					/* No granted privilege */
					ereport(elevel,
							(errcode(ERRCODE_INSUFFICIENT_PRIVILEGE),
							 errmsg("permission denied to set parameter \"%s\"",
									name)));
					return 0;
				}
			}
			/* fall through to process the same as PGC_BACKEND */
			switch_fallthrough();
		case PGC_BACKEND:
			if (context == PGC_SIGHUP)
			{
				/*
				 * If a PGC_BACKEND or PGC_SU_BACKEND parameter is changed in
				 * the config file, we want to accept the new value in the
				 * postmaster (whence it will propagate to
				 * subsequently-started backends), but ignore it in existing
				 * backends.  This is a tad klugy, but necessary because we
				 * don't re-read the config file during backend start.
				 *
				 * In EXEC_BACKEND builds, this works differently: we load all
				 * non-default settings from the CONFIG_EXEC_PARAMS file
				 * during backend start.  In that case we must accept
				 * PGC_SIGHUP settings, so as to have the same value as if
				 * we'd forked from the postmaster.  This can also happen when
				 * using RestoreGUCState() within a background worker that
				 * needs to have the same settings as the user backend that
				 * started it. is_reload will be true when either situation
				 * applies.
				 */
				if (IsUnderPostmaster && !is_reload)
					return -1;
			}
			else if (context != PGC_POSTMASTER &&
					 context != PGC_BACKEND &&
					 context != PGC_SU_BACKEND &&
					 source != PGC_S_CLIENT)
			{
				ereport(elevel,
						(errcode(ERRCODE_CANT_CHANGE_RUNTIME_PARAM),
						 errmsg("parameter \"%s\" cannot be set after connection start",
								name)));
				return 0;
			}
			break;
		case PGC_SUSET:
			if (context == PGC_USERSET || context == PGC_BACKEND)
			{
				/*
				 * Check whether the requesting user has been granted
				 * privilege to set this GUC.
				 */
				AclResult	aclresult;

				aclresult = pg_parameter_aclcheck(name, srole, ACL_SET);
				if (aclresult != ACLCHECK_OK)
				{
					/* No granted privilege */
					ereport(elevel,
							(errcode(ERRCODE_INSUFFICIENT_PRIVILEGE),
							 errmsg("permission denied to set parameter \"%s\"",
									name)));
					return 0;
				}
			}
			break;
		case PGC_USERSET:
			/* always okay */
			break;
	}

	/*
	 * Disallow changing GUC_NOT_WHILE_SEC_REST values if we are inside a
	 * security restriction context.  We can reject this regardless of the GUC
	 * context or source, mainly because sources that it might be reasonable
	 * to override for won't be seen while inside a function.
	 *
	 * Note: variables marked GUC_NOT_WHILE_SEC_REST should usually be marked
	 * GUC_NO_RESET_ALL as well, because ResetAllOptions() doesn't check this.
	 * An exception might be made if the reset value is assumed to be "safe".
	 *
	 * Note: this flag is currently used for "session_authorization" and
	 * "role".  We need to prohibit changing these inside a local userid
	 * context because when we exit it, GUC won't be notified, leaving things
	 * out of sync.  (This could be fixed by forcing a new GUC nesting level,
	 * but that would change behavior in possibly-undesirable ways.)  Also, we
	 * prohibit changing these in a security-restricted operation because
	 * otherwise RESET could be used to regain the session user's privileges.
	 */
	if (record->flags & GUC_NOT_WHILE_SEC_REST)
	{
		if (InLocalUserIdChange())
		{
			/*
			 * Phrasing of this error message is historical, but it's the most
			 * common case.
			 */
			ereport(elevel,
					(errcode(ERRCODE_INSUFFICIENT_PRIVILEGE),
					 errmsg("cannot set parameter \"%s\" within security-definer function",
							name)));
			return 0;
		}
		if (InSecurityRestrictedOperation())
		{
			ereport(elevel,
					(errcode(ERRCODE_INSUFFICIENT_PRIVILEGE),
					 errmsg("cannot set parameter \"%s\" within security-restricted operation",
							name)));
			return 0;
		}
	}

	/*
	 * Should we set reset/stacked values?	(If so, the behavior is not
	 * transactional.)	This is done either when we get a default value from
	 * the database's/user's/client's default settings or when we reset a
	 * value to its default.
	 */
	makeDefault = changeVal && (source <= PGC_S_OVERRIDE) &&
		((value != NULL) || source == PGC_S_DEFAULT);

	/*
	 * Ignore attempted set if overridden by previously processed setting.
	 * However, if changeVal is false then plow ahead anyway since we are
	 * trying to find out if the value is potentially good, not actually use
	 * it. Also keep going if makeDefault is true, since we may want to set
	 * the reset/stacked values even if we can't set the variable itself.
	 *
	 * If the previous source was YSQL_CONN_MGR and current source is
	 * PGC_S_SESSION, then don't ignore the set attempt.
	 *
	 * Also, YSQL_CONN_MGR is given highest priority.
	 */
	if (record->source > source && record->source != YSQL_CONN_MGR)
	{
		if (changeVal && !makeDefault)
		{
			elog(DEBUG3, "\"%s\": setting ignored because previous source is higher priority",
				 name);
			return -1;
		}
		changeVal = false;
	}

	/*
	 * Evaluate value and set variable.
	 */
	switch (record->vartype)
	{
		case PGC_BOOL:
			{
				struct config_bool *conf = (struct config_bool *) record;

#define newval (newval_union.boolval)

				if (value)
				{
					if (!parse_and_validate_value(record, name, value,
												  source, elevel,
												  &newval_union, &newextra))
						return 0;
				}
				else if (source == PGC_S_DEFAULT)
				{
					newval = conf->boot_val;
					if (!call_bool_check_hook(conf, &newval, &newextra,
											  source, elevel))
						return 0;
				}
				else
				{
					newval = conf->reset_val;
					newextra = conf->reset_extra;
					source = conf->gen.reset_source;
					context = conf->gen.reset_scontext;
					srole = conf->gen.reset_srole;
				}

				if (prohibitValueChange)
				{
					/* Release newextra, unless it's reset_extra */
					if (newextra && !extra_field_used(&conf->gen, newextra))
						free(newextra);

					if (*conf->variable != newval)
					{
						record->status |= GUC_PENDING_RESTART;
						ereport(elevel,
								(errcode(ERRCODE_CANT_CHANGE_RUNTIME_PARAM),
								 errmsg("parameter \"%s\" cannot be changed without restarting the server",
										name)));
						return 0;
					}
					record->status &= ~GUC_PENDING_RESTART;
					return -1;
				}

				if (changeVal)
				{
					/* Save old value to support transaction abort */
					if (!makeDefault)
						push_old_value(&conf->gen, action);

					if (conf->assign_hook)
						conf->assign_hook(newval, newextra);
					*conf->variable = newval;
					set_extra_field(&conf->gen, &conf->gen.extra,
									newextra);
					conf->gen.source = source;
					conf->gen.scontext = context;
					conf->gen.srole = srole;
				}
				if (makeDefault)
				{
					GucStack   *stack;

					if (conf->gen.reset_source <= source)
					{
						conf->reset_val = newval;
						set_extra_field(&conf->gen, &conf->reset_extra,
										newextra);
						conf->gen.reset_source = source;
						conf->gen.reset_scontext = context;
						conf->gen.reset_srole = srole;
					}
					for (stack = conf->gen.stack; stack; stack = stack->prev)
					{
						if (stack->source <= source)
						{
							stack->prior.val.boolval = newval;
							set_extra_field(&conf->gen, &stack->prior.extra,
											newextra);
							stack->source = source;
							stack->scontext = context;
							stack->srole = srole;
						}
					}
				}

				/* Perhaps we didn't install newextra anywhere */
				if (newextra && !extra_field_used(&conf->gen, newextra))
					free(newextra);
				break;

#undef newval
			}

		case PGC_INT:
			{
				struct config_int *conf = (struct config_int *) record;

#define newval (newval_union.intval)

				if (value)
				{
					if (!parse_and_validate_value(record, name, value,
												  source, elevel,
												  &newval_union, &newextra))
						return 0;
				}
				else if (source == PGC_S_DEFAULT)
				{
					newval = conf->boot_val;
					if (!call_int_check_hook(conf, &newval, &newextra,
											 source, elevel))
						return 0;
				}
				else
				{
					newval = conf->reset_val;
					newextra = conf->reset_extra;
					source = conf->gen.reset_source;
					context = conf->gen.reset_scontext;
					srole = conf->gen.reset_srole;
				}

				if (prohibitValueChange)
				{
					/* Release newextra, unless it's reset_extra */
					if (newextra && !extra_field_used(&conf->gen, newextra))
						free(newextra);

					if (*conf->variable != newval)
					{
						record->status |= GUC_PENDING_RESTART;
						ereport(elevel,
								(errcode(ERRCODE_CANT_CHANGE_RUNTIME_PARAM),
								 errmsg("parameter \"%s\" cannot be changed without restarting the server",
										name)));
						return 0;
					}
					record->status &= ~GUC_PENDING_RESTART;
					return -1;
				}

				if (changeVal)
				{
					/* Save old value to support transaction abort */
					if (!makeDefault)
						push_old_value(&conf->gen, action);

					if (conf->assign_hook)
						conf->assign_hook(newval, newextra);
					*conf->variable = newval;
					set_extra_field(&conf->gen, &conf->gen.extra,
									newextra);
					conf->gen.source = source;
					conf->gen.scontext = context;
					conf->gen.srole = srole;
				}
				if (makeDefault)
				{
					GucStack   *stack;

					if (conf->gen.reset_source <= source)
					{
						conf->reset_val = newval;
						set_extra_field(&conf->gen, &conf->reset_extra,
										newextra);
						conf->gen.reset_source = source;
						conf->gen.reset_scontext = context;
						conf->gen.reset_srole = srole;
					}
					for (stack = conf->gen.stack; stack; stack = stack->prev)
					{
						if (stack->source <= source)
						{
							stack->prior.val.intval = newval;
							set_extra_field(&conf->gen, &stack->prior.extra,
											newextra);
							stack->source = source;
							stack->scontext = context;
							stack->srole = srole;
						}
					}
				}

				/* Perhaps we didn't install newextra anywhere */
				if (newextra && !extra_field_used(&conf->gen, newextra))
					free(newextra);
				break;

#undef newval
			}

		case PGC_OID:
			{
				struct config_oid *conf = (struct config_oid *) record;

#define newval (newval_union.oidval)

				if (value)
				{
					if (!parse_and_validate_value(record, name, value,
												  source, elevel,
												  &newval_union, &newextra))
						return 0;
				}
				else if (source == PGC_S_DEFAULT)
				{
					newval = conf->boot_val;
					if (!call_oid_check_hook(conf, &newval, &newextra,
											 source, elevel))
						return 0;
				}
				else
				{
					newval = conf->reset_val;
					newextra = conf->reset_extra;
					source = conf->gen.reset_source;
					context = conf->gen.reset_scontext;
				}

				if (prohibitValueChange)
				{
					if (*conf->variable != newval)
					{
						record->status |= GUC_PENDING_RESTART;
						ereport(elevel,
								(errcode(ERRCODE_CANT_CHANGE_RUNTIME_PARAM),
								 errmsg("parameter \"%s\" cannot be changed without restarting the server",
										name)));
						return 0;
					}
					record->status &= ~GUC_PENDING_RESTART;
					return -1;
				}

				if (changeVal)
				{
					/* Save old value to support transaction abort */
					if (!makeDefault)
						push_old_value(&conf->gen, action);

					if (conf->assign_hook)
						conf->assign_hook(newval, newextra);
					*conf->variable = newval;
					set_extra_field(&conf->gen, &conf->gen.extra,
									newextra);
					conf->gen.source = source;
					conf->gen.scontext = context;
				}
				if (makeDefault)
				{
					GucStack   *stack;

					if (conf->gen.reset_source <= source)
					{
						conf->reset_val = newval;
						set_extra_field(&conf->gen, &conf->reset_extra,
										newextra);
						conf->gen.reset_source = source;
						conf->gen.reset_scontext = context;
					}
					for (stack = conf->gen.stack; stack; stack = stack->prev)
					{
						if (stack->source <= source)
						{
							stack->prior.val.oidval = newval;
							set_extra_field(&conf->gen, &stack->prior.extra,
											newextra);
							stack->source = source;
							stack->scontext = context;
						}
					}
				}

				/* Perhaps we didn't install newextra anywhere */
				if (newextra && !extra_field_used(&conf->gen, newextra))
					free(newextra);
				break;

#undef newval
			}

		case PGC_REAL:
			{
				struct config_real *conf = (struct config_real *) record;

#define newval (newval_union.realval)

				if (value)
				{
					if (!parse_and_validate_value(record, name, value,
												  source, elevel,
												  &newval_union, &newextra))
						return 0;
				}
				else if (source == PGC_S_DEFAULT)
				{
					newval = conf->boot_val;
					if (!call_real_check_hook(conf, &newval, &newextra,
											  source, elevel))
						return 0;
				}
				else
				{
					newval = conf->reset_val;
					newextra = conf->reset_extra;
					source = conf->gen.reset_source;
					context = conf->gen.reset_scontext;
					srole = conf->gen.reset_srole;
				}

				if (prohibitValueChange)
				{
					/* Release newextra, unless it's reset_extra */
					if (newextra && !extra_field_used(&conf->gen, newextra))
						free(newextra);

					if (*conf->variable != newval)
					{
						record->status |= GUC_PENDING_RESTART;
						ereport(elevel,
								(errcode(ERRCODE_CANT_CHANGE_RUNTIME_PARAM),
								 errmsg("parameter \"%s\" cannot be changed without restarting the server",
										name)));
						return 0;
					}
					record->status &= ~GUC_PENDING_RESTART;
					return -1;
				}

				if (changeVal)
				{
					/* Save old value to support transaction abort */
					if (!makeDefault)
						push_old_value(&conf->gen, action);

					if (conf->assign_hook)
						conf->assign_hook(newval, newextra);
					*conf->variable = newval;
					set_extra_field(&conf->gen, &conf->gen.extra,
									newextra);
					conf->gen.source = source;
					conf->gen.scontext = context;
					conf->gen.srole = srole;
				}
				if (makeDefault)
				{
					GucStack   *stack;

					if (conf->gen.reset_source <= source)
					{
						conf->reset_val = newval;
						set_extra_field(&conf->gen, &conf->reset_extra,
										newextra);
						conf->gen.reset_source = source;
						conf->gen.reset_scontext = context;
						conf->gen.reset_srole = srole;
					}
					for (stack = conf->gen.stack; stack; stack = stack->prev)
					{
						if (stack->source <= source)
						{
							stack->prior.val.realval = newval;
							set_extra_field(&conf->gen, &stack->prior.extra,
											newextra);
							stack->source = source;
							stack->scontext = context;
							stack->srole = srole;
						}
					}
				}

				/* Perhaps we didn't install newextra anywhere */
				if (newextra && !extra_field_used(&conf->gen, newextra))
					free(newextra);
				break;

#undef newval
			}

		case PGC_STRING:
			{
				struct config_string *conf = (struct config_string *) record;

#define newval (newval_union.stringval)

				if (value)
				{
					if (!parse_and_validate_value(record, name, value,
												  source, elevel,
												  &newval_union, &newextra))
						return 0;
				}
				else if (source == PGC_S_DEFAULT)
				{
					/* non-NULL boot_val must always get strdup'd */
					if (conf->boot_val != NULL)
					{
						newval = guc_strdup(elevel, conf->boot_val);
						if (newval == NULL)
							return 0;
					}
					else
						newval = NULL;

					if (!call_string_check_hook(conf, &newval, &newextra,
												source, elevel))
					{
						free(newval);
						return 0;
					}
				}
				else
				{
					/*
					 * strdup not needed, since reset_val is already under
					 * guc.c's control
					 */
					newval = conf->reset_val;
					newextra = conf->reset_extra;
					source = conf->gen.reset_source;
					context = conf->gen.reset_scontext;
					srole = conf->gen.reset_srole;
				}

				if (prohibitValueChange)
				{
					bool		newval_different;

					/* newval shouldn't be NULL, so we're a bit sloppy here */
					newval_different = (*conf->variable == NULL ||
										newval == NULL ||
										strcmp(*conf->variable, newval) != 0);

					/* Release newval, unless it's reset_val */
					if (newval && !string_field_used(conf, newval))
						free(newval);
					/* Release newextra, unless it's reset_extra */
					if (newextra && !extra_field_used(&conf->gen, newextra))
						free(newextra);

					if (newval_different)
					{
						record->status |= GUC_PENDING_RESTART;
						ereport(elevel,
								(errcode(ERRCODE_CANT_CHANGE_RUNTIME_PARAM),
								 errmsg("parameter \"%s\" cannot be changed without restarting the server",
										name)));
						return 0;
					}
					record->status &= ~GUC_PENDING_RESTART;
					return -1;
				}

				if (changeVal)
				{
					/* Save old value to support transaction abort */
					if (!makeDefault)
						push_old_value(&conf->gen, action);

					if (conf->assign_hook)
						conf->assign_hook(newval, newextra);
					set_string_field(conf, conf->variable, newval);
					set_extra_field(&conf->gen, &conf->gen.extra,
									newextra);
					conf->gen.source = source;
					conf->gen.scontext = context;
					conf->gen.srole = srole;
				}

				if (makeDefault)
				{
					GucStack   *stack;

					if (conf->gen.reset_source <= source)
					{
						set_string_field(conf, &conf->reset_val, newval);
						set_extra_field(&conf->gen, &conf->reset_extra,
										newextra);
						conf->gen.reset_source = source;
						conf->gen.reset_scontext = context;
						conf->gen.reset_srole = srole;
					}
					for (stack = conf->gen.stack; stack; stack = stack->prev)
					{
						if (stack->source <= source)
						{
							set_string_field(conf, &stack->prior.val.stringval,
											 newval);
							set_extra_field(&conf->gen, &stack->prior.extra,
											newextra);
							stack->source = source;
							stack->scontext = context;
							stack->srole = srole;
						}
					}
				}

				/* Perhaps we didn't install newval anywhere */
				if (newval && !string_field_used(conf, newval))
					free(newval);
				/* Perhaps we didn't install newextra anywhere */
				if (newextra && !extra_field_used(&conf->gen, newextra))
					free(newextra);
				break;

#undef newval
			}

		case PGC_ENUM:
			{
				struct config_enum *conf = (struct config_enum *) record;

#define newval (newval_union.enumval)

				if (value)
				{
					if (!parse_and_validate_value(record, name, value,
												  source, elevel,
												  &newval_union, &newextra))
						return 0;
				}
				else if (source == PGC_S_DEFAULT)
				{
					newval = conf->boot_val;
					if (!call_enum_check_hook(conf, &newval, &newextra,
											  source, elevel))
						return 0;
				}
				else
				{
					newval = conf->reset_val;
					newextra = conf->reset_extra;
					source = conf->gen.reset_source;
					context = conf->gen.reset_scontext;
					srole = conf->gen.reset_srole;
				}

				if (prohibitValueChange)
				{
					/* Release newextra, unless it's reset_extra */
					if (newextra && !extra_field_used(&conf->gen, newextra))
						free(newextra);

					if (*conf->variable != newval)
					{
						record->status |= GUC_PENDING_RESTART;
						ereport(elevel,
								(errcode(ERRCODE_CANT_CHANGE_RUNTIME_PARAM),
								 errmsg("parameter \"%s\" cannot be changed without restarting the server",
										name)));
						return 0;
					}
					record->status &= ~GUC_PENDING_RESTART;
					return -1;
				}

				if (changeVal)
				{
					/* Save old value to support transaction abort */
					if (!makeDefault)
						push_old_value(&conf->gen, action);

					if (conf->assign_hook)
						conf->assign_hook(newval, newextra);
					*conf->variable = newval;
					set_extra_field(&conf->gen, &conf->gen.extra,
									newextra);
					conf->gen.source = source;
					conf->gen.scontext = context;
					conf->gen.srole = srole;
				}
				if (makeDefault)
				{
					GucStack   *stack;

					if (conf->gen.reset_source <= source)
					{
						conf->reset_val = newval;
						set_extra_field(&conf->gen, &conf->reset_extra,
										newextra);
						conf->gen.reset_source = source;
						conf->gen.reset_scontext = context;
						conf->gen.reset_srole = srole;
					}
					for (stack = conf->gen.stack; stack; stack = stack->prev)
					{
						if (stack->source <= source)
						{
							stack->prior.val.enumval = newval;
							set_extra_field(&conf->gen, &stack->prior.extra,
											newextra);
							stack->source = source;
							stack->scontext = context;
							stack->srole = srole;
						}
					}
				}

				/* Perhaps we didn't install newextra anywhere */
				if (newextra && !extra_field_used(&conf->gen, newextra))
					free(newextra);
				break;

#undef newval
			}
	}

<<<<<<< HEAD
	if (changeVal && (record->flags & GUC_REPORT))
	{
		record->status |= GUC_NEEDS_REPORT;
		report_needed = true;
	}
=======
	if (changeVal &&
		((record->flags & GUC_REPORT && !YbIsClientYsqlConnMgr()) ||
		(YbIsClientYsqlConnMgr() &&
		record->context > PGC_BACKEND &&
		!(action & GUC_ACTION_LOCAL))))
		ReportGUCOption(record);
>>>>>>> 01b596f1

	/*
	 * Session parameter set by any source will be allowed to be stored in the
	 * shared memory. But the context must be a `SET STATEMENT` (i.e. PGC_SUSET
	 * or PGC_USERSET).
	 *
	 * Limitation:
	 * While PGC_INTERNAL, PGC_POSTMASTER and PGC_SIGHUP will be common to all
	 * the users and thus need not be changed. If logical connection uses
	 * PGC_SU_BACKEND, PGC_BACKEND context to set a session parameter, (i.e. via
	 * the use startup packet to set a session parameter) then it won't be
	 * supported.
	 *
	 * TODO (janand) #18884 Support the setting of session parameter via startup
	 * packet.
	 *
	 * TODO (janand) #18885 For RESET command add an identifier,
	 * 		for better memory management in shared memory.
	 *
	 * PGC_SUSET is used in case of a super user use a SET statement.
	 */
	if (changeVal && 			/* Add only if the parameter value is changed */
		source != YSQL_CONN_MGR && /* Don't add the parameter to the changed
									* list, if it is set from YSQL CONN MGR */
		(context == PGC_SUSET || context == PGC_USERSET || /* SET statement */
		 value == NULL))								   /* RESET statement */
	{
		YbAddToChangedSessionParametersList(name);
	}

	return changeVal ? 1 : -1;
}

/*
 * Set the fields for source file and line number the setting came from.
 */
static void
set_config_sourcefile(const char *name, char *sourcefile, int sourceline)
{
	struct config_generic *record;
	int			elevel;

	/*
	 * To avoid cluttering the log, only the postmaster bleats loudly about
	 * problems with the config file.
	 */
	elevel = IsUnderPostmaster ? DEBUG3 : LOG;

	record = find_option(name, true, false, elevel);
	/* should not happen */
	if (record == NULL)
		return;

	sourcefile = guc_strdup(elevel, sourcefile);
	if (record->sourcefile)
		free(record->sourcefile);
	record->sourcefile = sourcefile;
	record->sourceline = sourceline;
}

/*
 * Set a config option to the given value.
 *
 * See also set_config_option; this is just the wrapper to be called from
 * outside GUC.  (This function should be used when possible, because its API
 * is more stable than set_config_option's.)
 *
 * Note: there is no support here for setting source file/line, as it
 * is currently not needed.
 */
void
SetConfigOption(const char *name, const char *value,
				GucContext context, GucSource source)
{
	(void) set_config_option(name, value, context, source,
							 GUC_ACTION_SET, true, 0, false);
}



/*
 * Fetch the current value of the option `name', as a string.
 *
 * If the option doesn't exist, return NULL if missing_ok is true (NOTE that
 * this cannot be distinguished from a string variable with a NULL value!),
 * otherwise throw an ereport and don't return.
 *
 * If restrict_privileged is true, we also enforce that only superusers and
 * members of the pg_read_all_settings role can see GUC_SUPERUSER_ONLY
 * variables.  This should only be passed as true in user-driven calls.
 *
 * The string is *not* allocated for modification and is really only
 * valid until the next call to configuration related functions.
 */
const char *
GetConfigOption(const char *name, bool missing_ok, bool restrict_privileged)
{
	struct config_generic *record;
	static char buffer[256];

	record = find_option(name, false, missing_ok, ERROR);
	if (record == NULL)
		return NULL;
	if (restrict_privileged &&
		(record->flags & GUC_SUPERUSER_ONLY) &&
		!has_privs_of_role(GetUserId(), ROLE_PG_READ_ALL_SETTINGS))
		ereport(ERROR,
				(errcode(ERRCODE_INSUFFICIENT_PRIVILEGE),
				 errmsg("must be superuser or have privileges of pg_read_all_settings to examine \"%s\"",
						name)));

	switch (record->vartype)
	{
		case PGC_BOOL:
			return *((struct config_bool *) record)->variable ? "on" : "off";

		case PGC_INT:
			snprintf(buffer, sizeof(buffer), "%d",
					 *((struct config_int *) record)->variable);
			return buffer;

		case PGC_OID:
			snprintf(buffer, sizeof(buffer), "%u",
					 *((struct config_oid *) record)->variable);
			return buffer;

		case PGC_REAL:
			snprintf(buffer, sizeof(buffer), "%g",
					 *((struct config_real *) record)->variable);
			return buffer;

		case PGC_STRING:
			return *((struct config_string *) record)->variable;

		case PGC_ENUM:
			return config_enum_lookup_by_value((struct config_enum *) record,
											   *((struct config_enum *) record)->variable);
	}
	return NULL;
}

/*
 * Get the RESET value associated with the given option.
 *
 * Note: this is not re-entrant, due to use of static result buffer;
 * not to mention that a string variable could have its reset_val changed.
 * Beware of assuming the result value is good for very long.
 */
const char *
GetConfigOptionResetString(const char *name)
{
	struct config_generic *record;
	static char buffer[256];

	record = find_option(name, false, false, ERROR);
	Assert(record != NULL);
	if ((record->flags & GUC_SUPERUSER_ONLY) &&
		!has_privs_of_role(GetUserId(), ROLE_PG_READ_ALL_SETTINGS))
		ereport(ERROR,
				(errcode(ERRCODE_INSUFFICIENT_PRIVILEGE),
				 errmsg("must be superuser or have privileges of pg_read_all_settings to examine \"%s\"",
						name)));

	switch (record->vartype)
	{
		case PGC_BOOL:
			return ((struct config_bool *) record)->reset_val ? "on" : "off";

		case PGC_INT:
			snprintf(buffer, sizeof(buffer), "%d",
					 ((struct config_int *) record)->reset_val);
			return buffer;

		case PGC_OID:
			snprintf(buffer, sizeof(buffer), "%u",
					 ((struct config_oid *) record)->reset_val);
			return buffer;

		case PGC_REAL:
			snprintf(buffer, sizeof(buffer), "%g",
					 ((struct config_real *) record)->reset_val);
			return buffer;

		case PGC_STRING:
			return ((struct config_string *) record)->reset_val;

		case PGC_ENUM:
			return config_enum_lookup_by_value((struct config_enum *) record,
											   ((struct config_enum *) record)->reset_val);
	}
	return NULL;
}

/*
 * Get the GUC flags associated with the given option.
 *
 * If the option doesn't exist, return 0 if missing_ok is true,
 * otherwise throw an ereport and don't return.
 */
int
GetConfigOptionFlags(const char *name, bool missing_ok)
{
	struct config_generic *record;

	record = find_option(name, false, missing_ok, ERROR);
	if (record == NULL)
		return 0;
	return record->flags;
}


/*
 * flatten_set_variable_args
 *		Given a parsenode List as emitted by the grammar for SET,
 *		convert to the flat string representation used by GUC.
 *
 * We need to be told the name of the variable the args are for, because
 * the flattening rules vary (ugh).
 *
 * The result is NULL if args is NIL (i.e., SET ... TO DEFAULT), otherwise
 * a palloc'd string.
 */
static char *
flatten_set_variable_args(const char *name, List *args)
{
	struct config_generic *record;
	int			flags;
	StringInfoData buf;
	ListCell   *l;

	/* Fast path if just DEFAULT */
	if (args == NIL)
		return NULL;

	/*
	 * Get flags for the variable; if it's not known, use default flags.
	 * (Caller might throw error later, but not our business to do so here.)
	 */
	record = find_option(name, false, true, WARNING);
	if (record)
		flags = record->flags;
	else
		flags = 0;

	/* Complain if list input and non-list variable */
	if ((flags & GUC_LIST_INPUT) == 0 &&
		list_length(args) != 1)
		ereport(ERROR,
				(errcode(ERRCODE_INVALID_PARAMETER_VALUE),
				 errmsg("SET %s takes only one argument", name)));

	initStringInfo(&buf);

	/*
	 * Each list member may be a plain A_Const node, or an A_Const within a
	 * TypeCast; the latter case is supported only for ConstInterval arguments
	 * (for SET TIME ZONE).
	 */
	foreach(l, args)
	{
		Node	   *arg = (Node *) lfirst(l);
		char	   *val;
		TypeName   *typeName = NULL;
		A_Const    *con;

		if (l != list_head(args))
			appendStringInfoString(&buf, ", ");

		if (IsA(arg, TypeCast))
		{
			TypeCast   *tc = (TypeCast *) arg;

			arg = tc->arg;
			typeName = tc->typeName;
		}

		if (!IsA(arg, A_Const))
			elog(ERROR, "unrecognized node type: %d", (int) nodeTag(arg));
		con = (A_Const *) arg;

		switch (nodeTag(&con->val))
		{
			case T_Integer:
				appendStringInfo(&buf, "%d", intVal(&con->val));
				break;
			case T_Float:
				/* represented as a string, so just copy it */
				appendStringInfoString(&buf, castNode(Float, &con->val)->fval);
				break;
			case T_String:
				val = strVal(&con->val);
				if (typeName != NULL)
				{
					/*
					 * Must be a ConstInterval argument for TIME ZONE. Coerce
					 * to interval and back to normalize the value and account
					 * for any typmod.
					 */
					Oid			typoid;
					int32		typmod;
					Datum		interval;
					char	   *intervalout;

					typenameTypeIdAndMod(NULL, typeName, &typoid, &typmod);
					Assert(typoid == INTERVALOID);

					interval =
						DirectFunctionCall3(interval_in,
											CStringGetDatum(val),
											ObjectIdGetDatum(InvalidOid),
											Int32GetDatum(typmod));

					intervalout =
						DatumGetCString(DirectFunctionCall1(interval_out,
															interval));
					appendStringInfo(&buf, "INTERVAL '%s'", intervalout);
				}
				else
				{
					/*
					 * Plain string literal or identifier.  For quote mode,
					 * quote it if it's not a vanilla identifier.
					 */
					if (flags & GUC_LIST_QUOTE)
						appendStringInfoString(&buf, quote_identifier(val));
					else
						appendStringInfoString(&buf, val);
				}
				break;
			default:
				elog(ERROR, "unrecognized node type: %d",
					 (int) nodeTag(&con->val));
				break;
		}
	}

	return buf.data;
}

/*
 * Write updated configuration parameter values into a temporary file.
 * This function traverses the list of parameters and quotes the string
 * values before writing them.
 */
static void
write_auto_conf_file(int fd, const char *filename, ConfigVariable *head)
{
	StringInfoData buf;
	ConfigVariable *item;

	initStringInfo(&buf);

	/* Emit file header containing warning comment */
	appendStringInfoString(&buf, "# Do not edit this file manually!\n");
	appendStringInfoString(&buf, "# It will be overwritten by the ALTER SYSTEM command.\n");

	errno = 0;
	if (write(fd, buf.data, buf.len) != buf.len)
	{
		/* if write didn't set errno, assume problem is no disk space */
		if (errno == 0)
			errno = ENOSPC;
		ereport(ERROR,
				(errcode_for_file_access(),
				 errmsg("could not write to file \"%s\": %m", filename)));
	}

	/* Emit each parameter, properly quoting the value */
	for (item = head; item != NULL; item = item->next)
	{
		char	   *escaped;

		resetStringInfo(&buf);

		appendStringInfoString(&buf, item->name);
		appendStringInfoString(&buf, " = '");

		escaped = escape_single_quotes_ascii(item->value);
		if (!escaped)
			ereport(ERROR,
					(errcode(ERRCODE_OUT_OF_MEMORY),
					 errmsg("out of memory")));
		appendStringInfoString(&buf, escaped);
		free(escaped);

		appendStringInfoString(&buf, "'\n");

		errno = 0;
		if (write(fd, buf.data, buf.len) != buf.len)
		{
			/* if write didn't set errno, assume problem is no disk space */
			if (errno == 0)
				errno = ENOSPC;
			ereport(ERROR,
					(errcode_for_file_access(),
					 errmsg("could not write to file \"%s\": %m", filename)));
		}
	}

	/* fsync before considering the write to be successful */
	if (pg_fsync(fd) != 0)
		ereport(ERROR,
				(errcode_for_file_access(),
				 errmsg("could not fsync file \"%s\": %m", filename)));

	pfree(buf.data);
}

/*
 * Update the given list of configuration parameters, adding, replacing
 * or deleting the entry for item "name" (delete if "value" == NULL).
 */
static void
replace_auto_config_value(ConfigVariable **head_p, ConfigVariable **tail_p,
						  const char *name, const char *value)
{
	ConfigVariable *item,
			   *next,
			   *prev = NULL;

	/*
	 * Remove any existing match(es) for "name".  Normally there'd be at most
	 * one, but if external tools have modified the config file, there could
	 * be more.
	 */
	for (item = *head_p; item != NULL; item = next)
	{
		next = item->next;
		if (guc_name_compare(item->name, name) == 0)
		{
			/* found a match, delete it */
			if (prev)
				prev->next = next;
			else
				*head_p = next;
			if (next == NULL)
				*tail_p = prev;

			pfree(item->name);
			pfree(item->value);
			pfree(item->filename);
			pfree(item);
		}
		else
			prev = item;
	}

	/* Done if we're trying to delete it */
	if (value == NULL)
		return;

	/* OK, append a new entry */
	item = palloc(sizeof *item);
	item->name = pstrdup(name);
	item->value = pstrdup(value);
	item->errmsg = NULL;
	item->filename = pstrdup("");	/* new item has no location */
	item->sourceline = 0;
	item->ignore = false;
	item->applied = false;
	item->next = NULL;

	if (*head_p == NULL)
		*head_p = item;
	else
		(*tail_p)->next = item;
	*tail_p = item;
}


/*
 * Execute ALTER SYSTEM statement.
 *
 * Read the old PG_AUTOCONF_FILENAME file, merge in the new variable value,
 * and write out an updated file.  If the command is ALTER SYSTEM RESET ALL,
 * we can skip reading the old file and just write an empty file.
 *
 * An LWLock is used to serialize updates of the configuration file.
 *
 * In case of an error, we leave the original automatic
 * configuration file (PG_AUTOCONF_FILENAME) intact.
 */
void
AlterSystemSetConfigFile(AlterSystemStmt *altersysstmt)
{
	char	   *name;
	char	   *value;
	bool		resetall = false;
	ConfigVariable *head = NULL;
	ConfigVariable *tail = NULL;
	volatile int Tmpfd;
	char		AutoConfFileName[MAXPGPATH];
	char		AutoConfTmpFileName[MAXPGPATH];

	/*
	 * Extract statement arguments
	 */
	name = altersysstmt->setstmt->name;

	switch (altersysstmt->setstmt->kind)
	{
		case VAR_SET_VALUE:
			value = ExtractSetVariableArgs(altersysstmt->setstmt);
			break;

		case VAR_SET_DEFAULT:
		case VAR_RESET:
			value = NULL;
			break;

		case VAR_RESET_ALL:
			value = NULL;
			resetall = true;
			break;

		default:
			elog(ERROR, "unrecognized alter system stmt type: %d",
				 altersysstmt->setstmt->kind);
			break;
	}

	/*
	 * Check permission to run ALTER SYSTEM on the target variable
	 */
	if (!superuser())
	{
		if (resetall)
			ereport(ERROR,
					(errcode(ERRCODE_INSUFFICIENT_PRIVILEGE),
					 errmsg("permission denied to perform ALTER SYSTEM RESET ALL")));
		else
		{
			AclResult	aclresult;

			aclresult = pg_parameter_aclcheck(name, GetUserId(),
											  ACL_ALTER_SYSTEM);
			if (aclresult != ACLCHECK_OK)
				ereport(ERROR,
						(errcode(ERRCODE_INSUFFICIENT_PRIVILEGE),
						 errmsg("permission denied to set parameter \"%s\"",
								name)));
		}
	}

	/*
	 * Unless it's RESET_ALL, validate the target variable and value
	 */
	if (!resetall)
	{
		struct config_generic *record;

		record = find_option(name, false, false, ERROR);
		Assert(record != NULL);

		/*
		 * Don't allow parameters that can't be set in configuration files to
		 * be set in PG_AUTOCONF_FILENAME file.
		 */
		if ((record->context == PGC_INTERNAL) ||
			(record->flags & GUC_DISALLOW_IN_FILE) ||
			(record->flags & GUC_DISALLOW_IN_AUTO_FILE))
			ereport(ERROR,
					(errcode(ERRCODE_CANT_CHANGE_RUNTIME_PARAM),
					 errmsg("parameter \"%s\" cannot be changed",
							name)));

		/*
		 * If a value is specified, verify that it's sane.
		 */
		if (value)
		{
			union config_var_val newval;
			void	   *newextra = NULL;

			/* Check that it's acceptable for the indicated parameter */
			if (!parse_and_validate_value(record, name, value,
										  PGC_S_FILE, ERROR,
										  &newval, &newextra))
				ereport(ERROR,
						(errcode(ERRCODE_INVALID_PARAMETER_VALUE),
						 errmsg("invalid value for parameter \"%s\": \"%s\"",
								name, value)));

			if (record->vartype == PGC_STRING && newval.stringval != NULL)
				free(newval.stringval);
			if (newextra)
				free(newextra);

			/*
			 * We must also reject values containing newlines, because the
			 * grammar for config files doesn't support embedded newlines in
			 * string literals.
			 */
			if (strchr(value, '\n'))
				ereport(ERROR,
						(errcode(ERRCODE_INVALID_PARAMETER_VALUE),
						 errmsg("parameter value for ALTER SYSTEM must not contain a newline")));
		}
	}

	/*
	 * PG_AUTOCONF_FILENAME and its corresponding temporary file are always in
	 * the data directory, so we can reference them by simple relative paths.
	 */
	snprintf(AutoConfFileName, sizeof(AutoConfFileName), "%s",
			 PG_AUTOCONF_FILENAME);
	snprintf(AutoConfTmpFileName, sizeof(AutoConfTmpFileName), "%s.%s",
			 AutoConfFileName,
			 "tmp");

	/*
	 * Only one backend is allowed to operate on PG_AUTOCONF_FILENAME at a
	 * time.  Use AutoFileLock to ensure that.  We must hold the lock while
	 * reading the old file contents.
	 */
	LWLockAcquire(AutoFileLock, LW_EXCLUSIVE);

	/*
	 * If we're going to reset everything, then no need to open or parse the
	 * old file.  We'll just write out an empty list.
	 */
	if (!resetall)
	{
		struct stat st;

		if (stat(AutoConfFileName, &st) == 0)
		{
			/* open old file PG_AUTOCONF_FILENAME */
			FILE	   *infile;

			infile = AllocateFile(AutoConfFileName, "r");
			if (infile == NULL)
				ereport(ERROR,
						(errcode_for_file_access(),
						 errmsg("could not open file \"%s\": %m",
								AutoConfFileName)));

			/* parse it */
			if (!ParseConfigFp(infile, AutoConfFileName, 0, LOG, &head, &tail))
				ereport(ERROR,
						(errcode(ERRCODE_CONFIG_FILE_ERROR),
						 errmsg("could not parse contents of file \"%s\"",
								AutoConfFileName)));

			FreeFile(infile);
		}

		/*
		 * Now, replace any existing entry with the new value, or add it if
		 * not present.
		 */
		replace_auto_config_value(&head, &tail, name, value);
	}

	/*
	 * Invoke the post-alter hook for setting this GUC variable.  GUCs
	 * typically do not have corresponding entries in pg_parameter_acl, so we
	 * call the hook using the name rather than a potentially-non-existent
	 * OID.  Nonetheless, we pass ParameterAclRelationId so that this call
	 * context can be distinguished from others.  (Note that "name" will be
	 * NULL in the RESET ALL case.)
	 *
	 * We do this here rather than at the end, because ALTER SYSTEM is not
	 * transactional.  If the hook aborts our transaction, it will be cleaner
	 * to do so before we touch any files.
	 */
	InvokeObjectPostAlterHookArgStr(ParameterAclRelationId, name,
									ACL_ALTER_SYSTEM,
									altersysstmt->setstmt->kind,
									false);

	/*
	 * To ensure crash safety, first write the new file data to a temp file,
	 * then atomically rename it into place.
	 *
	 * If there is a temp file left over due to a previous crash, it's okay to
	 * truncate and reuse it.
	 */
	Tmpfd = BasicOpenFile(AutoConfTmpFileName,
						  O_CREAT | O_RDWR | O_TRUNC);
	if (Tmpfd < 0)
		ereport(ERROR,
				(errcode_for_file_access(),
				 errmsg("could not open file \"%s\": %m",
						AutoConfTmpFileName)));

	/*
	 * Use a TRY block to clean up the file if we fail.  Since we need a TRY
	 * block anyway, OK to use BasicOpenFile rather than OpenTransientFile.
	 */
	PG_TRY();
	{
		/* Write and sync the new contents to the temporary file */
		write_auto_conf_file(Tmpfd, AutoConfTmpFileName, head);

		/* Close before renaming; may be required on some platforms */
		close(Tmpfd);
		Tmpfd = -1;

		/*
		 * As the rename is atomic operation, if any problem occurs after this
		 * at worst it can lose the parameters set by last ALTER SYSTEM
		 * command.
		 */
		durable_rename(AutoConfTmpFileName, AutoConfFileName, ERROR);
	}
	PG_CATCH();
	{
		/* Close file first, else unlink might fail on some platforms */
		if (Tmpfd >= 0)
			close(Tmpfd);

		/* Unlink, but ignore any error */
		(void) unlink(AutoConfTmpFileName);

		PG_RE_THROW();
	}
	PG_END_TRY();

	FreeConfigVariables(head);

	LWLockRelease(AutoFileLock);
}

/*
 * SET command
 */
void
ExecSetVariableStmt(VariableSetStmt *stmt, bool isTopLevel)
{
	GucAction	action = stmt->is_local ? GUC_ACTION_LOCAL : GUC_ACTION_SET;
	bool 		YbDbAdminCanSet = false;

	if (IsYbDbAdminUser(GetUserId()))
	{
		for (size_t i = 0;
			 i < sizeof(YbDbAdminVariables) / sizeof(YbDbAdminVariables[0]);
			 i++)
		{
			if (stmt->name && strcmp(YbDbAdminVariables[i], stmt->name) == 0)
			{
				YbDbAdminCanSet = true;
				break;
			}
		}
	}

	/*
	 * Workers synchronize these parameters at the start of the parallel
	 * operation; then, we block SET during the operation.
	 */
	if (IsInParallelMode())
		ereport(ERROR,
				(errcode(ERRCODE_INVALID_TRANSACTION_STATE),
				 errmsg("cannot set parameters during a parallel operation")));

	switch (stmt->kind)
	{
		case VAR_SET_VALUE:
		case VAR_SET_CURRENT:
			if (stmt->is_local)
				WarnNoTransactionBlock(isTopLevel, "SET LOCAL");
			(void) set_config_option(stmt->name,
									 ExtractSetVariableArgs(stmt),
									 (superuser() || YbDbAdminCanSet
									  ? PGC_SUSET : PGC_USERSET),
									 PGC_S_SESSION,
									 action, true, 0, false);
			check_reserved_prefixes(stmt->name);
			break;
		case VAR_SET_MULTI:

			/*
			 * Special-case SQL syntaxes.  The TRANSACTION and SESSION
			 * CHARACTERISTICS cases effectively set more than one variable
			 * per statement.  TRANSACTION SNAPSHOT only takes one argument,
			 * but we put it here anyway since it's a special case and not
			 * related to any GUC variable.
			 */
			if (strcmp(stmt->name, "TRANSACTION") == 0)
			{
				ListCell   *head;

				WarnNoTransactionBlock(isTopLevel, "SET TRANSACTION");

				foreach(head, stmt->args)
				{
					DefElem    *item = (DefElem *) lfirst(head);

					if (strcmp(item->defname, "transaction_isolation") == 0)
						SetPGVariable("transaction_isolation",
									  list_make1(item->arg), stmt->is_local);
					else if (strcmp(item->defname, "transaction_read_only") == 0)
						SetPGVariable("transaction_read_only",
									  list_make1(item->arg), stmt->is_local);
					else if (strcmp(item->defname, "transaction_deferrable") == 0)
						SetPGVariable("transaction_deferrable",
									  list_make1(item->arg), stmt->is_local);
					else
						elog(ERROR, "unexpected SET TRANSACTION element: %s",
							 item->defname);
				}
			}
			else if (strcmp(stmt->name, "SESSION CHARACTERISTICS") == 0)
			{
				ListCell   *head;

				foreach(head, stmt->args)
				{
					DefElem    *item = (DefElem *) lfirst(head);

					if (strcmp(item->defname, "transaction_isolation") == 0)
						SetPGVariable("default_transaction_isolation",
									  list_make1(item->arg), stmt->is_local);
					else if (strcmp(item->defname, "transaction_read_only") == 0)
						SetPGVariable("default_transaction_read_only",
									  list_make1(item->arg), stmt->is_local);
					else if (strcmp(item->defname, "transaction_deferrable") == 0)
						SetPGVariable("default_transaction_deferrable",
									  list_make1(item->arg), stmt->is_local);
					else
						elog(ERROR, "unexpected SET SESSION element: %s",
							 item->defname);
				}
			}
			else if (strcmp(stmt->name, "TRANSACTION SNAPSHOT") == 0)
			{
				A_Const    *con = linitial_node(A_Const, stmt->args);

				if (stmt->is_local)
					ereport(ERROR,
							(errcode(ERRCODE_FEATURE_NOT_SUPPORTED),
							 errmsg("SET LOCAL TRANSACTION SNAPSHOT is not implemented")));

				WarnNoTransactionBlock(isTopLevel, "SET TRANSACTION");
				ImportSnapshot(strVal(&con->val));
			}
			else
				elog(ERROR, "unexpected SET MULTI element: %s",
					 stmt->name);
			break;
		case VAR_SET_DEFAULT:
			if (stmt->is_local)
				WarnNoTransactionBlock(isTopLevel, "SET LOCAL");
			switch_fallthrough();
		case VAR_RESET:
			if (strcmp(stmt->name, "transaction_isolation") == 0)
				WarnNoTransactionBlock(isTopLevel, "RESET TRANSACTION");

			(void) set_config_option(stmt->name,
									 NULL,
									 (superuser() || YbDbAdminCanSet
									  ? PGC_SUSET : PGC_USERSET),
									 PGC_S_SESSION,
									 action, true, 0, false);

			check_reserved_prefixes(stmt->name);
			break;
		case VAR_RESET_ALL:
			ResetAllOptions();
			break;
	}

	/* Invoke the post-alter hook for setting this GUC variable, by name. */
	InvokeObjectPostAlterHookArgStr(ParameterAclRelationId, stmt->name,
									ACL_SET, stmt->kind, false);
}

/*
 * Get the value to assign for a VariableSetStmt, or NULL if it's RESET.
 * The result is palloc'd.
 *
 * This is exported for use by actions such as ALTER ROLE SET.
 */
char *
ExtractSetVariableArgs(VariableSetStmt *stmt)
{
	switch (stmt->kind)
	{
		case VAR_SET_VALUE:
			return flatten_set_variable_args(stmt->name, stmt->args);
		case VAR_SET_CURRENT:
			return GetConfigOptionByName(stmt->name, NULL, false);
		default:
			return NULL;
	}
}

/*
 * SetPGVariable - SET command exported as an easily-C-callable function.
 *
 * This provides access to SET TO value, as well as SET TO DEFAULT (expressed
 * by passing args == NIL), but not SET FROM CURRENT functionality.
 */
void
SetPGVariable(const char *name, List *args, bool is_local)
{
	char	   *argstring = flatten_set_variable_args(name, args);

	/* Note SET DEFAULT (argstring == NULL) is equivalent to RESET */
	(void) set_config_option(name,
							 argstring,
							 (superuser() ? PGC_SUSET : PGC_USERSET),
							 PGC_S_SESSION,
							 is_local ? GUC_ACTION_LOCAL : GUC_ACTION_SET,
							 true, 0, false);
}

/*
 * SET command wrapped as a SQL callable function.
 */
Datum
set_config_by_name(PG_FUNCTION_ARGS)
{
	char	   *name;
	char	   *value;
	char	   *new_value;
	bool		is_local;

	if (PG_ARGISNULL(0))
		ereport(ERROR,
				(errcode(ERRCODE_NULL_VALUE_NOT_ALLOWED),
				 errmsg("SET requires parameter name")));

	/* Get the GUC variable name */
	name = TextDatumGetCString(PG_GETARG_DATUM(0));

	/* Get the desired value or set to NULL for a reset request */
	if (PG_ARGISNULL(1))
		value = NULL;
	else
		value = TextDatumGetCString(PG_GETARG_DATUM(1));

	/*
	 * Get the desired state of is_local. Default to false if provided value
	 * is NULL
	 */
	if (PG_ARGISNULL(2))
		is_local = false;
	else
		is_local = PG_GETARG_BOOL(2);

	/* Note SET DEFAULT (argstring == NULL) is equivalent to RESET */
	(void) set_config_option(name,
							 value,
							 (superuser() ? PGC_SUSET : PGC_USERSET),
							 PGC_S_SESSION,
							 is_local ? GUC_ACTION_LOCAL : GUC_ACTION_SET,
							 true, 0, false);

	/* get the new current value */
	new_value = GetConfigOptionByName(name, NULL, false);

	/* Convert return string to text */
	PG_RETURN_TEXT_P(cstring_to_text(new_value));
}


/*
 * Common code for DefineCustomXXXVariable subroutines: allocate the
 * new variable's config struct and fill in generic fields.
 */
static struct config_generic *
init_custom_variable(const char *name,
					 const char *short_desc,
					 const char *long_desc,
					 GucContext context,
					 int flags,
					 enum config_type type,
					 size_t sz)
{
	struct config_generic *gen;

	/*
	 * Only allow custom PGC_POSTMASTER variables to be created during shared
	 * library preload; any later than that, we can't ensure that the value
	 * doesn't change after startup.  This is a fatal elog if it happens; just
	 * erroring out isn't safe because we don't know what the calling loadable
	 * module might already have hooked into.
	 */
	if (context == PGC_POSTMASTER &&
		!process_shared_preload_libraries_in_progress)
		elog(FATAL, "cannot create PGC_POSTMASTER variables after startup");

	/*
	 * We can't support custom GUC_LIST_QUOTE variables, because the wrong
	 * things would happen if such a variable were set or pg_dump'd when the
	 * defining extension isn't loaded.  Again, treat this as fatal because
	 * the loadable module may be partly initialized already.
	 */
	if (flags & GUC_LIST_QUOTE)
		elog(FATAL, "extensions cannot define GUC_LIST_QUOTE variables");

	/*
	 * Before pljava commit 398f3b876ed402bdaec8bc804f29e2be95c75139
	 * (2015-12-15), two of that module's PGC_USERSET variables facilitated
	 * trivial escalation to superuser privileges.  Restrict the variables to
	 * protect sites that have yet to upgrade pljava.
	 */
	if (context == PGC_USERSET &&
		(strcmp(name, "pljava.classpath") == 0 ||
		 strcmp(name, "pljava.vmoptions") == 0))
		context = PGC_SUSET;

	gen = (struct config_generic *) guc_malloc(ERROR, sz);
	memset(gen, 0, sz);

	gen->name = guc_strdup(ERROR, name);
	gen->context = context;
	gen->group = CUSTOM_OPTIONS;
	gen->short_desc = short_desc;
	gen->long_desc = long_desc;
	gen->flags = flags;
	gen->vartype = type;

	return gen;
}

/*
 * Common code for DefineCustomXXXVariable subroutines: insert the new
 * variable into the GUC variable array, replacing any placeholder.
 */
static void
define_custom_variable(struct config_generic *variable)
{
	const char *name = variable->name;
#ifdef ADDRESS_SANITIZER
	struct config_generic config_placeholder;
	config_placeholder.name = name;
	const char **nameAddr = &config_placeholder.name;
#else
	const char **nameAddr = &name;
#endif
	struct config_string *pHolder;
	struct config_generic **res;

	/*
	 * See if there's a placeholder by the same name.
	 */
	res = (struct config_generic **) bsearch((void *) &nameAddr,
											 (void *) guc_variables,
											 num_guc_variables,
											 sizeof(struct config_generic *),
											 guc_var_compare);
	if (res == NULL)
	{
		/*
		 * No placeholder to replace, so we can just add it ... but first,
		 * make sure it's initialized to its default value.
		 */
		InitializeOneGUCOption(variable);
		add_guc_variable(variable, ERROR);
		return;
	}

	/*
	 * This better be a placeholder
	 */
	if (((*res)->flags & GUC_CUSTOM_PLACEHOLDER) == 0)
		ereport(ERROR,
				(errcode(ERRCODE_INTERNAL_ERROR),
				 errmsg("attempt to redefine parameter \"%s\"", name)));

	Assert((*res)->vartype == PGC_STRING);
	pHolder = (struct config_string *) (*res);

	/*
	 * First, set the variable to its default value.  We must do this even
	 * though we intend to immediately apply a new value, since it's possible
	 * that the new value is invalid.
	 */
	InitializeOneGUCOption(variable);

	/*
	 * Replace the placeholder. We aren't changing the name, so no re-sorting
	 * is necessary
	 */
	*res = variable;

	/*
	 * Assign the string value(s) stored in the placeholder to the real
	 * variable.  Essentially, we need to duplicate all the active and stacked
	 * values, but with appropriate validation and datatype adjustment.
	 *
	 * If an assignment fails, we report a WARNING and keep going.  We don't
	 * want to throw ERROR for bad values, because it'd bollix the add-on
	 * module that's presumably halfway through getting loaded.  In such cases
	 * the default or previous state will become active instead.
	 */

	/* First, apply the reset value if any */
	if (pHolder->reset_val)
		(void) set_config_option_ext(name, pHolder->reset_val,
									 pHolder->gen.reset_scontext,
									 pHolder->gen.reset_source,
									 pHolder->gen.reset_srole,
									 GUC_ACTION_SET, true, WARNING, false);
	/* That should not have resulted in stacking anything */
	Assert(variable->stack == NULL);

	/* Now, apply current and stacked values, in the order they were stacked */
	reapply_stacked_values(variable, pHolder, pHolder->gen.stack,
						   *(pHolder->variable),
						   pHolder->gen.scontext, pHolder->gen.source,
						   pHolder->gen.srole);

	/* Also copy over any saved source-location information */
	if (pHolder->gen.sourcefile)
		set_config_sourcefile(name, pHolder->gen.sourcefile,
							  pHolder->gen.sourceline);

	/*
	 * Free up as much as we conveniently can of the placeholder structure.
	 * (This neglects any stack items, so it's possible for some memory to be
	 * leaked.  Since this can only happen once per session per variable, it
	 * doesn't seem worth spending much code on.)
	 */
	set_string_field(pHolder, pHolder->variable, NULL);
	set_string_field(pHolder, &pHolder->reset_val, NULL);

	free(pHolder);
}

/*
 * Recursive subroutine for define_custom_variable: reapply non-reset values
 *
 * We recurse so that the values are applied in the same order as originally.
 * At each recursion level, apply the upper-level value (passed in) in the
 * fashion implied by the stack entry.
 */
static void
reapply_stacked_values(struct config_generic *variable,
					   struct config_string *pHolder,
					   GucStack *stack,
					   const char *curvalue,
					   GucContext curscontext, GucSource cursource,
					   Oid cursrole)
{
	const char *name = variable->name;
	GucStack   *oldvarstack = variable->stack;

	if (stack != NULL)
	{
		/* First, recurse, so that stack items are processed bottom to top */
		reapply_stacked_values(variable, pHolder, stack->prev,
							   stack->prior.val.stringval,
							   stack->scontext, stack->source, stack->srole);

		/* See how to apply the passed-in value */
		switch (stack->state)
		{
			case GUC_SAVE:
				(void) set_config_option_ext(name, curvalue,
											 curscontext, cursource, cursrole,
											 GUC_ACTION_SAVE, true,
											 WARNING, false);
				break;

			case GUC_SET:
				(void) set_config_option_ext(name, curvalue,
											 curscontext, cursource, cursrole,
											 GUC_ACTION_SET, true,
											 WARNING, false);
				break;

			case GUC_LOCAL:
				(void) set_config_option_ext(name, curvalue,
											 curscontext, cursource, cursrole,
											 GUC_ACTION_LOCAL, true,
											 WARNING, false);
				break;

			case GUC_SET_LOCAL:
				/* first, apply the masked value as SET */
				(void) set_config_option_ext(name, stack->masked.val.stringval,
											 stack->masked_scontext,
											 PGC_S_SESSION,
											 stack->masked_srole,
											 GUC_ACTION_SET, true,
											 WARNING, false);
				/* then apply the current value as LOCAL */
				(void) set_config_option_ext(name, curvalue,
											 curscontext, cursource, cursrole,
											 GUC_ACTION_LOCAL, true,
											 WARNING, false);
				break;
		}

		/* If we successfully made a stack entry, adjust its nest level */
		if (variable->stack != oldvarstack)
			variable->stack->nest_level = stack->nest_level;
	}
	else
	{
		/*
		 * We are at the end of the stack.  If the active/previous value is
		 * different from the reset value, it must represent a previously
		 * committed session value.  Apply it, and then drop the stack entry
		 * that set_config_option will have created under the impression that
		 * this is to be just a transactional assignment.  (We leak the stack
		 * entry.)
		 */
		if (curvalue != pHolder->reset_val ||
			curscontext != pHolder->gen.reset_scontext ||
			cursource != pHolder->gen.reset_source ||
			cursrole != pHolder->gen.reset_srole)
		{
			(void) set_config_option_ext(name, curvalue,
										 curscontext, cursource, cursrole,
										 GUC_ACTION_SET, true, WARNING, false);
			variable->stack = NULL;
		}
	}
}

/*
 * Functions for extensions to call to define their custom GUC variables.
 */
void
DefineCustomBoolVariable(const char *name,
						 const char *short_desc,
						 const char *long_desc,
						 bool *valueAddr,
						 bool bootValue,
						 GucContext context,
						 int flags,
						 GucBoolCheckHook check_hook,
						 GucBoolAssignHook assign_hook,
						 GucShowHook show_hook)
{
	struct config_bool *var;

	var = (struct config_bool *)
		init_custom_variable(name, short_desc, long_desc, context, flags,
							 PGC_BOOL, sizeof(struct config_bool));
	var->variable = valueAddr;
	var->boot_val = bootValue;
	var->reset_val = bootValue;
	var->check_hook = check_hook;
	var->assign_hook = assign_hook;
	var->show_hook = show_hook;
	define_custom_variable(&var->gen);
}

void
DefineCustomIntVariable(const char *name,
						const char *short_desc,
						const char *long_desc,
						int *valueAddr,
						int bootValue,
						int minValue,
						int maxValue,
						GucContext context,
						int flags,
						GucIntCheckHook check_hook,
						GucIntAssignHook assign_hook,
						GucShowHook show_hook)
{
	struct config_int *var;

	var = (struct config_int *)
		init_custom_variable(name, short_desc, long_desc, context, flags,
							 PGC_INT, sizeof(struct config_int));
	var->variable = valueAddr;
	var->boot_val = bootValue;
	var->reset_val = bootValue;
	var->min = minValue;
	var->max = maxValue;
	var->check_hook = check_hook;
	var->assign_hook = assign_hook;
	var->show_hook = show_hook;
	define_custom_variable(&var->gen);
}

void
DefineCustomOidVariable(const char *name,
						const char *short_desc,
						const char *long_desc,
						Oid *valueAddr,
						Oid bootValue,
						Oid minValue,
						Oid maxValue,
						GucContext context,
						int flags,
						GucOidCheckHook check_hook,
						GucOidAssignHook assign_hook,
						GucShowHook show_hook)
{
	struct config_oid *var;

	var = (struct config_oid *)
		init_custom_variable(name, short_desc, long_desc, context, flags,
							 PGC_OID, sizeof(struct config_oid));
	var->variable = valueAddr;
	var->boot_val = bootValue;
	var->reset_val = bootValue;
	var->min = minValue;
	var->max = maxValue;
	var->check_hook = check_hook;
	var->assign_hook = assign_hook;
	var->show_hook = show_hook;
	define_custom_variable(&var->gen);
}

void
DefineCustomRealVariable(const char *name,
						 const char *short_desc,
						 const char *long_desc,
						 double *valueAddr,
						 double bootValue,
						 double minValue,
						 double maxValue,
						 GucContext context,
						 int flags,
						 GucRealCheckHook check_hook,
						 GucRealAssignHook assign_hook,
						 GucShowHook show_hook)
{
	struct config_real *var;

	var = (struct config_real *)
		init_custom_variable(name, short_desc, long_desc, context, flags,
							 PGC_REAL, sizeof(struct config_real));
	var->variable = valueAddr;
	var->boot_val = bootValue;
	var->reset_val = bootValue;
	var->min = minValue;
	var->max = maxValue;
	var->check_hook = check_hook;
	var->assign_hook = assign_hook;
	var->show_hook = show_hook;
	define_custom_variable(&var->gen);
}

void
DefineCustomStringVariable(const char *name,
						   const char *short_desc,
						   const char *long_desc,
						   char **valueAddr,
						   const char *bootValue,
						   GucContext context,
						   int flags,
						   GucStringCheckHook check_hook,
						   GucStringAssignHook assign_hook,
						   GucShowHook show_hook)
{
	struct config_string *var;

	var = (struct config_string *)
		init_custom_variable(name, short_desc, long_desc, context, flags,
							 PGC_STRING, sizeof(struct config_string));
	var->variable = valueAddr;
	var->boot_val = bootValue;
	var->check_hook = check_hook;
	var->assign_hook = assign_hook;
	var->show_hook = show_hook;
	define_custom_variable(&var->gen);
}

void
DefineCustomEnumVariable(const char *name,
						 const char *short_desc,
						 const char *long_desc,
						 int *valueAddr,
						 int bootValue,
						 const struct config_enum_entry *options,
						 GucContext context,
						 int flags,
						 GucEnumCheckHook check_hook,
						 GucEnumAssignHook assign_hook,
						 GucShowHook show_hook)
{
	struct config_enum *var;

	var = (struct config_enum *)
		init_custom_variable(name, short_desc, long_desc, context, flags,
							 PGC_ENUM, sizeof(struct config_enum));
	var->variable = valueAddr;
	var->boot_val = bootValue;
	var->reset_val = bootValue;
	var->options = options;
	var->check_hook = check_hook;
	var->assign_hook = assign_hook;
	var->show_hook = show_hook;
	define_custom_variable(&var->gen);
}

/*
 * Mark the given GUC prefix as "reserved".
 *
 * This deletes any existing placeholders matching the prefix,
 * and then prevents new ones from being created.
 * Extensions should call this after they've defined all of their custom
 * GUCs, to help catch misspelled config-file entries.
 */
void
MarkGUCPrefixReserved(const char *className)
{
	int			classLen = strlen(className);
	int			i;
	MemoryContext oldcontext;

	/*
	 * Check for existing placeholders.  We must actually remove invalid
	 * placeholders, else future parallel worker startups will fail.  (We
	 * don't bother trying to free associated memory, since this shouldn't
	 * happen often.)
	 */
	for (i = 0; i < num_guc_variables; i++)
	{
		struct config_generic *var = guc_variables[i];

		if ((var->flags & GUC_CUSTOM_PLACEHOLDER) != 0 &&
			strncmp(className, var->name, classLen) == 0 &&
			var->name[classLen] == GUC_QUALIFIER_SEPARATOR)
		{
			ereport(WARNING,
					(errcode(ERRCODE_INVALID_NAME),
					 errmsg("invalid configuration parameter name \"%s\", removing it",
							var->name),
					 errdetail("\"%s\" is now a reserved prefix.",
							   className)));
			num_guc_variables--;
			memmove(&guc_variables[i], &guc_variables[i + 1],
					(num_guc_variables - i) * sizeof(struct config_generic *));
		}
	}

	/* And remember the name so we can prevent future mistakes. */
	oldcontext = MemoryContextSwitchTo(TopMemoryContext);
	reserved_class_prefix = lappend(reserved_class_prefix, pstrdup(className));
	MemoryContextSwitchTo(oldcontext);
}

/*
 * Check a setting name against prefixes previously reserved by
 * EmitWarningsOnPlaceholders() and throw a warning if matching.
 */
static void
check_reserved_prefixes(const char *varName)
{
	char	   *sep = strchr(varName, GUC_QUALIFIER_SEPARATOR);

	if (sep)
	{
		size_t		classLen = sep - varName;
		ListCell   *lc;

		foreach(lc, reserved_class_prefix)
		{
			char	   *rcprefix = lfirst(lc);

			if (strncmp(varName, rcprefix, classLen) == 0)
			{
				for (int i = 0; i < num_guc_variables; i++)
				{
					struct config_generic *var = guc_variables[i];

					if ((var->flags & GUC_CUSTOM_PLACEHOLDER) != 0 &&
						strcmp(varName, var->name) == 0)
					{
						ereport(WARNING,
								(errcode(ERRCODE_UNDEFINED_OBJECT),
								 errmsg("unrecognized configuration parameter \"%s\"", var->name),
								 errdetail("\"%.*s\" is a reserved prefix.", (int) classLen, var->name)));
					}
				}
			}
		}
	}
}

/*
 * SHOW command
 */
void
GetPGVariable(const char *name, DestReceiver *dest)
{
	if (guc_name_compare(name, "all") == 0)
		ShowAllGUCConfig(dest);
	else
		ShowGUCConfigOption(name, dest);
}

TupleDesc
GetPGVariableResultDesc(const char *name)
{
	TupleDesc	tupdesc;

	if (guc_name_compare(name, "all") == 0)
	{
		/* need a tuple descriptor representing three TEXT columns */
		tupdesc = CreateTemplateTupleDesc(3);
		TupleDescInitEntry(tupdesc, (AttrNumber) 1, "name",
						   TEXTOID, -1, 0);
		TupleDescInitEntry(tupdesc, (AttrNumber) 2, "setting",
						   TEXTOID, -1, 0);
		TupleDescInitEntry(tupdesc, (AttrNumber) 3, "description",
						   TEXTOID, -1, 0);
	}
	else
	{
		const char *varname;

		/* Get the canonical spelling of name */
		(void) GetConfigOptionByName(name, &varname, false);

		/* need a tuple descriptor representing a single TEXT column */
		tupdesc = CreateTemplateTupleDesc(1);
		TupleDescInitEntry(tupdesc, (AttrNumber) 1, varname,
						   TEXTOID, -1, 0);
	}
	return tupdesc;
}


/*
 * SHOW command
 */
static void
ShowGUCConfigOption(const char *name, DestReceiver *dest)
{
	TupOutputState *tstate;
	TupleDesc	tupdesc;
	const char *varname;
	char	   *value;

	/* Get the value and canonical spelling of name */
	value = GetConfigOptionByName(name, &varname, false);

	/* need a tuple descriptor representing a single TEXT column */
	tupdesc = CreateTemplateTupleDesc(1);
	TupleDescInitBuiltinEntry(tupdesc, (AttrNumber) 1, varname,
							  TEXTOID, -1, 0);

	/* prepare for projection of tuples */
	tstate = begin_tup_output_tupdesc(dest, tupdesc, &TTSOpsVirtual);

	/* Send it */
	do_text_output_oneline(tstate, value);

	end_tup_output(tstate);
}

/*
 * SHOW ALL command
 */
static void
ShowAllGUCConfig(DestReceiver *dest)
{
	int			i;
	TupOutputState *tstate;
	TupleDesc	tupdesc;
	Datum		values[3];
	bool		isnull[3] = {false, false, false};

	/* need a tuple descriptor representing three TEXT columns */
	tupdesc = CreateTemplateTupleDesc(3);
	TupleDescInitBuiltinEntry(tupdesc, (AttrNumber) 1, "name",
							  TEXTOID, -1, 0);
	TupleDescInitBuiltinEntry(tupdesc, (AttrNumber) 2, "setting",
							  TEXTOID, -1, 0);
	TupleDescInitBuiltinEntry(tupdesc, (AttrNumber) 3, "description",
							  TEXTOID, -1, 0);

	/* prepare for projection of tuples */
	tstate = begin_tup_output_tupdesc(dest, tupdesc, &TTSOpsVirtual);

	for (i = 0; i < num_guc_variables; i++)
	{
		struct config_generic *conf = guc_variables[i];
		char	   *setting;

		if ((conf->flags & GUC_NO_SHOW_ALL) ||
			((conf->flags & GUC_SUPERUSER_ONLY) &&
			 !has_privs_of_role(GetUserId(), ROLE_PG_READ_ALL_SETTINGS)))
			continue;

		/* assign to the values array */
		values[0] = PointerGetDatum(cstring_to_text(conf->name));

		setting = _ShowOption(conf, true);
		if (setting)
		{
			values[1] = PointerGetDatum(cstring_to_text(setting));
			isnull[1] = false;
		}
		else
		{
			values[1] = PointerGetDatum(NULL);
			isnull[1] = true;
		}

		if (conf->short_desc)
		{
			values[2] = PointerGetDatum(cstring_to_text(conf->short_desc));
			isnull[2] = false;
		}
		else
		{
			values[2] = PointerGetDatum(NULL);
			isnull[2] = true;
		}

		/* send it to dest */
		do_tup_output(tstate, values, isnull);

		/* clean up */
		pfree(DatumGetPointer(values[0]));
		if (setting)
		{
			pfree(setting);
			pfree(DatumGetPointer(values[1]));
		}
		if (conf->short_desc)
			pfree(DatumGetPointer(values[2]));
	}

	end_tup_output(tstate);
}

/*
 * Return an array of modified GUC options to show in EXPLAIN.
 *
 * We only report options related to query planning (marked with GUC_EXPLAIN),
 * with values different from their built-in defaults.
 */
struct config_generic **
get_explain_guc_options(int *num)
{
	struct config_generic **result;

	*num = 0;

	/*
	 * While only a fraction of all the GUC variables are marked GUC_EXPLAIN,
	 * it doesn't seem worth dynamically resizing this array.
	 */
	result = palloc(sizeof(struct config_generic *) * num_guc_variables);

	for (int i = 0; i < num_guc_variables; i++)
	{
		bool		modified;
		struct config_generic *conf = guc_variables[i];

		/* return only parameters marked for inclusion in explain */
		if (!(conf->flags & GUC_EXPLAIN))
			continue;

		/* return only options visible to the current user */
		if ((conf->flags & GUC_NO_SHOW_ALL) ||
			((conf->flags & GUC_SUPERUSER_ONLY) &&
			 !has_privs_of_role(GetUserId(), ROLE_PG_READ_ALL_SETTINGS)))
			continue;

		/* return only options that are different from their boot values */
		modified = false;

		switch (conf->vartype)
		{
			case PGC_BOOL:
				{
					struct config_bool *lconf = (struct config_bool *) conf;

					modified = (lconf->boot_val != *(lconf->variable));
				}
				break;

			case PGC_INT:
				{
					struct config_int *lconf = (struct config_int *) conf;

					modified = (lconf->boot_val != *(lconf->variable));
				}
				break;

			case PGC_REAL:
				{
					struct config_real *lconf = (struct config_real *) conf;

					modified = (lconf->boot_val != *(lconf->variable));
				}
				break;

			case PGC_STRING:
				{
					struct config_string *lconf = (struct config_string *) conf;

					modified = (strcmp(lconf->boot_val, *(lconf->variable)) != 0);
				}
				break;

			case PGC_ENUM:
				{
					struct config_enum *lconf = (struct config_enum *) conf;

					modified = (lconf->boot_val != *(lconf->variable));
				}
				break;

			default:
				elog(ERROR, "unexpected GUC type: %d", conf->vartype);
		}

		if (!modified)
			continue;

		/* OK, report it */
		result[*num] = conf;
		*num = *num + 1;
	}

	return result;
}

/*
 * Return GUC variable value by name; optionally return canonical form of
 * name.  If the GUC is unset, then throw an error unless missing_ok is true,
 * in which case return NULL.  Return value is palloc'd (but *varname isn't).
 */
char *
GetConfigOptionByName(const char *name, const char **varname, bool missing_ok)
{
	struct config_generic *record;

	record = find_option(name, false, missing_ok, ERROR);
	if (record == NULL)
	{
		if (varname)
			*varname = NULL;
		return NULL;
	}

	if ((record->flags & GUC_SUPERUSER_ONLY) &&
		!has_privs_of_role(GetUserId(), ROLE_PG_READ_ALL_SETTINGS))
		ereport(ERROR,
				(errcode(ERRCODE_INSUFFICIENT_PRIVILEGE),
				 errmsg("must be superuser or have privileges of pg_read_all_settings to examine \"%s\"",
						name)));

	if (varname)
		*varname = record->name;

	return _ShowOption(record, true);
}

/*
 * Return some of the flags associated to the specified GUC in the shape of
 * a text array, and NULL if it does not exist.  An empty array is returned
 * if the GUC exists without any meaningful flags to show.
 */
Datum
pg_settings_get_flags(PG_FUNCTION_ARGS)
{
#define MAX_GUC_FLAGS	5
	char	   *varname = TextDatumGetCString(PG_GETARG_DATUM(0));
	struct config_generic *record;
	int			cnt = 0;
	Datum		flags[MAX_GUC_FLAGS];
	ArrayType  *a;

	record = find_option(varname, false, true, ERROR);

	/* return NULL if no such variable */
	if (record == NULL)
		PG_RETURN_NULL();

	if (record->flags & GUC_EXPLAIN)
		flags[cnt++] = CStringGetTextDatum("EXPLAIN");
	if (record->flags & GUC_NO_RESET_ALL)
		flags[cnt++] = CStringGetTextDatum("NO_RESET_ALL");
	if (record->flags & GUC_NO_SHOW_ALL)
		flags[cnt++] = CStringGetTextDatum("NO_SHOW_ALL");
	if (record->flags & GUC_NOT_IN_SAMPLE)
		flags[cnt++] = CStringGetTextDatum("NOT_IN_SAMPLE");
	if (record->flags & GUC_RUNTIME_COMPUTED)
		flags[cnt++] = CStringGetTextDatum("RUNTIME_COMPUTED");

	Assert(cnt <= MAX_GUC_FLAGS);

	/* Returns the record as Datum */
	a = construct_array(flags, cnt, TEXTOID, -1, false, TYPALIGN_INT);
	PG_RETURN_ARRAYTYPE_P(a);
}

/*
 * Return GUC variable value by variable number; optionally return canonical
 * form of name.  Return value is palloc'd.
 */
void
GetConfigOptionByNum(int varnum, const char **values, bool *noshow)
{
	char		buffer[256];
	struct config_generic *conf;

	/* check requested variable number valid */
	Assert((varnum >= 0) && (varnum < num_guc_variables));

	conf = guc_variables[varnum];

	if (noshow)
	{
		if ((conf->flags & GUC_NO_SHOW_ALL) ||
			((conf->flags & GUC_SUPERUSER_ONLY) &&
			 !has_privs_of_role(GetUserId(), ROLE_PG_READ_ALL_SETTINGS)))
			*noshow = true;
		else
			*noshow = false;
	}

	/* first get the generic attributes */

	/* name */
	values[0] = conf->name;

	/* setting: use _ShowOption in order to avoid duplicating the logic */
	values[1] = _ShowOption(conf, false);

	/* unit, if any (NULL is fine) */
	values[2] = get_config_unit_name(conf->flags);

	/* group */
	values[3] = _(config_group_names[conf->group]);

	/* short_desc */
	values[4] = conf->short_desc != NULL ? _(conf->short_desc) : NULL;

	/* extra_desc */
	values[5] = conf->long_desc != NULL ? _(conf->long_desc) : NULL;

	/* context */
	values[6] = GucContext_Names[conf->context];

	/* vartype */
	values[7] = config_type_names[conf->vartype];

	/* source */
	values[8] = GucSource_Names[conf->source];

	/* now get the type specific attributes */
	switch (conf->vartype)
	{
		case PGC_BOOL:
			{
				struct config_bool *lconf = (struct config_bool *) conf;

				/* min_val */
				values[9] = NULL;

				/* max_val */
				values[10] = NULL;

				/* enumvals */
				values[11] = NULL;

				/* boot_val */
				values[12] = pstrdup(lconf->boot_val ? "on" : "off");

				/* reset_val */
				values[13] = pstrdup(lconf->reset_val ? "on" : "off");
			}
			break;

		case PGC_OID:
			{
				struct config_oid *lconf = (struct config_oid *) conf;

				/* min_val */
				snprintf(buffer, sizeof(buffer), "%u", lconf->min);
				values[9] = pstrdup(buffer);

				/* max_val */
				snprintf(buffer, sizeof(buffer), "%u", lconf->max);
				values[10] = pstrdup(buffer);

				/* enumvals */
				values[11] = NULL;

				/* boot_val */
				snprintf(buffer, sizeof(buffer), "%u", lconf->boot_val);
				values[12] = pstrdup(buffer);

				/* reset_val */
				snprintf(buffer, sizeof(buffer), "%u", lconf->reset_val);
				values[13] = pstrdup(buffer);
			}
			break;


		case PGC_INT:
			{
				struct config_int *lconf = (struct config_int *) conf;

				/* min_val */
				snprintf(buffer, sizeof(buffer), "%d", lconf->min);
				values[9] = pstrdup(buffer);

				/* max_val */
				snprintf(buffer, sizeof(buffer), "%d", lconf->max);
				values[10] = pstrdup(buffer);

				/* enumvals */
				values[11] = NULL;

				/* boot_val */
				snprintf(buffer, sizeof(buffer), "%d", lconf->boot_val);
				values[12] = pstrdup(buffer);

				/* reset_val */
				snprintf(buffer, sizeof(buffer), "%d", lconf->reset_val);
				values[13] = pstrdup(buffer);
			}
			break;

		case PGC_REAL:
			{
				struct config_real *lconf = (struct config_real *) conf;

				/* min_val */
				snprintf(buffer, sizeof(buffer), "%g", lconf->min);
				values[9] = pstrdup(buffer);

				/* max_val */
				snprintf(buffer, sizeof(buffer), "%g", lconf->max);
				values[10] = pstrdup(buffer);

				/* enumvals */
				values[11] = NULL;

				/* boot_val */
				snprintf(buffer, sizeof(buffer), "%g", lconf->boot_val);
				values[12] = pstrdup(buffer);

				/* reset_val */
				snprintf(buffer, sizeof(buffer), "%g", lconf->reset_val);
				values[13] = pstrdup(buffer);
			}
			break;

		case PGC_STRING:
			{
				struct config_string *lconf = (struct config_string *) conf;

				/* min_val */
				values[9] = NULL;

				/* max_val */
				values[10] = NULL;

				/* enumvals */
				values[11] = NULL;

				/* boot_val */
				if (lconf->boot_val == NULL)
					values[12] = NULL;
				else
					values[12] = pstrdup(lconf->boot_val);

				/* reset_val */
				if (lconf->reset_val == NULL)
					values[13] = NULL;
				else
					values[13] = pstrdup(lconf->reset_val);
			}
			break;

		case PGC_ENUM:
			{
				struct config_enum *lconf = (struct config_enum *) conf;

				/* min_val */
				values[9] = NULL;

				/* max_val */
				values[10] = NULL;

				/* enumvals */

				/*
				 * NOTE! enumvals with double quotes in them are not
				 * supported!
				 */
				values[11] = config_enum_get_options((struct config_enum *) conf,
													 "{\"", "\"}", "\",\"");

				/* boot_val */
				values[12] = pstrdup(config_enum_lookup_by_value(lconf,
																 lconf->boot_val));

				/* reset_val */
				values[13] = pstrdup(config_enum_lookup_by_value(lconf,
																 lconf->reset_val));
			}
			break;

		default:
			{
				/*
				 * should never get here, but in case we do, set 'em to NULL
				 */

				/* min_val */
				values[9] = NULL;

				/* max_val */
				values[10] = NULL;

				/* enumvals */
				values[11] = NULL;

				/* boot_val */
				values[12] = NULL;

				/* reset_val */
				values[13] = NULL;
			}
			break;
	}

	/*
	 * If the setting came from a config file, set the source location. For
	 * security reasons, we don't show source file/line number for
	 * insufficiently-privileged users.
	 */
	if (conf->source == PGC_S_FILE &&
		has_privs_of_role(GetUserId(), ROLE_PG_READ_ALL_SETTINGS))
	{
		values[14] = conf->sourcefile;
		snprintf(buffer, sizeof(buffer), "%d", conf->sourceline);
		values[15] = pstrdup(buffer);
	}
	else
	{
		values[14] = NULL;
		values[15] = NULL;
	}

	values[16] = (conf->status & GUC_PENDING_RESTART) ? "t" : "f";
}

/*
 * Return the total number of GUC variables
 */
int
GetNumConfigOptions(void)
{
	return num_guc_variables;
}

/*
 * show_config_by_name - equiv to SHOW X command but implemented as
 * a function.
 */
Datum
show_config_by_name(PG_FUNCTION_ARGS)
{
	char	   *varname = TextDatumGetCString(PG_GETARG_DATUM(0));
	char	   *varval;

	/* Get the value */
	varval = GetConfigOptionByName(varname, NULL, false);

	/* Convert to text */
	PG_RETURN_TEXT_P(cstring_to_text(varval));
}

/*
 * show_config_by_name_missing_ok - equiv to SHOW X command but implemented as
 * a function.  If X does not exist, suppress the error and just return NULL
 * if missing_ok is true.
 */
Datum
show_config_by_name_missing_ok(PG_FUNCTION_ARGS)
{
	char	   *varname = TextDatumGetCString(PG_GETARG_DATUM(0));
	bool		missing_ok = PG_GETARG_BOOL(1);
	char	   *varval;

	/* Get the value */
	varval = GetConfigOptionByName(varname, NULL, missing_ok);

	/* return NULL if no such variable */
	if (varval == NULL)
		PG_RETURN_NULL();

	/* Convert to text */
	PG_RETURN_TEXT_P(cstring_to_text(varval));
}

/*
 * show_all_settings - equiv to SHOW ALL command but implemented as
 * a Table Function.
 */
#define NUM_PG_SETTINGS_ATTS	17

Datum
show_all_settings(PG_FUNCTION_ARGS)
{
	FuncCallContext *funcctx;
	TupleDesc	tupdesc;
	int			call_cntr;
	int			max_calls;
	AttInMetadata *attinmeta;
	MemoryContext oldcontext;

	/* stuff done only on the first call of the function */
	if (SRF_IS_FIRSTCALL())
	{
		/* create a function context for cross-call persistence */
		funcctx = SRF_FIRSTCALL_INIT();

		/*
		 * switch to memory context appropriate for multiple function calls
		 */
		oldcontext = MemoryContextSwitchTo(funcctx->multi_call_memory_ctx);

		/*
		 * need a tuple descriptor representing NUM_PG_SETTINGS_ATTS columns
		 * of the appropriate types
		 */
		tupdesc = CreateTemplateTupleDesc(NUM_PG_SETTINGS_ATTS);
		TupleDescInitEntry(tupdesc, (AttrNumber) 1, "name",
						   TEXTOID, -1, 0);
		TupleDescInitEntry(tupdesc, (AttrNumber) 2, "setting",
						   TEXTOID, -1, 0);
		TupleDescInitEntry(tupdesc, (AttrNumber) 3, "unit",
						   TEXTOID, -1, 0);
		TupleDescInitEntry(tupdesc, (AttrNumber) 4, "category",
						   TEXTOID, -1, 0);
		TupleDescInitEntry(tupdesc, (AttrNumber) 5, "short_desc",
						   TEXTOID, -1, 0);
		TupleDescInitEntry(tupdesc, (AttrNumber) 6, "extra_desc",
						   TEXTOID, -1, 0);
		TupleDescInitEntry(tupdesc, (AttrNumber) 7, "context",
						   TEXTOID, -1, 0);
		TupleDescInitEntry(tupdesc, (AttrNumber) 8, "vartype",
						   TEXTOID, -1, 0);
		TupleDescInitEntry(tupdesc, (AttrNumber) 9, "source",
						   TEXTOID, -1, 0);
		TupleDescInitEntry(tupdesc, (AttrNumber) 10, "min_val",
						   TEXTOID, -1, 0);
		TupleDescInitEntry(tupdesc, (AttrNumber) 11, "max_val",
						   TEXTOID, -1, 0);
		TupleDescInitEntry(tupdesc, (AttrNumber) 12, "enumvals",
						   TEXTARRAYOID, -1, 0);
		TupleDescInitEntry(tupdesc, (AttrNumber) 13, "boot_val",
						   TEXTOID, -1, 0);
		TupleDescInitEntry(tupdesc, (AttrNumber) 14, "reset_val",
						   TEXTOID, -1, 0);
		TupleDescInitEntry(tupdesc, (AttrNumber) 15, "sourcefile",
						   TEXTOID, -1, 0);
		TupleDescInitEntry(tupdesc, (AttrNumber) 16, "sourceline",
						   INT4OID, -1, 0);
		TupleDescInitEntry(tupdesc, (AttrNumber) 17, "pending_restart",
						   BOOLOID, -1, 0);

		/*
		 * Generate attribute metadata needed later to produce tuples from raw
		 * C strings
		 */
		attinmeta = TupleDescGetAttInMetadata(tupdesc);
		funcctx->attinmeta = attinmeta;

		/* total number of tuples to be returned */
		funcctx->max_calls = GetNumConfigOptions();

		MemoryContextSwitchTo(oldcontext);
	}

	/* stuff done on every call of the function */
	funcctx = SRF_PERCALL_SETUP();

	call_cntr = funcctx->call_cntr;
	max_calls = funcctx->max_calls;
	attinmeta = funcctx->attinmeta;

	if (call_cntr < max_calls)	/* do when there is more left to send */
	{
		char	   *values[NUM_PG_SETTINGS_ATTS];
		bool		noshow;
		HeapTuple	tuple;
		Datum		result;

		/*
		 * Get the next visible GUC variable name and value
		 */
		do
		{
			GetConfigOptionByNum(call_cntr, (const char **) values, &noshow);
			if (noshow)
			{
				/* bump the counter and get the next config setting */
				call_cntr = ++funcctx->call_cntr;

				/* make sure we haven't gone too far now */
				if (call_cntr >= max_calls)
					SRF_RETURN_DONE(funcctx);
			}
		} while (noshow);

		/* build a tuple */
		tuple = BuildTupleFromCStrings(attinmeta, values);

		/* make the tuple into a datum */
		result = HeapTupleGetDatum(tuple);

		SRF_RETURN_NEXT(funcctx, result);
	}
	else
	{
		/* do when there is no more left */
		SRF_RETURN_DONE(funcctx);
	}
}

/*
 * show_all_file_settings
 *
 * Returns a table of all parameter settings in all configuration files
 * which includes the config file pathname, the line number, a sequence number
 * indicating the order in which the settings were encountered, the parameter
 * name and value, a bool showing if the value could be applied, and possibly
 * an associated error message.  (For problems such as syntax errors, the
 * parameter name/value might be NULL.)
 *
 * Note: no filtering is done here, instead we depend on the GRANT system
 * to prevent unprivileged users from accessing this function or the view
 * built on top of it.
 */
Datum
show_all_file_settings(PG_FUNCTION_ARGS)
{
#define NUM_PG_FILE_SETTINGS_ATTS 7
	ReturnSetInfo *rsinfo = (ReturnSetInfo *) fcinfo->resultinfo;
	ConfigVariable *conf;
	int			seqno;

	/* Scan the config files using current context as workspace */
	conf = ProcessConfigFileInternal(PGC_SIGHUP, false, DEBUG3);

	/* Build a tuplestore to return our results in */
	InitMaterializedSRF(fcinfo, 0);

	/* Process the results and create a tuplestore */
	for (seqno = 1; conf != NULL; conf = conf->next, seqno++)
	{
		Datum		values[NUM_PG_FILE_SETTINGS_ATTS];
		bool		nulls[NUM_PG_FILE_SETTINGS_ATTS];

		memset(values, 0, sizeof(values));
		memset(nulls, 0, sizeof(nulls));

		/* sourcefile */
		if (conf->filename)
			values[0] = PointerGetDatum(cstring_to_text(conf->filename));
		else
			nulls[0] = true;

		/* sourceline (not meaningful if no sourcefile) */
		if (conf->filename)
			values[1] = Int32GetDatum(conf->sourceline);
		else
			nulls[1] = true;

		/* seqno */
		values[2] = Int32GetDatum(seqno);

		/* name */
		if (conf->name)
			values[3] = PointerGetDatum(cstring_to_text(conf->name));
		else
			nulls[3] = true;

		/* setting */
		if (conf->value)
			values[4] = PointerGetDatum(cstring_to_text(conf->value));
		else
			nulls[4] = true;

		/* applied */
		values[5] = BoolGetDatum(conf->applied);

		/* error */
		if (conf->errmsg)
			values[6] = PointerGetDatum(cstring_to_text(conf->errmsg));
		else
			nulls[6] = true;

		/* shove row into tuplestore */
		tuplestore_putvalues(rsinfo->setResult, rsinfo->setDesc, values, nulls);
	}

	return (Datum) 0;
}

static char *
_ShowOption(struct config_generic *record, bool use_units)
{
	char		buffer[256];
	const char *val;

	switch (record->vartype)
	{
		case PGC_BOOL:
			{
				struct config_bool *conf = (struct config_bool *) record;

				if (conf->show_hook)
					val = conf->show_hook();
				else
					val = *conf->variable ? "on" : "off";
			}
			break;

		case PGC_INT:
			{
				struct config_int *conf = (struct config_int *) record;

				if (conf->show_hook)
					val = conf->show_hook();
				else
				{
					/*
					 * Use int64 arithmetic to avoid overflows in units
					 * conversion.
					 */
					int64		result = *conf->variable;
					const char *unit;

					if (use_units && result > 0 && (record->flags & GUC_UNIT))
						convert_int_from_base_unit(result,
												   record->flags & GUC_UNIT,
												   &result, &unit);
					else
						unit = "";

					snprintf(buffer, sizeof(buffer), INT64_FORMAT "%s",
							 result, unit);
					val = buffer;
				}
			}
			break;

		case PGC_OID:
			/* YB_TODO(alex@yugabyte) Is this case still needed for Pg13+ */
			{
				struct config_oid *conf = (struct config_oid *) record;

				if (conf->show_hook)
					val = conf->show_hook();
				else
				{
					/*
					 * Use int64 arithmetic to avoid overflows in units
					 * conversion.
					 */
					int64		result = *conf->variable;
					const char *unit;

					if (use_units && result > 0 && (record->flags & GUC_UNIT))
					{
						/* YB_TODO(alex@yugabyte)
						 * - Check if calling "convert_int" is correct.
						 * - If not correct, implement a function for convert_oid.
						 */
						convert_int_from_base_unit(result, record->flags & GUC_UNIT,
												   &result, &unit);
					}
					else
						unit = "";

					snprintf(buffer, sizeof(buffer), INT64_FORMAT "%s",
							 result, unit);
					val = buffer;
				}
			}
			break;

		case PGC_REAL:
			{
				struct config_real *conf = (struct config_real *) record;

				if (conf->show_hook)
					val = conf->show_hook();
				else
				{
					double		result = *conf->variable;
					const char *unit;

					if (use_units && result > 0 && (record->flags & GUC_UNIT))
						convert_real_from_base_unit(result,
													record->flags & GUC_UNIT,
													&result, &unit);
					else
						unit = "";

					snprintf(buffer, sizeof(buffer), "%g%s",
							 result, unit);
					val = buffer;
				}
			}
			break;

		case PGC_STRING:
			{
				struct config_string *conf = (struct config_string *) record;

				if (conf->show_hook)
					val = conf->show_hook();
				else if (*conf->variable && **conf->variable)
					val = *conf->variable;
				else
					val = "";
			}
			break;

		case PGC_ENUM:
			{
				struct config_enum *conf = (struct config_enum *) record;

				if (conf->show_hook)
					val = conf->show_hook();
				else
					val = config_enum_lookup_by_value(conf, *conf->variable);
			}
			break;

		default:
			/* just to keep compiler quiet */
			val = "???";
			break;
	}

	return pstrdup(val);
}


#ifdef EXEC_BACKEND

/*
 *	These routines dump out all non-default GUC options into a binary
 *	file that is read by all exec'ed backends.  The format is:
 *
 *		variable name, string, null terminated
 *		variable value, string, null terminated
 *		variable sourcefile, string, null terminated (empty if none)
 *		variable sourceline, integer
 *		variable source, integer
 *		variable scontext, integer
*		variable srole, OID
 */
static void
write_one_nondefault_variable(FILE *fp, struct config_generic *gconf)
{
	if (gconf->source == PGC_S_DEFAULT)
		return;

	fprintf(fp, "%s", gconf->name);
	fputc(0, fp);

	switch (gconf->vartype)
	{
		case PGC_BOOL:
			{
				struct config_bool *conf = (struct config_bool *) gconf;

				if (*conf->variable)
					fprintf(fp, "true");
				else
					fprintf(fp, "false");
			}
			break;

		case PGC_INT:
			{
				struct config_int *conf = (struct config_int *) gconf;

				fprintf(fp, "%d", *conf->variable);
			}
			break;

		case PGC_OID:
			{
				struct config_oid *conf = (struct config_oid *) gconf;

				fprintf(fp, "%u", *conf->variable);
			}
			break;

		case PGC_REAL:
			{
				struct config_real *conf = (struct config_real *) gconf;

				fprintf(fp, "%.17g", *conf->variable);
			}
			break;

		case PGC_STRING:
			{
				struct config_string *conf = (struct config_string *) gconf;

				fprintf(fp, "%s", *conf->variable);
			}
			break;

		case PGC_ENUM:
			{
				struct config_enum *conf = (struct config_enum *) gconf;

				fprintf(fp, "%s",
						config_enum_lookup_by_value(conf, *conf->variable));
			}
			break;
	}

	fputc(0, fp);

	if (gconf->sourcefile)
		fprintf(fp, "%s", gconf->sourcefile);
	fputc(0, fp);

	fwrite(&gconf->sourceline, 1, sizeof(gconf->sourceline), fp);
	fwrite(&gconf->source, 1, sizeof(gconf->source), fp);
	fwrite(&gconf->scontext, 1, sizeof(gconf->scontext), fp);
	fwrite(&gconf->srole, 1, sizeof(gconf->srole), fp);
}

void
write_nondefault_variables(GucContext context)
{
	int			elevel;
	FILE	   *fp;
	int			i;

	Assert(context == PGC_POSTMASTER || context == PGC_SIGHUP);

	elevel = (context == PGC_SIGHUP) ? LOG : ERROR;

	/*
	 * Open file
	 */
	fp = AllocateFile(CONFIG_EXEC_PARAMS_NEW, "w");
	if (!fp)
	{
		ereport(elevel,
				(errcode_for_file_access(),
				 errmsg("could not write to file \"%s\": %m",
						CONFIG_EXEC_PARAMS_NEW)));
		return;
	}

	for (i = 0; i < num_guc_variables; i++)
	{
		write_one_nondefault_variable(fp, guc_variables[i]);
	}

	if (FreeFile(fp))
	{
		ereport(elevel,
				(errcode_for_file_access(),
				 errmsg("could not write to file \"%s\": %m",
						CONFIG_EXEC_PARAMS_NEW)));
		return;
	}

	/*
	 * Put new file in place.  This could delay on Win32, but we don't hold
	 * any exclusive locks.
	 */
	rename(CONFIG_EXEC_PARAMS_NEW, CONFIG_EXEC_PARAMS);
}


/*
 *	Read string, including null byte from file
 *
 *	Return NULL on EOF and nothing read
 */
static char *
read_string_with_null(FILE *fp)
{
	int			i = 0,
				ch,
				maxlen = 256;
	char	   *str = NULL;

	do
	{
		if ((ch = fgetc(fp)) == EOF)
		{
			if (i == 0)
				return NULL;
			else
				elog(FATAL, "invalid format of exec config params file");
		}
		if (i == 0)
			str = guc_malloc(FATAL, maxlen);
		else if (i == maxlen)
			str = guc_realloc(FATAL, str, maxlen *= 2);
		str[i++] = ch;
	} while (ch != 0);

	return str;
}


/*
 *	This routine loads a previous postmaster dump of its non-default
 *	settings.
 */
void
read_nondefault_variables(void)
{
	FILE	   *fp;
	char	   *varname,
			   *varvalue,
			   *varsourcefile;
	int			varsourceline;
	GucSource	varsource;
	GucContext	varscontext;
	Oid			varsrole;

	/*
	 * Open file
	 */
	fp = AllocateFile(CONFIG_EXEC_PARAMS, "r");
	if (!fp)
	{
		/* File not found is fine */
		if (errno != ENOENT)
			ereport(FATAL,
					(errcode_for_file_access(),
					 errmsg("could not read from file \"%s\": %m",
							CONFIG_EXEC_PARAMS)));
		return;
	}

	for (;;)
	{
		struct config_generic *record;

		if ((varname = read_string_with_null(fp)) == NULL)
			break;

		if ((record = find_option(varname, true, false, FATAL)) == NULL)
			elog(FATAL, "failed to locate variable \"%s\" in exec config params file", varname);

		if ((varvalue = read_string_with_null(fp)) == NULL)
			elog(FATAL, "invalid format of exec config params file");
		if ((varsourcefile = read_string_with_null(fp)) == NULL)
			elog(FATAL, "invalid format of exec config params file");
		if (fread(&varsourceline, 1, sizeof(varsourceline), fp) != sizeof(varsourceline))
			elog(FATAL, "invalid format of exec config params file");
		if (fread(&varsource, 1, sizeof(varsource), fp) != sizeof(varsource))
			elog(FATAL, "invalid format of exec config params file");
		if (fread(&varscontext, 1, sizeof(varscontext), fp) != sizeof(varscontext))
			elog(FATAL, "invalid format of exec config params file");
		if (fread(&varsrole, 1, sizeof(varsrole), fp) != sizeof(varsrole))
			elog(FATAL, "invalid format of exec config params file");

		(void) set_config_option_ext(varname, varvalue,
									 varscontext, varsource, varsrole,
									 GUC_ACTION_SET, true, 0, true);
		if (varsourcefile[0])
			set_config_sourcefile(varname, varsourcefile, varsourceline);

		free(varname);
		free(varvalue);
		free(varsourcefile);
	}

	FreeFile(fp);
}
#endif							/* EXEC_BACKEND */

/*
 * can_skip_gucvar:
 * Decide whether SerializeGUCState can skip sending this GUC variable,
 * or whether RestoreGUCState can skip resetting this GUC to default.
 *
 * It is somewhat magical and fragile that the same test works for both cases.
 * Realize in particular that we are very likely selecting different sets of
 * GUCs on the leader and worker sides!  Be sure you've understood the
 * comments here and in RestoreGUCState thoroughly before changing this.
 */
static bool
can_skip_gucvar(struct config_generic *gconf)
{
	/*
	 * We can skip GUCs that are guaranteed to have the same values in leaders
	 * and workers.  (Note it is critical that the leader and worker have the
	 * same idea of which GUCs fall into this category.  It's okay to consider
	 * context and name for this purpose, since those are unchanging
	 * properties of a GUC.)
	 *
	 * PGC_POSTMASTER variables always have the same value in every child of a
	 * particular postmaster, so the worker will certainly have the right
	 * value already.  Likewise, PGC_INTERNAL variables are set by special
	 * mechanisms (if indeed they aren't compile-time constants).  So we may
	 * always skip these.
	 *
	 * Role must be handled specially because its current value can be an
	 * invalid value (for instance, if someone dropped the role since we set
	 * it).  So if we tried to serialize it normally, we might get a failure.
	 * We skip it here, and use another mechanism to ensure the worker has the
	 * right value.
	 *
	 * For all other GUCs, we skip if the GUC has its compiled-in default
	 * value (i.e., source == PGC_S_DEFAULT).  On the leader side, this means
	 * we don't send GUCs that have their default values, which typically
	 * saves lots of work.  On the worker side, this means we don't need to
	 * reset the GUC to default because it already has that value.  See
	 * comments in RestoreGUCState for more info.
	 */
	return gconf->context == PGC_POSTMASTER ||
		gconf->context == PGC_INTERNAL || gconf->source == PGC_S_DEFAULT ||
		strcmp(gconf->name, "role") == 0;
}

/*
 * estimate_variable_size:
 *		Compute space needed for dumping the given GUC variable.
 *
 * It's OK to overestimate, but not to underestimate.
 */
static Size
estimate_variable_size(struct config_generic *gconf)
{
	Size		size;
	Size		valsize = 0;

	/* Skippable GUCs consume zero space. */
	if (can_skip_gucvar(gconf))
		return 0;

	/* Name, plus trailing zero byte. */
	size = strlen(gconf->name) + 1;

	/* Get the maximum display length of the GUC value. */
	switch (gconf->vartype)
	{
		case PGC_BOOL:
			{
				valsize = 5;	/* max(strlen('true'), strlen('false')) */
			}
			break;

		case PGC_INT:
			{
				struct config_int *conf = (struct config_int *) gconf;

				/*
				 * Instead of getting the exact display length, use max
				 * length.  Also reduce the max length for typical ranges of
				 * small values.  Maximum value is 2147483647, i.e. 10 chars.
				 * Include one byte for sign.
				 */
				if (Abs(*conf->variable) < 1000)
					valsize = 3 + 1;
				else
					valsize = 10 + 1;
			}
			break;

		case PGC_OID:
			{
				struct config_oid *conf = (struct config_oid *) gconf;

				/*
				 * Instead of getting the exact display length, use max
				 * length.  Also reduce the max length for typical ranges of
				 * small values.  Maximum value is 4294967295, i.e. 10 chars.
				 */
				if ((*conf->variable) < 1000)
					valsize = 3;
				else
					valsize = 10;
			}
			break;

		case PGC_REAL:
			{
				/*
				 * We are going to print it with %e with REALTYPE_PRECISION
				 * fractional digits.  Account for sign, leading digit,
				 * decimal point, and exponent with up to 3 digits.  E.g.
				 * -3.99329042340000021e+110
				 */
				valsize = 1 + 1 + 1 + REALTYPE_PRECISION + 5;
			}
			break;

		case PGC_STRING:
			{
				struct config_string *conf = (struct config_string *) gconf;

				/*
				 * If the value is NULL, we transmit it as an empty string.
				 * Although this is not physically the same value, GUC
				 * generally treats a NULL the same as empty string.
				 */
				if (*conf->variable)
					valsize = strlen(*conf->variable);
				else
					valsize = 0;
			}
			break;

		case PGC_ENUM:
			{
				struct config_enum *conf = (struct config_enum *) gconf;

				valsize = strlen(config_enum_lookup_by_value(conf, *conf->variable));
			}
			break;
	}

	/* Allow space for terminating zero-byte for value */
	size = add_size(size, valsize + 1);

	if (gconf->sourcefile)
		size = add_size(size, strlen(gconf->sourcefile));

	/* Allow space for terminating zero-byte for sourcefile */
	size = add_size(size, 1);

	/* Include line whenever file is nonempty. */
	if (gconf->sourcefile && gconf->sourcefile[0])
		size = add_size(size, sizeof(gconf->sourceline));

	size = add_size(size, sizeof(gconf->source));
	size = add_size(size, sizeof(gconf->scontext));
	size = add_size(size, sizeof(gconf->srole));

	return size;
}

/*
 * EstimateGUCStateSpace:
 * Returns the size needed to store the GUC state for the current process
 */
Size
EstimateGUCStateSpace(void)
{
	Size		size;
	int			i;

	/* Add space reqd for saving the data size of the guc state */
	size = sizeof(Size);

	/* Add up the space needed for each GUC variable */
	for (i = 0; i < num_guc_variables; i++)
		size = add_size(size,
						estimate_variable_size(guc_variables[i]));

	return size;
}

/*
 * do_serialize:
 * Copies the formatted string into the destination.  Moves ahead the
 * destination pointer, and decrements the maxbytes by that many bytes. If
 * maxbytes is not sufficient to copy the string, error out.
 */
static void
do_serialize(char **destptr, Size *maxbytes, const char *fmt,...)
{
	va_list		vargs;
	int			n;

	if (*maxbytes <= 0)
		elog(ERROR, "not enough space to serialize GUC state");

	va_start(vargs, fmt);
	n = vsnprintf(*destptr, *maxbytes, fmt, vargs);
	va_end(vargs);

	if (n < 0)
	{
		/* Shouldn't happen. Better show errno description. */
		elog(ERROR, "vsnprintf failed: %m with format string \"%s\"", fmt);
	}
	if (n >= *maxbytes)
	{
		/* This shouldn't happen either, really. */
		elog(ERROR, "not enough space to serialize GUC state");
	}

	/* Shift the destptr ahead of the null terminator */
	*destptr += n + 1;
	*maxbytes -= n + 1;
}

/* Binary copy version of do_serialize() */
static void
do_serialize_binary(char **destptr, Size *maxbytes, void *val, Size valsize)
{
	if (valsize > *maxbytes)
		elog(ERROR, "not enough space to serialize GUC state");

	memcpy(*destptr, val, valsize);
	*destptr += valsize;
	*maxbytes -= valsize;
}

/*
 * serialize_variable:
 * Dumps name, value and other information of a GUC variable into destptr.
 */
static void
serialize_variable(char **destptr, Size *maxbytes,
				   struct config_generic *gconf)
{
	/* Ignore skippable GUCs. */
	if (can_skip_gucvar(gconf))
		return;

	do_serialize(destptr, maxbytes, "%s", gconf->name);

	switch (gconf->vartype)
	{
		case PGC_BOOL:
			{
				struct config_bool *conf = (struct config_bool *) gconf;

				do_serialize(destptr, maxbytes,
							 (*conf->variable ? "true" : "false"));
			}
			break;

		case PGC_INT:
			{
				struct config_int *conf = (struct config_int *) gconf;

				do_serialize(destptr, maxbytes, "%d", *conf->variable);
			}
			break;

		case PGC_OID:
			{
				struct config_oid *conf = (struct config_oid *) gconf;

				do_serialize(destptr, maxbytes, "%u", *conf->variable);
			}
			break;

		case PGC_REAL:
			{
				struct config_real *conf = (struct config_real *) gconf;

				do_serialize(destptr, maxbytes, "%.*e",
							 REALTYPE_PRECISION, *conf->variable);
			}
			break;

		case PGC_STRING:
			{
				struct config_string *conf = (struct config_string *) gconf;

				/* NULL becomes empty string, see estimate_variable_size() */
				do_serialize(destptr, maxbytes, "%s",
							 *conf->variable ? *conf->variable : "");
			}
			break;

		case PGC_ENUM:
			{
				struct config_enum *conf = (struct config_enum *) gconf;

				do_serialize(destptr, maxbytes, "%s",
							 config_enum_lookup_by_value(conf, *conf->variable));
			}
			break;
	}

	do_serialize(destptr, maxbytes, "%s",
				 (gconf->sourcefile ? gconf->sourcefile : ""));

	if (gconf->sourcefile && gconf->sourcefile[0])
		do_serialize_binary(destptr, maxbytes, &gconf->sourceline,
							sizeof(gconf->sourceline));

	do_serialize_binary(destptr, maxbytes, &gconf->source,
						sizeof(gconf->source));
	do_serialize_binary(destptr, maxbytes, &gconf->scontext,
						sizeof(gconf->scontext));
	do_serialize_binary(destptr, maxbytes, &gconf->srole,
						sizeof(gconf->srole));
}

/*
 * SerializeGUCState:
 * Dumps the complete GUC state onto the memory location at start_address.
 */
void
SerializeGUCState(Size maxsize, char *start_address)
{
	char	   *curptr;
	Size		actual_size;
	Size		bytes_left;
	int			i;

	/* Reserve space for saving the actual size of the guc state */
	Assert(maxsize > sizeof(actual_size));
	curptr = start_address + sizeof(actual_size);
	bytes_left = maxsize - sizeof(actual_size);

	for (i = 0; i < num_guc_variables; i++)
		serialize_variable(&curptr, &bytes_left, guc_variables[i]);

	/* Store actual size without assuming alignment of start_address. */
	actual_size = maxsize - bytes_left - sizeof(actual_size);
	memcpy(start_address, &actual_size, sizeof(actual_size));
}

/*
 * read_gucstate:
 * Actually it does not read anything, just returns the srcptr. But it does
 * move the srcptr past the terminating zero byte, so that the caller is ready
 * to read the next string.
 */
static char *
read_gucstate(char **srcptr, char *srcend)
{
	char	   *retptr = *srcptr;
	char	   *ptr;

	if (*srcptr >= srcend)
		elog(ERROR, "incomplete GUC state");

	/* The string variables are all null terminated */
	for (ptr = *srcptr; ptr < srcend && *ptr != '\0'; ptr++)
		;

	if (ptr >= srcend)
		elog(ERROR, "could not find null terminator in GUC state");

	/* Set the new position to the byte following the terminating NUL */
	*srcptr = ptr + 1;

	return retptr;
}

/* Binary read version of read_gucstate(). Copies into dest */
static void
read_gucstate_binary(char **srcptr, char *srcend, void *dest, Size size)
{
	if (*srcptr + size > srcend)
		elog(ERROR, "incomplete GUC state");

	memcpy(dest, *srcptr, size);
	*srcptr += size;
}

/*
 * Callback used to add a context message when reporting errors that occur
 * while trying to restore GUCs in parallel workers.
 */
static void
guc_restore_error_context_callback(void *arg)
{
	char	  **error_context_name_and_value = (char **) arg;

	if (error_context_name_and_value)
		errcontext("while setting parameter \"%s\" to \"%s\"",
				   error_context_name_and_value[0],
				   error_context_name_and_value[1]);
}

/*
 * RestoreGUCState:
 * Reads the GUC state at the specified address and sets this process's
 * GUCs to match.
 *
 * Note that this provides the worker with only a very shallow view of the
 * leader's GUC state: we'll know about the currently active values, but not
 * about stacked or reset values.  That's fine since the worker is just
 * executing one part of a query, within which the active values won't change
 * and the stacked values are invisible.
 */
void
RestoreGUCState(void *gucstate)
{
	char	   *varname,
			   *varvalue,
			   *varsourcefile;
	int			varsourceline;
	GucSource	varsource;
	GucContext	varscontext;
	Oid			varsrole;
	char	   *srcptr = (char *) gucstate;
	char	   *srcend;
	Size		len;
	int			i;
	ErrorContextCallback error_context_callback;

	/*
	 * First, ensure that all potentially-shippable GUCs are reset to their
	 * default values.  We must not touch those GUCs that the leader will
	 * never ship, while there is no need to touch those that are shippable
	 * but already have their default values.  Thus, this ends up being the
	 * same test that SerializeGUCState uses, even though the sets of
	 * variables involved may well be different since the leader's set of
	 * variables-not-at-default-values can differ from the set that are
	 * not-default in this freshly started worker.
	 *
	 * Once we have set all the potentially-shippable GUCs to default values,
	 * restoring the GUCs that the leader sent (because they had non-default
	 * values over there) leads us to exactly the set of GUC values that the
	 * leader has.  This is true even though the worker may have initially
	 * absorbed postgresql.conf settings that the leader hasn't yet seen, or
	 * ALTER USER/DATABASE SET settings that were established after the leader
	 * started.
	 *
	 * Note that ensuring all the potential target GUCs are at PGC_S_DEFAULT
	 * also ensures that set_config_option won't refuse to set them because of
	 * source-priority comparisons.
	 */
	for (i = 0; i < num_guc_variables; i++)
	{
		struct config_generic *gconf = guc_variables[i];

		/* Do nothing if non-shippable or if already at PGC_S_DEFAULT. */
		if (can_skip_gucvar(gconf))
			continue;

		/*
		 * We can use InitializeOneGUCOption to reset the GUC to default, but
		 * first we must free any existing subsidiary data to avoid leaking
		 * memory.  The stack must be empty, but we have to clean up all other
		 * fields.  Beware that there might be duplicate value or "extra"
		 * pointers.
		 */
		Assert(gconf->stack == NULL);
		if (gconf->extra)
			free(gconf->extra);
		if (gconf->last_reported)	/* probably can't happen */
			free(gconf->last_reported);
		if (gconf->sourcefile)
			free(gconf->sourcefile);
		switch (gconf->vartype)
		{
			case PGC_BOOL:
				{
					struct config_bool *conf = (struct config_bool *) gconf;

					if (conf->reset_extra && conf->reset_extra != gconf->extra)
						free(conf->reset_extra);
					break;
				}
			case PGC_INT:
				{
					struct config_int *conf = (struct config_int *) gconf;

					if (conf->reset_extra && conf->reset_extra != gconf->extra)
						free(conf->reset_extra);
					break;
				}
			case PGC_REAL:
				{
					struct config_real *conf = (struct config_real *) gconf;

					if (conf->reset_extra && conf->reset_extra != gconf->extra)
						free(conf->reset_extra);
					break;
				}
			case PGC_STRING:
				{
					struct config_string *conf = (struct config_string *) gconf;

					if (*conf->variable)
						free(*conf->variable);
					if (conf->reset_val && conf->reset_val != *conf->variable)
						free(conf->reset_val);
					if (conf->reset_extra && conf->reset_extra != gconf->extra)
						free(conf->reset_extra);
					break;
				}
			case PGC_ENUM:
				{
					struct config_enum *conf = (struct config_enum *) gconf;

					if (conf->reset_extra && conf->reset_extra != gconf->extra)
						free(conf->reset_extra);
					break;
				}
			case PGC_OID:
			{
				/* YB_TODO(alex@yugabyte)
				 * If PGC_OID is still needed, please implement this case in this function.
				 */
			}
		}
		/* Now we can reset the struct to PGS_S_DEFAULT state. */
		InitializeOneGUCOption(gconf);
	}

	/* First item is the length of the subsequent data */
	memcpy(&len, gucstate, sizeof(len));

	srcptr += sizeof(len);
	srcend = srcptr + len;

	/* If the GUC value check fails, we want errors to show useful context. */
	error_context_callback.callback = guc_restore_error_context_callback;
	error_context_callback.previous = error_context_stack;
	error_context_callback.arg = NULL;
	error_context_stack = &error_context_callback;

	/* Restore all the listed GUCs. */
	while (srcptr < srcend)
	{
		int			result;
		char	   *error_context_name_and_value[2];

		varname = read_gucstate(&srcptr, srcend);
		varvalue = read_gucstate(&srcptr, srcend);
		varsourcefile = read_gucstate(&srcptr, srcend);
		if (varsourcefile[0])
			read_gucstate_binary(&srcptr, srcend,
								 &varsourceline, sizeof(varsourceline));
		else
			varsourceline = 0;
		read_gucstate_binary(&srcptr, srcend,
							 &varsource, sizeof(varsource));
		read_gucstate_binary(&srcptr, srcend,
							 &varscontext, sizeof(varscontext));
		read_gucstate_binary(&srcptr, srcend,
							 &varsrole, sizeof(varsrole));

		error_context_name_and_value[0] = varname;
		error_context_name_and_value[1] = varvalue;
		error_context_callback.arg = &error_context_name_and_value[0];
		result = set_config_option_ext(varname, varvalue,
									   varscontext, varsource, varsrole,
									   GUC_ACTION_SET, true, ERROR, true);
		if (result <= 0)
			ereport(ERROR,
					(errcode(ERRCODE_INTERNAL_ERROR),
					 errmsg("parameter \"%s\" could not be set", varname)));
		if (varsourcefile[0])
			set_config_sourcefile(varname, varsourcefile, varsourceline);
		error_context_callback.arg = NULL;
	}

	error_context_stack = error_context_callback.previous;
}

/*
 * A little "long argument" simulation, although not quite GNU
 * compliant. Takes a string of the form "some-option=some value" and
 * returns name = "some_option" and value = "some value" in malloc'ed
 * storage. Note that '-' is converted to '_' in the option name. If
 * there is no '=' in the input string then value will be NULL.
 */
void
ParseLongOption(const char *string, char **name, char **value)
{
	size_t		equal_pos;
	char	   *cp;

	AssertArg(string);
	AssertArg(name);
	AssertArg(value);

	equal_pos = strcspn(string, "=");

	if (string[equal_pos] == '=')
	{
		*name = guc_malloc(FATAL, equal_pos + 1);
		strlcpy(*name, string, equal_pos + 1);

		*value = guc_strdup(FATAL, &string[equal_pos + 1]);
	}
	else
	{
		/* no equal sign in string */
		*name = guc_strdup(FATAL, string);
		*value = NULL;
	}

	for (cp = *name; *cp; cp++)
		if (*cp == '-')
			*cp = '_';
}


/*
 * Handle options fetched from pg_db_role_setting.setconfig,
 * pg_proc.proconfig, etc.  Caller must specify proper context/source/action.
 *
 * The array parameter must be an array of TEXT (it must not be NULL).
 */
void
ProcessGUCArray(ArrayType *array,
				GucContext context, GucSource source, GucAction action)
{
	int			i;

	Assert(array != NULL);
	Assert(ARR_ELEMTYPE(array) == TEXTOID);
	Assert(ARR_NDIM(array) == 1);
	Assert(ARR_LBOUND(array)[0] == 1);

	for (i = 1; i <= ARR_DIMS(array)[0]; i++)
	{
		Datum		d;
		bool		isnull;
		char	   *s;
		char	   *name;
		char	   *value;
		char	   *namecopy;
		char	   *valuecopy;

		d = array_ref(array, 1, &i,
					  -1 /* varlenarray */ ,
					  -1 /* TEXT's typlen */ ,
					  false /* TEXT's typbyval */ ,
					  TYPALIGN_INT /* TEXT's typalign */ ,
					  &isnull);

		if (isnull)
			continue;

		s = TextDatumGetCString(d);

		ParseLongOption(s, &name, &value);
		if (!value)
		{
			ereport(WARNING,
					(errcode(ERRCODE_SYNTAX_ERROR),
					 errmsg("could not parse setting for parameter \"%s\"",
							name)));
			free(name);
			continue;
		}

		/* free malloc'd strings immediately to avoid leak upon error */
		namecopy = pstrdup(name);
		free(name);
		valuecopy = pstrdup(value);
		free(value);

		(void) set_config_option(namecopy, valuecopy,
								 context, source,
								 action, true, 0, false);

		pfree(namecopy);
		pfree(valuecopy);
		pfree(s);
	}
}


/*
 * Add an entry to an option array.  The array parameter may be NULL
 * to indicate the current table entry is NULL.
 */
ArrayType *
GUCArrayAdd(ArrayType *array, const char *name, const char *value)
{
	struct config_generic *record;
	Datum		datum;
	char	   *newval;
	ArrayType  *a;

	Assert(name);
	Assert(value);

	/* test if the option is valid and we're allowed to set it */
	(void) validate_option_array_item(name, value, false);

	/* normalize name (converts obsolete GUC names to modern spellings) */
	record = find_option(name, false, true, WARNING);
	if (record)
		name = record->name;

	/* build new item for array */
	newval = psprintf("%s=%s", name, value);
	datum = CStringGetTextDatum(newval);

	if (array)
	{
		int			index;
		bool		isnull;
		int			i;

		Assert(ARR_ELEMTYPE(array) == TEXTOID);
		Assert(ARR_NDIM(array) == 1);
		Assert(ARR_LBOUND(array)[0] == 1);

		index = ARR_DIMS(array)[0] + 1; /* add after end */

		for (i = 1; i <= ARR_DIMS(array)[0]; i++)
		{
			Datum		d;
			char	   *current;

			d = array_ref(array, 1, &i,
						  -1 /* varlenarray */ ,
						  -1 /* TEXT's typlen */ ,
						  false /* TEXT's typbyval */ ,
						  TYPALIGN_INT /* TEXT's typalign */ ,
						  &isnull);
			if (isnull)
				continue;
			current = TextDatumGetCString(d);

			/* check for match up through and including '=' */
			if (strncmp(current, newval, strlen(name) + 1) == 0)
			{
				index = i;
				break;
			}
		}

		a = array_set(array, 1, &index,
					  datum,
					  false,
					  -1 /* varlena array */ ,
					  -1 /* TEXT's typlen */ ,
					  false /* TEXT's typbyval */ ,
					  TYPALIGN_INT /* TEXT's typalign */ );
	}
	else
		a = construct_array(&datum, 1,
							TEXTOID,
							-1, false, TYPALIGN_INT);

	return a;
}


/*
 * Delete an entry from an option array.  The array parameter may be NULL
 * to indicate the current table entry is NULL.  Also, if the return value
 * is NULL then a null should be stored.
 */
ArrayType *
GUCArrayDelete(ArrayType *array, const char *name)
{
	struct config_generic *record;
	ArrayType  *newarray;
	int			i;
	int			index;

	Assert(name);

	/* test if the option is valid and we're allowed to set it */
	(void) validate_option_array_item(name, NULL, false);

	/* normalize name (converts obsolete GUC names to modern spellings) */
	record = find_option(name, false, true, WARNING);
	if (record)
		name = record->name;

	/* if array is currently null, then surely nothing to delete */
	if (!array)
		return NULL;

	newarray = NULL;
	index = 1;

	for (i = 1; i <= ARR_DIMS(array)[0]; i++)
	{
		Datum		d;
		char	   *val;
		bool		isnull;

		d = array_ref(array, 1, &i,
					  -1 /* varlenarray */ ,
					  -1 /* TEXT's typlen */ ,
					  false /* TEXT's typbyval */ ,
					  TYPALIGN_INT /* TEXT's typalign */ ,
					  &isnull);
		if (isnull)
			continue;
		val = TextDatumGetCString(d);

		/* ignore entry if it's what we want to delete */
		if (strncmp(val, name, strlen(name)) == 0
			&& val[strlen(name)] == '=')
			continue;

		/* else add it to the output array */
		if (newarray)
			newarray = array_set(newarray, 1, &index,
								 d,
								 false,
								 -1 /* varlenarray */ ,
								 -1 /* TEXT's typlen */ ,
								 false /* TEXT's typbyval */ ,
								 TYPALIGN_INT /* TEXT's typalign */ );
		else
			newarray = construct_array(&d, 1,
									   TEXTOID,
									   -1, false, TYPALIGN_INT);

		index++;
	}

	return newarray;
}


/*
 * Given a GUC array, delete all settings from it that our permission
 * level allows: if superuser, delete them all; if regular user, only
 * those that are PGC_USERSET or we have permission to set
 */
ArrayType *
GUCArrayReset(ArrayType *array)
{
	ArrayType  *newarray;
	int			i;
	int			index;

	/* if array is currently null, nothing to do */
	if (!array)
		return NULL;

	/* if we're superuser, we can delete everything, so just do it */
	if (superuser())
		return NULL;

	newarray = NULL;
	index = 1;

	for (i = 1; i <= ARR_DIMS(array)[0]; i++)
	{
		Datum		d;
		char	   *val;
		char	   *eqsgn;
		bool		isnull;

		d = array_ref(array, 1, &i,
					  -1 /* varlenarray */ ,
					  -1 /* TEXT's typlen */ ,
					  false /* TEXT's typbyval */ ,
					  TYPALIGN_INT /* TEXT's typalign */ ,
					  &isnull);
		if (isnull)
			continue;
		val = TextDatumGetCString(d);

		eqsgn = strchr(val, '=');
		*eqsgn = '\0';

		/* skip if we have permission to delete it */
		if (validate_option_array_item(val, NULL, true))
			continue;

		/* else add it to the output array */
		if (newarray)
			newarray = array_set(newarray, 1, &index,
								 d,
								 false,
								 -1 /* varlenarray */ ,
								 -1 /* TEXT's typlen */ ,
								 false /* TEXT's typbyval */ ,
								 TYPALIGN_INT /* TEXT's typalign */ );
		else
			newarray = construct_array(&d, 1,
									   TEXTOID,
									   -1, false, TYPALIGN_INT);

		index++;
		pfree(val);
	}

	return newarray;
}

/*
 * Validate a proposed option setting for GUCArrayAdd/Delete/Reset.
 *
 * name is the option name.  value is the proposed value for the Add case,
 * or NULL for the Delete/Reset cases.  If skipIfNoPermissions is true, it's
 * not an error to have no permissions to set the option.
 *
 * Returns true if OK, false if skipIfNoPermissions is true and user does not
 * have permission to change this option (all other error cases result in an
 * error being thrown).
 */
static bool
validate_option_array_item(const char *name, const char *value,
						   bool skipIfNoPermissions)

{
	struct config_generic *gconf;

	/*
	 * There are three cases to consider:
	 *
	 * name is a known GUC variable.  Check the value normally, check
	 * permissions normally (i.e., allow if variable is USERSET, or if it's
	 * SUSET and user is superuser or holds ACL_SET permissions).
	 *
	 * name is not known, but exists or can be created as a placeholder (i.e.,
	 * it has a valid custom name).  We allow this case if you're a superuser,
	 * otherwise not.  Superusers are assumed to know what they're doing. We
	 * can't allow it for other users, because when the placeholder is
	 * resolved it might turn out to be a SUSET variable.  (With currently
	 * available infrastructure, we can actually handle such cases within the
	 * current session --- but once an entry is made in pg_db_role_setting,
	 * it's assumed to be fully validated.)
	 *
	 * name is not known and can't be created as a placeholder.  Throw error,
	 * unless skipIfNoPermissions is true, in which case return false.
	 */
	gconf = find_option(name, true, skipIfNoPermissions, ERROR);
	if (!gconf)
	{
		/* not known, failed to make a placeholder */
		return false;
	}

	if (gconf->flags & GUC_CUSTOM_PLACEHOLDER)
	{
		/*
		 * We cannot do any meaningful check on the value, so only permissions
		 * are useful to check.
		 */
		if (superuser() ||
			pg_parameter_aclcheck(name, GetUserId(), ACL_SET) == ACLCHECK_OK)
			return true;
		if (skipIfNoPermissions)
			return false;
		ereport(ERROR,
				(errcode(ERRCODE_INSUFFICIENT_PRIVILEGE),
				 errmsg("permission denied to set parameter \"%s\"", name)));
	}

	/* manual permissions check so we can avoid an error being thrown */
	if (gconf->context == PGC_USERSET)
		 /* ok */ ;
	else if (gconf->context == PGC_SUSET &&
			 (superuser() ||
			  pg_parameter_aclcheck(name, GetUserId(), ACL_SET) == ACLCHECK_OK))
		 /* ok */ ;
	else if (skipIfNoPermissions)
		return false;
	/* if a permissions error should be thrown, let set_config_option do it */

	/* test for permissions and valid option value */
	(void) set_config_option(name, value,
							 superuser() ? PGC_SUSET : PGC_USERSET,
							 PGC_S_TEST, GUC_ACTION_SET, false, 0, false);

	return true;
}


/*
 * Called by check_hooks that want to override the normal
 * ERRCODE_INVALID_PARAMETER_VALUE SQLSTATE for check hook failures.
 *
 * Note that GUC_check_errmsg() etc are just macros that result in a direct
 * assignment to the associated variables.  That is ugly, but forced by the
 * limitations of C's macro mechanisms.
 */
void
GUC_check_errcode(int sqlerrcode)
{
	GUC_check_errcode_value = sqlerrcode;
}


/*
 * Convenience functions to manage calling a variable's check_hook.
 * These mostly take care of the protocol for letting check hooks supply
 * portions of the error report on failure.
 */

static bool
call_bool_check_hook(struct config_bool *conf, bool *newval, void **extra,
					 GucSource source, int elevel)
{
	/* Quick success if no hook */
	if (!conf->check_hook)
		return true;

	/* Reset variables that might be set by hook */
	GUC_check_errcode_value = ERRCODE_INVALID_PARAMETER_VALUE;
	GUC_check_errmsg_string = NULL;
	GUC_check_errdetail_string = NULL;
	GUC_check_errhint_string = NULL;

	if (!conf->check_hook(newval, extra, source))
	{
		ereport(elevel,
				(errcode(GUC_check_errcode_value),
				 GUC_check_errmsg_string ?
				 errmsg_internal("%s", GUC_check_errmsg_string) :
				 errmsg("invalid value for parameter \"%s\": %d",
						conf->gen.name, (int) *newval),
				 GUC_check_errdetail_string ?
				 errdetail_internal("%s", GUC_check_errdetail_string) : 0,
				 GUC_check_errhint_string ?
				 errhint("%s", GUC_check_errhint_string) : 0));
		/* Flush any strings created in ErrorContext */
		FlushErrorState();
		return false;
	}

	return true;
}

static bool
call_int_check_hook(struct config_int *conf, int *newval, void **extra,
					GucSource source, int elevel)
{
	/* Quick success if no hook */
	if (!conf->check_hook)
		return true;

	/* Reset variables that might be set by hook */
	GUC_check_errcode_value = ERRCODE_INVALID_PARAMETER_VALUE;
	GUC_check_errmsg_string = NULL;
	GUC_check_errdetail_string = NULL;
	GUC_check_errhint_string = NULL;

	if (!conf->check_hook(newval, extra, source))
	{
		ereport(elevel,
				(errcode(GUC_check_errcode_value),
				 GUC_check_errmsg_string ?
				 errmsg_internal("%s", GUC_check_errmsg_string) :
				 errmsg("invalid value for parameter \"%s\": %d",
						conf->gen.name, *newval),
				 GUC_check_errdetail_string ?
				 errdetail_internal("%s", GUC_check_errdetail_string) : 0,
				 GUC_check_errhint_string ?
				 errhint("%s", GUC_check_errhint_string) : 0));
		/* Flush any strings created in ErrorContext */
		FlushErrorState();
		return false;
	}

	return true;
}

static bool
call_oid_check_hook(struct config_oid *conf, Oid *newval, void **extra,
					GucSource source, int elevel)
{
	/* Quick success if no hook */
	if (!conf->check_hook)
		return true;

	/* Reset variables that might be set by hook */
	GUC_check_errcode_value = ERRCODE_INVALID_PARAMETER_VALUE;
	GUC_check_errmsg_string = NULL;
	GUC_check_errdetail_string = NULL;
	GUC_check_errhint_string = NULL;

	if (!conf->check_hook(newval, extra, source))
	{
		ereport(elevel,
				(errcode(GUC_check_errcode_value),
				 GUC_check_errmsg_string ?
				 errmsg_internal("%s", GUC_check_errmsg_string) :
				 errmsg("invalid value for parameter \"%s\": %u",
						conf->gen.name, *newval),
				 GUC_check_errdetail_string ?
				 errdetail_internal("%s", GUC_check_errdetail_string) : 0,
				 GUC_check_errhint_string ?
				 errhint("%s", GUC_check_errhint_string) : 0));
		/* Flush any strings created in ErrorContext */
		FlushErrorState();
		return false;
	}

	return true;
}

static bool
call_real_check_hook(struct config_real *conf, double *newval, void **extra,
					 GucSource source, int elevel)
{
	/* Quick success if no hook */
	if (!conf->check_hook)
		return true;

	/* Reset variables that might be set by hook */
	GUC_check_errcode_value = ERRCODE_INVALID_PARAMETER_VALUE;
	GUC_check_errmsg_string = NULL;
	GUC_check_errdetail_string = NULL;
	GUC_check_errhint_string = NULL;

	if (!conf->check_hook(newval, extra, source))
	{
		ereport(elevel,
				(errcode(GUC_check_errcode_value),
				 GUC_check_errmsg_string ?
				 errmsg_internal("%s", GUC_check_errmsg_string) :
				 errmsg("invalid value for parameter \"%s\": %g",
						conf->gen.name, *newval),
				 GUC_check_errdetail_string ?
				 errdetail_internal("%s", GUC_check_errdetail_string) : 0,
				 GUC_check_errhint_string ?
				 errhint("%s", GUC_check_errhint_string) : 0));
		/* Flush any strings created in ErrorContext */
		FlushErrorState();
		return false;
	}

	return true;
}

static bool
call_string_check_hook(struct config_string *conf, char **newval, void **extra,
					   GucSource source, int elevel)
{
	volatile bool result = true;

	/* Quick success if no hook */
	if (!conf->check_hook)
		return true;

	/*
	 * If elevel is ERROR, or if the check_hook itself throws an elog
	 * (undesirable, but not always avoidable), make sure we don't leak the
	 * already-malloc'd newval string.
	 */
	PG_TRY();
	{
		/* Reset variables that might be set by hook */
		GUC_check_errcode_value = ERRCODE_INVALID_PARAMETER_VALUE;
		GUC_check_errmsg_string = NULL;
		GUC_check_errdetail_string = NULL;
		GUC_check_errhint_string = NULL;

		if (!conf->check_hook(newval, extra, source))
		{
			ereport(elevel,
					(errcode(GUC_check_errcode_value),
					 GUC_check_errmsg_string ?
					 errmsg_internal("%s", GUC_check_errmsg_string) :
					 errmsg("invalid value for parameter \"%s\": \"%s\"",
							conf->gen.name, *newval ? *newval : ""),
					 GUC_check_errdetail_string ?
					 errdetail_internal("%s", GUC_check_errdetail_string) : 0,
					 GUC_check_errhint_string ?
					 errhint("%s", GUC_check_errhint_string) : 0));
			/* Flush any strings created in ErrorContext */
			FlushErrorState();
			result = false;
		}
	}
	PG_CATCH();
	{
		free(*newval);
		PG_RE_THROW();
	}
	PG_END_TRY();

	return result;
}

static bool
call_enum_check_hook(struct config_enum *conf, int *newval, void **extra,
					 GucSource source, int elevel)
{
	/* Quick success if no hook */
	if (!conf->check_hook)
		return true;

	/* Reset variables that might be set by hook */
	GUC_check_errcode_value = ERRCODE_INVALID_PARAMETER_VALUE;
	GUC_check_errmsg_string = NULL;
	GUC_check_errdetail_string = NULL;
	GUC_check_errhint_string = NULL;

	if (!conf->check_hook(newval, extra, source))
	{
		ereport(elevel,
				(errcode(GUC_check_errcode_value),
				 GUC_check_errmsg_string ?
				 errmsg_internal("%s", GUC_check_errmsg_string) :
				 errmsg("invalid value for parameter \"%s\": \"%s\"",
						conf->gen.name,
						config_enum_lookup_by_value(conf, *newval)),
				 GUC_check_errdetail_string ?
				 errdetail_internal("%s", GUC_check_errdetail_string) : 0,
				 GUC_check_errhint_string ?
				 errhint("%s", GUC_check_errhint_string) : 0));
		/* Flush any strings created in ErrorContext */
		FlushErrorState();
		return false;
	}

	return true;
}


/*
 * check_hook, assign_hook and show_hook subroutines
 */

static bool
check_wal_consistency_checking(char **newval, void **extra, GucSource source)
{
	char	   *rawstring;
	List	   *elemlist;
	ListCell   *l;
	bool		newwalconsistency[RM_MAX_ID + 1];

	/* Initialize the array */
	MemSet(newwalconsistency, 0, (RM_MAX_ID + 1) * sizeof(bool));

	/* Need a modifiable copy of string */
	rawstring = pstrdup(*newval);

	/* Parse string into list of identifiers */
	if (!SplitIdentifierString(rawstring, ',', &elemlist))
	{
		/* syntax error in list */
		GUC_check_errdetail("List syntax is invalid.");
		pfree(rawstring);
		list_free(elemlist);
		return false;
	}

	foreach(l, elemlist)
	{
		char	   *tok = (char *) lfirst(l);
		bool		found = false;
		int			rmid;

		/* Check for 'all'. */
		if (pg_strcasecmp(tok, "all") == 0)
		{
			for (rmid = 0; rmid <= RM_MAX_ID; rmid++)
				if (RmgrIdExists(rmid) && GetRmgr(rmid).rm_mask != NULL)
					newwalconsistency[rmid] = true;
			found = true;
		}
		else
		{
			/*
			 * Check if the token matches with any individual resource
			 * manager.
			 */
			for (rmid = 0; rmid <= RM_MAX_ID; rmid++)
			{
				if (RmgrIdExists(rmid) && GetRmgr(rmid).rm_mask != NULL &&
					pg_strcasecmp(tok, GetRmgr(rmid).rm_name) == 0)
				{
					newwalconsistency[rmid] = true;
					found = true;
				}
			}
		}

		/* If a valid resource manager is found, check for the next one. */
		if (!found)
		{
			/*
			 * Perhaps it's a custom resource manager. If so, defer checking
			 * until InitializeWalConsistencyChecking().
			 */
			if (!process_shared_preload_libraries_done)
			{
				check_wal_consistency_checking_deferred = true;
			}
			else
			{
				GUC_check_errdetail("Unrecognized key word: \"%s\".", tok);
				pfree(rawstring);
				list_free(elemlist);
				return false;
			}
		}
	}

	pfree(rawstring);
	list_free(elemlist);

	/* assign new value */
	*extra = guc_malloc(ERROR, (RM_MAX_ID + 1) * sizeof(bool));
	memcpy(*extra, newwalconsistency, (RM_MAX_ID + 1) * sizeof(bool));
	return true;
}

static void
assign_wal_consistency_checking(const char *newval, void *extra)
{
	/*
	 * If some checks were deferred, it's possible that the checks will fail
	 * later during InitializeWalConsistencyChecking(). But in that case, the
	 * postmaster will exit anyway, so it's safe to proceed with the
	 * assignment.
	 *
	 * Any built-in resource managers specified are assigned immediately,
	 * which affects WAL created before shared_preload_libraries are
	 * processed. Any custom resource managers specified won't be assigned
	 * until after shared_preload_libraries are processed, but that's OK
	 * because WAL for a custom resource manager can't be written before the
	 * module is loaded anyway.
	 */
	wal_consistency_checking = extra;
}

static bool
check_log_destination(char **newval, void **extra, GucSource source)
{
	char	   *rawstring;
	List	   *elemlist;
	ListCell   *l;
	int			newlogdest = 0;
	int		   *myextra;

	/* Need a modifiable copy of string */
	rawstring = pstrdup(*newval);

	/* Parse string into list of identifiers */
	if (!SplitIdentifierString(rawstring, ',', &elemlist))
	{
		/* syntax error in list */
		GUC_check_errdetail("List syntax is invalid.");
		pfree(rawstring);
		list_free(elemlist);
		return false;
	}

	foreach(l, elemlist)
	{
		char	   *tok = (char *) lfirst(l);

		if (pg_strcasecmp(tok, "stderr") == 0)
			newlogdest |= LOG_DESTINATION_STDERR;
		else if (pg_strcasecmp(tok, "csvlog") == 0)
			newlogdest |= LOG_DESTINATION_CSVLOG;
		else if (pg_strcasecmp(tok, "jsonlog") == 0)
			newlogdest |= LOG_DESTINATION_JSONLOG;
#ifdef HAVE_SYSLOG
		else if (pg_strcasecmp(tok, "syslog") == 0)
			newlogdest |= LOG_DESTINATION_SYSLOG;
#endif
#ifdef WIN32
		else if (pg_strcasecmp(tok, "eventlog") == 0)
			newlogdest |= LOG_DESTINATION_EVENTLOG;
#endif
		else
		{
			GUC_check_errdetail("Unrecognized key word: \"%s\".", tok);
			pfree(rawstring);
			list_free(elemlist);
			return false;
		}
	}

	pfree(rawstring);
	list_free(elemlist);

	myextra = (int *) guc_malloc(ERROR, sizeof(int));
	*myextra = newlogdest;
	*extra = (void *) myextra;

	return true;
}

static void
assign_log_destination(const char *newval, void *extra)
{
	Log_destination = *((int *) extra);
}

static void
assign_syslog_facility(int newval, void *extra)
{
#ifdef HAVE_SYSLOG
	set_syslog_parameters(syslog_ident_str ? syslog_ident_str : "postgres",
						  newval);
#endif
	/* Without syslog support, just ignore it */
}

static void
assign_syslog_ident(const char *newval, void *extra)
{
#ifdef HAVE_SYSLOG
	set_syslog_parameters(newval, syslog_facility);
#endif
	/* Without syslog support, it will always be set to "none", so ignore */
}


static void
assign_session_replication_role(int newval, void *extra)
{
	/*
	 * Must flush the plan cache when changing replication role; but don't
	 * flush unnecessarily.
	 */
	if (SessionReplicationRole != newval)
		ResetPlanCache();
}

static bool
check_temp_buffers(int *newval, void **extra, GucSource source)
{
	/*
	 * Once local buffers have been initialized, it's too late to change this.
	 * However, if this is only a test call, allow it.
	 */
	if (source != PGC_S_TEST && NLocBuffer && NLocBuffer != *newval)
	{
		GUC_check_errdetail("\"temp_buffers\" cannot be changed after any temporary tables have been accessed in the session.");
		return false;
	}
	return true;
}

static bool
check_bonjour(bool *newval, void **extra, GucSource source)
{
#ifndef USE_BONJOUR
	if (*newval)
	{
		GUC_check_errmsg("Bonjour is not supported by this build");
		return false;
	}
#endif
	return true;
}

static bool
check_ssl(bool *newval, void **extra, GucSource source)
{
#ifndef USE_SSL
	if (*newval)
	{
		GUC_check_errmsg("SSL is not supported by this build");
		return false;
	}
#endif
	return true;
}

static bool
check_stage_log_stats(bool *newval, void **extra, GucSource source)
{
	if (*newval && log_statement_stats)
	{
		GUC_check_errdetail("Cannot enable parameter when \"log_statement_stats\" is true.");
		return false;
	}
	return true;
}

static bool
check_log_stats(bool *newval, void **extra, GucSource source)
{
	if (*newval &&
		(log_parser_stats || log_planner_stats || log_executor_stats))
	{
		GUC_check_errdetail("Cannot enable \"log_statement_stats\" when "
							"\"log_parser_stats\", \"log_planner_stats\", "
							"or \"log_executor_stats\" is true.");
		return false;
	}
	return true;
}

static bool
check_canonical_path(char **newval, void **extra, GucSource source)
{
	/*
	 * Since canonicalize_path never enlarges the string, we can just modify
	 * newval in-place.  But watch out for NULL, which is the default value
	 * for external_pid_file.
	 */
	if (*newval)
		canonicalize_path(*newval);
	return true;
}

static bool
check_timezone_abbreviations(char **newval, void **extra, GucSource source)
{
	/*
	 * The boot_val given above for timezone_abbreviations is NULL. When we
	 * see this we just do nothing.  If this value isn't overridden from the
	 * config file then pg_timezone_abbrev_initialize() will eventually
	 * replace it with "Default".  This hack has two purposes: to avoid
	 * wasting cycles loading values that might soon be overridden from the
	 * config file, and to avoid trying to read the timezone abbrev files
	 * during InitializeGUCOptions().  The latter doesn't work in an
	 * EXEC_BACKEND subprocess because my_exec_path hasn't been set yet and so
	 * we can't locate PGSHAREDIR.
	 */
	if (*newval == NULL)
	{
		Assert(source == PGC_S_DEFAULT);
		return true;
	}

	/* OK, load the file and produce a malloc'd TimeZoneAbbrevTable */
	*extra = load_tzoffsets(*newval);

	/* tzparser.c returns NULL on failure, reporting via GUC_check_errmsg */
	if (!*extra)
		return false;

	return true;
}

static void
assign_timezone_abbreviations(const char *newval, void *extra)
{
	/* Do nothing for the boot_val default of NULL */
	if (!extra)
		return;

	InstallTimeZoneAbbrevs((TimeZoneAbbrevTable *) extra);
}

/*
 * pg_timezone_abbrev_initialize --- set default value if not done already
 *
 * This is called after initial loading of postgresql.conf.  If no
 * timezone_abbreviations setting was found therein, select default.
 * If a non-default value is already installed, nothing will happen.
 *
 * This can also be called from ProcessConfigFile to establish the default
 * value after a postgresql.conf entry for it is removed.
 */
static void
pg_timezone_abbrev_initialize(void)
{
	SetConfigOption("timezone_abbreviations", "Default",
					PGC_POSTMASTER, PGC_S_DYNAMIC_DEFAULT);
}

static const char *
show_archive_command(void)
{
	if (XLogArchivingActive())
		return XLogArchiveCommand;
	else
		return "(disabled)";
}

static void
assign_tcp_keepalives_idle(int newval, void *extra)
{
	/*
	 * The kernel API provides no way to test a value without setting it; and
	 * once we set it we might fail to unset it.  So there seems little point
	 * in fully implementing the check-then-assign GUC API for these
	 * variables.  Instead we just do the assignment on demand.  pqcomm.c
	 * reports any problems via ereport(LOG).
	 *
	 * This approach means that the GUC value might have little to do with the
	 * actual kernel value, so we use a show_hook that retrieves the kernel
	 * value rather than trusting GUC's copy.
	 */
	(void) pq_setkeepalivesidle(newval, MyProcPort);
}

static const char *
show_tcp_keepalives_idle(void)
{
	/* See comments in assign_tcp_keepalives_idle */
	static char nbuf[16];

	snprintf(nbuf, sizeof(nbuf), "%d", pq_getkeepalivesidle(MyProcPort));
	return nbuf;
}

static void
assign_tcp_keepalives_interval(int newval, void *extra)
{
	/* See comments in assign_tcp_keepalives_idle */
	(void) pq_setkeepalivesinterval(newval, MyProcPort);
}

static const char *
show_tcp_keepalives_interval(void)
{
	/* See comments in assign_tcp_keepalives_idle */
	static char nbuf[16];

	snprintf(nbuf, sizeof(nbuf), "%d", pq_getkeepalivesinterval(MyProcPort));
	return nbuf;
}

static void
assign_tcp_keepalives_count(int newval, void *extra)
{
	/* See comments in assign_tcp_keepalives_idle */
	(void) pq_setkeepalivescount(newval, MyProcPort);
}

static const char *
show_tcp_keepalives_count(void)
{
	/* See comments in assign_tcp_keepalives_idle */
	static char nbuf[16];

	snprintf(nbuf, sizeof(nbuf), "%d", pq_getkeepalivescount(MyProcPort));
	return nbuf;
}

static void
assign_tcp_user_timeout(int newval, void *extra)
{
	/* See comments in assign_tcp_keepalives_idle */
	(void) pq_settcpusertimeout(newval, MyProcPort);
}

static const char *
show_tcp_user_timeout(void)
{
	/* See comments in assign_tcp_keepalives_idle */
	static char nbuf[16];

	snprintf(nbuf, sizeof(nbuf), "%d", pq_gettcpusertimeout(MyProcPort));
	return nbuf;
}

static bool
check_maxconnections(int *newval, void **extra, GucSource source)
{
	if (*newval + autovacuum_max_workers + 1 +
		max_worker_processes + max_wal_senders > MAX_BACKENDS)
		return false;
	return true;
}

/*
 * For YB-managed (cloud), the cloud user won't be aware of superuser.
 * When YB shows max_connections, the connections reserved for superusers (and
 * other backends) are hidden from cloud users.
 * The reference of the relations can be found in postmaster.c.
 */
static const char *
yb_show_maxconnections(void)
{
	static char buf[32];

	int64 yb_adj_max_con = MaxConnections;
	if (IsYugaByteEnabled() && !superuser())
	{
		yb_adj_max_con -= (ReservedBackends + max_wal_senders);
	}

	snprintf(buf, sizeof(buf), INT64_FORMAT, yb_adj_max_con);
	return buf;
}

static bool
check_autovacuum_max_workers(int *newval, void **extra, GucSource source)
{
	if (MaxConnections + *newval + 1 +
		max_worker_processes + max_wal_senders > MAX_BACKENDS)
		return false;
	return true;
}

static bool
check_max_wal_senders(int *newval, void **extra, GucSource source)
{
	if (MaxConnections + autovacuum_max_workers + 1 +
		max_worker_processes + *newval > MAX_BACKENDS)
		return false;
	return true;
}

static bool
check_autovacuum_work_mem(int *newval, void **extra, GucSource source)
{
	/*
	 * -1 indicates fallback.
	 *
	 * If we haven't yet changed the boot_val default of -1, just let it be.
	 * Autovacuum will look to maintenance_work_mem instead.
	 */
	if (*newval == -1)
		return true;

	/*
	 * We clamp manually-set values to at least 1MB.  Since
	 * maintenance_work_mem is always set to at least this value, do the same
	 * here.
	 */
	if (*newval < 1024)
		*newval = 1024;

	return true;
}

static bool
check_max_worker_processes(int *newval, void **extra, GucSource source)
{
	if (MaxConnections + autovacuum_max_workers + 1 +
		*newval + max_wal_senders > MAX_BACKENDS)
		return false;
	return true;
}

static bool
check_effective_io_concurrency(int *newval, void **extra, GucSource source)
{
#ifndef USE_PREFETCH
	if (*newval != 0)
	{
		GUC_check_errdetail("effective_io_concurrency must be set to 0 on platforms that lack posix_fadvise().");
		return false;
	}
#endif							/* USE_PREFETCH */
	return true;
}

static bool
check_maintenance_io_concurrency(int *newval, void **extra, GucSource source)
{
#ifndef USE_PREFETCH
	if (*newval != 0)
	{
		GUC_check_errdetail("maintenance_io_concurrency must be set to 0 on platforms that lack posix_fadvise().");
		return false;
	}
#endif							/* USE_PREFETCH */
	return true;
}

static bool
check_huge_page_size(int *newval, void **extra, GucSource source)
{
#if !(defined(MAP_HUGE_MASK) && defined(MAP_HUGE_SHIFT))
	/* Recent enough Linux only, for now.  See GetHugePageSize(). */
	if (*newval != 0)
	{
		GUC_check_errdetail("huge_page_size must be 0 on this platform.");
		return false;
	}
#endif
	return true;
}

static bool
check_client_connection_check_interval(int *newval, void **extra, GucSource source)
{
	if (!WaitEventSetCanReportClosed() && *newval != 0)
	{
		GUC_check_errdetail("client_connection_check_interval must be set to 0 on this platform.");
		return false;
	}
	return true;
}

static void
assign_maintenance_io_concurrency(int newval, void *extra)
{
#ifdef USE_PREFETCH
	/*
	 * Reconfigure recovery prefetching, because a setting it depends on
	 * changed.
	 */
	maintenance_io_concurrency = newval;
	if (AmStartupProcess())
		XLogPrefetchReconfigure();
#endif
}

static bool
check_application_name(char **newval, void **extra, GucSource source)
{
	/* Only allow clean ASCII chars in the application name */
	pg_clean_ascii(*newval);

	return true;
}

static void
assign_application_name(const char *newval, void *extra)
{
	/* Update the pg_stat_activity view */
	pgstat_report_appname(newval);
}

static bool
check_cluster_name(char **newval, void **extra, GucSource source)
{
	/* Only allow clean ASCII chars in the cluster name */
	pg_clean_ascii(*newval);

	return true;
}

static const char *
show_unix_socket_permissions(void)
{
	static char buf[12];

	snprintf(buf, sizeof(buf), "%04o", Unix_socket_permissions);
	return buf;
}

static const char *
show_log_file_mode(void)
{
	static char buf[12];

	snprintf(buf, sizeof(buf), "%04o", Log_file_mode);
	return buf;
}

static const char *
show_data_directory_mode(void)
{
	static char buf[12];

	snprintf(buf, sizeof(buf), "%04o", data_directory_mode);
	return buf;
}

static const char *
show_in_hot_standby(void)
{
	/*
	 * We display the actual state based on shared memory, so that this GUC
	 * reports up-to-date state if examined intra-query.  The underlying
	 * variable in_hot_standby changes only when we transmit a new value to
	 * the client.
	 */
	return RecoveryInProgress() ? "on" : "off";
}

/*
 * We split the input string, where commas separate function names
 * and certain whitespace chars are ignored, into a \0-separated (and
 * \0\0-terminated) list of function names.  This formulation allows
 * easy scanning when an error is thrown while avoiding the use of
 * non-reentrant strtok(), as well as keeping the output data in a
 * single palloc() chunk.
 */
static bool
check_backtrace_functions(char **newval, void **extra, GucSource source)
{
	int			newvallen = strlen(*newval);
	char	   *someval;
	int			validlen;
	int			i;
	int			j;

	/*
	 * Allow characters that can be C identifiers and commas as separators, as
	 * well as some whitespace for readability.
	 */
	validlen = strspn(*newval,
					  "0123456789_"
					  "abcdefghijklmnopqrstuvwxyz"
					  "ABCDEFGHIJKLMNOPQRSTUVWXYZ"
					  ", \n\t");
	if (validlen != newvallen)
	{
		GUC_check_errdetail("invalid character");
		return false;
	}

	if (*newval[0] == '\0')
	{
		*extra = NULL;
		return true;
	}

	/*
	 * Allocate space for the output and create the copy.  We could discount
	 * whitespace chars to save some memory, but it doesn't seem worth the
	 * trouble.
	 */
	someval = guc_malloc(ERROR, newvallen + 1 + 1);
	for (i = 0, j = 0; i < newvallen; i++)
	{
		if ((*newval)[i] == ',')
			someval[j++] = '\0';	/* next item */
		else if ((*newval)[i] == ' ' ||
				 (*newval)[i] == '\n' ||
				 (*newval)[i] == '\t')
			;					/* ignore these */
		else
			someval[j++] = (*newval)[i];	/* copy anything else */
	}

	/* two \0s end the setting */
	someval[j] = '\0';
	someval[j + 1] = '\0';

	*extra = someval;
	return true;
}

static void
assign_backtrace_functions(const char *newval, void *extra)
{
	backtrace_symbol_list = (char *) extra;
}

static bool
check_recovery_target_timeline(char **newval, void **extra, GucSource source)
{
	RecoveryTargetTimeLineGoal rttg;
	RecoveryTargetTimeLineGoal *myextra;

	if (strcmp(*newval, "current") == 0)
		rttg = RECOVERY_TARGET_TIMELINE_CONTROLFILE;
	else if (strcmp(*newval, "latest") == 0)
		rttg = RECOVERY_TARGET_TIMELINE_LATEST;
	else
	{
		rttg = RECOVERY_TARGET_TIMELINE_NUMERIC;

		errno = 0;
		strtoul(*newval, NULL, 0);
		if (errno == EINVAL || errno == ERANGE)
		{
			GUC_check_errdetail("recovery_target_timeline is not a valid number.");
			return false;
		}
	}

	myextra = (RecoveryTargetTimeLineGoal *) guc_malloc(ERROR, sizeof(RecoveryTargetTimeLineGoal));
	*myextra = rttg;
	*extra = (void *) myextra;

	return true;
}

static void
assign_recovery_target_timeline(const char *newval, void *extra)
{
	recoveryTargetTimeLineGoal = *((RecoveryTargetTimeLineGoal *) extra);
	if (recoveryTargetTimeLineGoal == RECOVERY_TARGET_TIMELINE_NUMERIC)
		recoveryTargetTLIRequested = (TimeLineID) strtoul(newval, NULL, 0);
	else
		recoveryTargetTLIRequested = 0;
}

/*
 * Recovery target settings: Only one of the several recovery_target* settings
 * may be set.  Setting a second one results in an error.  The global variable
 * recoveryTarget tracks which kind of recovery target was chosen.  Other
 * variables store the actual target value (for example a string or a xid).
 * The assign functions of the parameters check whether a competing parameter
 * was already set.  But we want to allow setting the same parameter multiple
 * times.  We also want to allow unsetting a parameter and setting a different
 * one, so we unset recoveryTarget when the parameter is set to an empty
 * string.
 */

static void
pg_attribute_noreturn()
error_multiple_recovery_targets(void)
{
	ereport(ERROR,
			(errcode(ERRCODE_INVALID_PARAMETER_VALUE),
			 errmsg("multiple recovery targets specified"),
			 errdetail("At most one of recovery_target, recovery_target_lsn, recovery_target_name, recovery_target_time, recovery_target_xid may be set.")));
}

static bool
check_recovery_target(char **newval, void **extra, GucSource source)
{
	if (strcmp(*newval, "immediate") != 0 && strcmp(*newval, "") != 0)
	{
		GUC_check_errdetail("The only allowed value is \"immediate\".");
		return false;
	}
	return true;
}

static void
assign_recovery_target(const char *newval, void *extra)
{
	if (recoveryTarget != RECOVERY_TARGET_UNSET &&
		recoveryTarget != RECOVERY_TARGET_IMMEDIATE)
		error_multiple_recovery_targets();

	if (newval && strcmp(newval, "") != 0)
		recoveryTarget = RECOVERY_TARGET_IMMEDIATE;
	else
		recoveryTarget = RECOVERY_TARGET_UNSET;
}

static bool
check_recovery_target_xid(char **newval, void **extra, GucSource source)
{
	if (strcmp(*newval, "") != 0)
	{
		TransactionId xid;
		TransactionId *myextra;

		errno = 0;
		xid = (TransactionId) strtou64(*newval, NULL, 0);
		if (errno == EINVAL || errno == ERANGE)
			return false;

		myextra = (TransactionId *) guc_malloc(ERROR, sizeof(TransactionId));
		*myextra = xid;
		*extra = (void *) myextra;
	}
	return true;
}

static void
assign_recovery_target_xid(const char *newval, void *extra)
{
	if (recoveryTarget != RECOVERY_TARGET_UNSET &&
		recoveryTarget != RECOVERY_TARGET_XID)
		error_multiple_recovery_targets();

	if (newval && strcmp(newval, "") != 0)
	{
		recoveryTarget = RECOVERY_TARGET_XID;
		recoveryTargetXid = *((TransactionId *) extra);
	}
	else
		recoveryTarget = RECOVERY_TARGET_UNSET;
}

/*
 * The interpretation of the recovery_target_time string can depend on the
 * time zone setting, so we need to wait until after all GUC processing is
 * done before we can do the final parsing of the string.  This check function
 * only does a parsing pass to catch syntax errors, but we store the string
 * and parse it again when we need to use it.
 */
static bool
check_recovery_target_time(char **newval, void **extra, GucSource source)
{
	if (strcmp(*newval, "") != 0)
	{
		/* reject some special values */
		if (strcmp(*newval, "now") == 0 ||
			strcmp(*newval, "today") == 0 ||
			strcmp(*newval, "tomorrow") == 0 ||
			strcmp(*newval, "yesterday") == 0)
		{
			return false;
		}

		/*
		 * parse timestamp value (see also timestamptz_in())
		 */
		{
			char	   *str = *newval;
			fsec_t		fsec;
			struct pg_tm tt,
					   *tm = &tt;
			int			tz;
			int			dtype;
			int			nf;
			int			dterr;
			char	   *field[MAXDATEFIELDS];
			int			ftype[MAXDATEFIELDS];
			char		workbuf[MAXDATELEN + MAXDATEFIELDS];
			TimestampTz timestamp;

			dterr = ParseDateTime(str, workbuf, sizeof(workbuf),
								  field, ftype, MAXDATEFIELDS, &nf);
			if (dterr == 0)
				dterr = DecodeDateTime(field, ftype, nf, &dtype, tm, &fsec, &tz);
			if (dterr != 0)
				return false;
			if (dtype != DTK_DATE)
				return false;

			if (tm2timestamp(tm, fsec, &tz, &timestamp) != 0)
			{
				GUC_check_errdetail("timestamp out of range: \"%s\"", str);
				return false;
			}
		}
	}
	return true;
}

static void
assign_recovery_target_time(const char *newval, void *extra)
{
	if (recoveryTarget != RECOVERY_TARGET_UNSET &&
		recoveryTarget != RECOVERY_TARGET_TIME)
		error_multiple_recovery_targets();

	if (newval && strcmp(newval, "") != 0)
		recoveryTarget = RECOVERY_TARGET_TIME;
	else
		recoveryTarget = RECOVERY_TARGET_UNSET;
}

static bool
check_recovery_target_name(char **newval, void **extra, GucSource source)
{
	/* Use the value of newval directly */
	if (strlen(*newval) >= MAXFNAMELEN)
	{
		GUC_check_errdetail("%s is too long (maximum %d characters).",
							"recovery_target_name", MAXFNAMELEN - 1);
		return false;
	}
	return true;
}

static void
assign_recovery_target_name(const char *newval, void *extra)
{
	if (recoveryTarget != RECOVERY_TARGET_UNSET &&
		recoveryTarget != RECOVERY_TARGET_NAME)
		error_multiple_recovery_targets();

	if (newval && strcmp(newval, "") != 0)
	{
		recoveryTarget = RECOVERY_TARGET_NAME;
		recoveryTargetName = newval;
	}
	else
		recoveryTarget = RECOVERY_TARGET_UNSET;
}

static bool
check_recovery_target_lsn(char **newval, void **extra, GucSource source)
{
	if (strcmp(*newval, "") != 0)
	{
		XLogRecPtr	lsn;
		XLogRecPtr *myextra;
		bool		have_error = false;

		lsn = pg_lsn_in_internal(*newval, &have_error);
		if (have_error)
			return false;

		myextra = (XLogRecPtr *) guc_malloc(ERROR, sizeof(XLogRecPtr));
		*myextra = lsn;
		*extra = (void *) myextra;
	}
	return true;
}

static void
assign_recovery_target_lsn(const char *newval, void *extra)
{
	if (recoveryTarget != RECOVERY_TARGET_UNSET &&
		recoveryTarget != RECOVERY_TARGET_LSN)
		error_multiple_recovery_targets();

	if (newval && strcmp(newval, "") != 0)
	{
		recoveryTarget = RECOVERY_TARGET_LSN;
		recoveryTargetLSN = *((XLogRecPtr *) extra);
	}
	else
		recoveryTarget = RECOVERY_TARGET_UNSET;
}

static bool
check_primary_slot_name(char **newval, void **extra, GucSource source)
{
	if (*newval && strcmp(*newval, "") != 0 &&
		!ReplicationSlotValidateName(*newval, WARNING))
		return false;

	return true;
}

static bool
check_default_with_oids(bool *newval, void **extra, GucSource source)
{
	if (*newval)
	{
		/* check the GUC's definition for an explanation */
		GUC_check_errcode(ERRCODE_FEATURE_NOT_SUPPORTED);
		GUC_check_errmsg("tables declared WITH OIDS are not supported");

		return false;
	}

	return true;
}

static bool
check_transaction_priority_lower_bound(double *newval, void **extra, GucSource source)
{
	if (*newval > yb_transaction_priority_upper_bound) {
		GUC_check_errdetail("must be less than or equal to yb_transaction_priority_upper_bound (%f).",
		                    yb_transaction_priority_upper_bound);
		return false;
	}

	if (IsYBReadCommitted() || YBIsWaitQueueEnabled())
	{
		ereport(NOTICE,
						(errmsg("priorities don't exist for read committed isolation transations, the "
										"transaction will wait for conflicting transactions to commit before "
										"proceeding"),
						 errdetail("this also applies to other isolation levels if using Wait-on-Conflict "
											"concurrency control")));
	}
	return true;
}

static bool
check_transaction_priority_upper_bound(double *newval, void **extra, GucSource source)
{
	if (*newval < yb_transaction_priority_lower_bound) {
		GUC_check_errdetail("must be greater than or equal to yb_transaction_priority_lower_bound (%f).",
		                    yb_transaction_priority_lower_bound);
		return false;
	}

	if (IsYBReadCommitted() || YBIsWaitQueueEnabled())
	{
		ereport(NOTICE,
						(errmsg("priorities don't exist for read committed isolation transations, the "
										"transaction will wait for conflicting transactions to commit before "
										"proceeding"),
						 errdetail("this also applies to other isolation levels if using Wait-on-Conflict "
											"concurrency control")));
	}
	return true;
}

static void
assign_yb_pg_batch_detection_mechanism(int new_value, void *extra)
{
	yb_pg_batch_detection_mechanism = new_value;
}

static void
assign_ysql_upgrade_mode(bool newval, void *extra)
{
	/*
	 * YSQL upgrade mode also enables/disables allowSystemTableMods.
	 * Note that PG doesn't allow user to change it at runtime.
	 *
	 * While we reuse allowSystemTableMods to cut some corners for
	 * YSQL upgrade, we do alter the semantics of it to imitate tables
	 * created by initdb rather than by user.
	 */
	allowSystemTableMods = newval;
}

static bool
check_max_backoff(int *max_backoff_msecs, void **extra, GucSource source)
{
	if (*max_backoff_msecs < 0)
	{
		GUC_check_errdetail("must be greater than or equal to 0.");
		return false;
	}

	return true;
}

static bool
check_min_backoff(int *min_backoff_msecs, void **extra, GucSource source)
{
	if (*min_backoff_msecs < 0)
	{
		GUC_check_errdetail("must be greater than or equal to 0.");
		return false;
	}

	return true;
}

static bool
check_backoff_multiplier(double *multiplier, void **extra, GucSource source)
{
	if (*multiplier < 1)
	{
		GUC_check_errdetail("must be greater than or equal to 1.");
		return false;
	}

	return true;
}

#include "guc-file.c"<|MERGE_RESOLUTION|>--- conflicted
+++ resolved
@@ -7528,17 +7528,12 @@
 		gconf->scontext = gconf->reset_scontext;
 		gconf->srole = gconf->reset_srole;
 
-<<<<<<< HEAD
-		if (gconf->flags & GUC_REPORT)
+		if ((gconf->flags & GUC_REPORT && !YbIsClientYsqlConnMgr()) ||
+			(YbIsClientYsqlConnMgr() && gconf->context > PGC_BACKEND))
 		{
 			gconf->status |= GUC_NEEDS_REPORT;
 			report_needed = true;
 		}
-=======
-		if ((gconf->flags & GUC_REPORT && !YbIsClientYsqlConnMgr()) ||
-			(YbIsClientYsqlConnMgr() && gconf->context > PGC_BACKEND))
-			ReportGUCOption(gconf);
->>>>>>> 01b596f1
 	}
 }
 
@@ -7950,18 +7945,13 @@
 			pfree(stack);
 
 			/* Report new value if we changed it */
-<<<<<<< HEAD
-			if (changed && (gconf->flags & GUC_REPORT))
+			if (changed &&
+				((gconf->flags & GUC_REPORT && !YbIsClientYsqlConnMgr()) ||
+				(YbIsClientYsqlConnMgr()  && gconf->context > PGC_BACKEND)))
 			{
 				gconf->status |= GUC_NEEDS_REPORT;
 				report_needed = true;
 			}
-=======
-			if (changed &&
-				((gconf->flags & GUC_REPORT && !YbIsClientYsqlConnMgr()) ||
-				(YbIsClientYsqlConnMgr()  && gconf->context > PGC_BACKEND)))
-				ReportGUCOption(gconf);
->>>>>>> 01b596f1
 		}						/* end of stack-popping loop */
 
 		if (stack != NULL)
@@ -8056,7 +8046,7 @@
 	{
 		struct config_generic *conf = guc_variables[i];
 
-		if ((conf->flags & GUC_REPORT) && (conf->status & GUC_NEEDS_REPORT))
+		if (((conf->flags & GUC_REPORT) || YbIsClientYsqlConnMgr()) && (conf->status & GUC_NEEDS_REPORT))
 			ReportGUCOption(conf);
 	}
 
@@ -8072,14 +8062,10 @@
 static void
 ReportGUCOption(struct config_generic *record)
 {
-<<<<<<< HEAD
 	char	   *val = _ShowOption(record, false);
 
 	if (record->last_reported == NULL ||
 		strcmp(val, record->last_reported) != 0)
-=======
-	if (reporting_enabled && ((record->flags & GUC_REPORT) || YbIsClientYsqlConnMgr()))
->>>>>>> 01b596f1
 	{
 		StringInfoData msgbuf;
 
@@ -9769,20 +9755,15 @@
 			}
 	}
 
-<<<<<<< HEAD
-	if (changeVal && (record->flags & GUC_REPORT))
-	{
-		record->status |= GUC_NEEDS_REPORT;
-		report_needed = true;
-	}
-=======
 	if (changeVal &&
 		((record->flags & GUC_REPORT && !YbIsClientYsqlConnMgr()) ||
 		(YbIsClientYsqlConnMgr() &&
 		record->context > PGC_BACKEND &&
 		!(action & GUC_ACTION_LOCAL))))
-		ReportGUCOption(record);
->>>>>>> 01b596f1
+	{
+		record->status |= GUC_NEEDS_REPORT;
+		report_needed = true;
+	}
 
 	/*
 	 * Session parameter set by any source will be allowed to be stored in the
