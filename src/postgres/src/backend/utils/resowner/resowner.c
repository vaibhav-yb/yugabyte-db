--- conflicted
+++ resolved
@@ -132,12 +132,9 @@
 	ResourceArray filearr;		/* open temporary files */
 	ResourceArray dsmarr;		/* dynamic shmem segments */
 	ResourceArray jitarr;		/* JIT contexts */
-<<<<<<< HEAD
 	ResourceArray cryptohasharr;	/* cryptohash contexts */
 	ResourceArray hmacarr;		/* HMAC contexts */
-=======
 	ResourceArray ybinheritsrefarr; /* YbPgInherits cache references */
->>>>>>> 32546339
 
 	/* We can remember up to MAX_RESOWNER_LOCKS references to local locks. */
 	int			nlocks;			/* number of owned locks */
@@ -458,12 +455,9 @@
 	ResourceArrayInit(&(owner->filearr), FileGetDatum(-1));
 	ResourceArrayInit(&(owner->dsmarr), PointerGetDatum(NULL));
 	ResourceArrayInit(&(owner->jitarr), PointerGetDatum(NULL));
-<<<<<<< HEAD
 	ResourceArrayInit(&(owner->cryptohasharr), PointerGetDatum(NULL));
 	ResourceArrayInit(&(owner->hmacarr), PointerGetDatum(NULL));
-=======
 	ResourceArrayInit(&(owner->ybinheritsrefarr), PointerGetDatum(NULL));
->>>>>>> 32546339
 
 	return owner;
 }
@@ -574,7 +568,6 @@
 			jit_release_context(context);
 		}
 
-<<<<<<< HEAD
 		/* Ditto for cryptohash contexts */
 		while (ResourceArrayGetAny(&(owner->cryptohasharr), &foundres))
 		{
@@ -594,7 +587,8 @@
 			if (isCommit)
 				PrintHMACLeakWarning(foundres);
 			pg_hmac_free(context);
-=======
+		}
+
 		/* Ditto for ybinheritsrefarr */
 		while (ResourceArrayGetAny(&owner->ybinheritsrefarr, &foundres))
 		{
@@ -604,7 +598,6 @@
 			if (isCommit)
 				PrintYbPgInheritsCacheLeakWarning(entry);
 			ReleaseYbPgInheritsCacheEntry(entry);
->>>>>>> 32546339
 		}
 	}
 	else if (phase == RESOURCE_RELEASE_LOCKS)
@@ -774,12 +767,9 @@
 	Assert(owner->filearr.nitems == 0);
 	Assert(owner->dsmarr.nitems == 0);
 	Assert(owner->jitarr.nitems == 0);
-<<<<<<< HEAD
 	Assert(owner->cryptohasharr.nitems == 0);
 	Assert(owner->hmacarr.nitems == 0);
-=======
 	Assert(owner->ybinheritsrefarr.nitems == 0);
->>>>>>> 32546339
 	Assert(owner->nlocks == 0 || owner->nlocks == MAX_RESOWNER_LOCKS + 1);
 
 	/*
@@ -807,12 +797,9 @@
 	ResourceArrayFree(&(owner->filearr));
 	ResourceArrayFree(&(owner->dsmarr));
 	ResourceArrayFree(&(owner->jitarr));
-<<<<<<< HEAD
 	ResourceArrayFree(&(owner->cryptohasharr));
 	ResourceArrayFree(&(owner->hmacarr));
-=======
 	ResourceArrayFree(&(owner->ybinheritsrefarr));
->>>>>>> 32546339
 
 	pfree(owner);
 }
