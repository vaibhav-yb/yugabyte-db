#----------------------------------------------------------------------
#
# pg_yb_migration.dat
#    Initial contents of the pg_yb_migration system catalog.
#
# Copyright (c) YugaByte, Inc.
#
# src/include/catalog/pg_yb_migration.dat
#
#----------------------------------------------------------------------

[

# For better version control conflict detection, list latest migration filename
<<<<<<< HEAD
# here: V60__24108__lsn_type_in_pg_replication_slots.sql
=======
# here: V60__24203__lsn_type_in_pg_create_replication_slot.sql
>>>>>>> cac4048d
{ major => '60', minor => '0', name => '<baseline>', time_applied => '_null_' }

]<|MERGE_RESOLUTION|>--- conflicted
+++ resolved
@@ -12,11 +12,7 @@
 [
 
 # For better version control conflict detection, list latest migration filename
-<<<<<<< HEAD
-# here: V60__24108__lsn_type_in_pg_replication_slots.sql
-=======
-# here: V60__24203__lsn_type_in_pg_create_replication_slot.sql
->>>>>>> cac4048d
-{ major => '60', minor => '0', name => '<baseline>', time_applied => '_null_' }
+# here: V61__24108__lsn_type_in_pg_replication_slots.sql
+{ major => '61', minor => '0', name => '<baseline>', time_applied => '_null_' }
 
 ]