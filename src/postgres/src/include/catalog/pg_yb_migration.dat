--- conflicted
+++ resolved
@@ -12,11 +12,7 @@
 [
 
 # For better version control conflict detection, list latest migration filename
-<<<<<<< HEAD
-# here: V64__24108__yb_lsn_type_in_pg_replication_slots.sql
-=======
-# here: V64__24250__tablet_state_in_yb_local_tablets.sql
->>>>>>> 117d4a74
-{ major => '64', minor => '0', name => '<baseline>', time_applied => '_null_' }
+# here: V65__24108__yb_lsn_type_in_pg_replication_slots.sql
+{ major => '65', minor => '0', name => '<baseline>', time_applied => '_null_' }
 
 ]