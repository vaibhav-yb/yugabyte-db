/*-------------------------------------------------------------------------
 *
 * executor.h
 *	  support for the POSTGRES executor module
 *
 *
 * Portions Copyright (c) 1996-2022, PostgreSQL Global Development Group
 * Portions Copyright (c) 1994, Regents of the University of California
 *
 * src/include/executor/executor.h
 *
 *-------------------------------------------------------------------------
 */
#ifndef EXECUTOR_H
#define EXECUTOR_H

#include "executor/execdesc.h"
#include "fmgr.h"
#include "nodes/lockoptions.h"
#include "nodes/parsenodes.h"
#include "utils/memutils.h"

/* Yugabyte includes */
#include "executor/execPartition.h"

/*
 * The "eflags" argument to ExecutorStart and the various ExecInitNode
 * routines is a bitwise OR of the following flag bits, which tell the
 * called plan node what to expect.  Note that the flags will get modified
 * as they are passed down the plan tree, since an upper node may require
 * functionality in its subnode not demanded of the plan as a whole
 * (example: MergeJoin requires mark/restore capability in its inner input),
 * or an upper node may shield its input from some functionality requirement
 * (example: Materialize shields its input from needing to do backward scan).
 *
 * EXPLAIN_ONLY indicates that the plan tree is being initialized just so
 * EXPLAIN can print it out; it will not be run.  Hence, no side-effects
 * of startup should occur.  However, error checks (such as permission checks)
 * should be performed.
 *
 * REWIND indicates that the plan node should try to efficiently support
 * rescans without parameter changes.  (Nodes must support ExecReScan calls
 * in any case, but if this flag was not given, they are at liberty to do it
 * through complete recalculation.  Note that a parameter change forces a
 * full recalculation in any case.)
 *
 * BACKWARD indicates that the plan node must respect the es_direction flag.
 * When this is not passed, the plan node will only be run forwards.
 *
 * MARK indicates that the plan node must support Mark/Restore calls.
 * When this is not passed, no Mark/Restore will occur.
 *
 * SKIP_TRIGGERS tells ExecutorStart/ExecutorFinish to skip calling
 * AfterTriggerBeginQuery/AfterTriggerEndQuery.  This does not necessarily
 * mean that the plan can't queue any AFTER triggers; just that the caller
 * is responsible for there being a trigger context for them to be queued in.
 *
 * YB_AGG_PARENT tells the plan node that the parent node is an Agg node.  This
 * context is used to signal the plan node to make an extra effort to determine
 * whether aggregates can be pushed down.  It should only be set for plan nodes
 * that have no children, such as IndexOnlyScan.
 */
#define EXEC_FLAG_EXPLAIN_ONLY	0x0001	/* EXPLAIN, no ANALYZE */
#define EXEC_FLAG_REWIND		0x0002	/* need efficient rescan */
#define EXEC_FLAG_BACKWARD		0x0004	/* need backward scan */
#define EXEC_FLAG_MARK			0x0008	/* need mark/restore */
#define EXEC_FLAG_SKIP_TRIGGERS 0x0010	/* skip AfterTrigger calls */
#define EXEC_FLAG_WITH_NO_DATA	0x0020	/* rel scannability doesn't matter */

#define EXEC_FLAG_YB_AGG_PARENT	0x8000	/* parent node is Agg */


/* Hook for plugins to get control in ExecutorStart() */
typedef void (*ExecutorStart_hook_type) (QueryDesc *queryDesc, int eflags);
extern PGDLLIMPORT ExecutorStart_hook_type ExecutorStart_hook;

/* Hook for plugins to get control in ExecutorRun() */
typedef void (*ExecutorRun_hook_type) (QueryDesc *queryDesc,
									   ScanDirection direction,
									   uint64 count,
									   bool execute_once);
extern PGDLLIMPORT ExecutorRun_hook_type ExecutorRun_hook;

/* Hook for plugins to get control in ExecutorFinish() */
typedef void (*ExecutorFinish_hook_type) (QueryDesc *queryDesc);
extern PGDLLIMPORT ExecutorFinish_hook_type ExecutorFinish_hook;

/* Hook for plugins to get control in ExecutorEnd() */
typedef void (*ExecutorEnd_hook_type) (QueryDesc *queryDesc);
extern PGDLLIMPORT ExecutorEnd_hook_type ExecutorEnd_hook;

/* Hook for plugins to get control in ExecCheckRTPerms() */
typedef bool (*ExecutorCheckPerms_hook_type) (List *, bool);
extern PGDLLIMPORT ExecutorCheckPerms_hook_type ExecutorCheckPerms_hook;


/*
 * prototypes from functions in execAmi.c
 */
struct Path;					/* avoid including pathnodes.h here */

extern void ExecReScan(PlanState *node);
extern void ExecMarkPos(PlanState *node);
extern void ExecRestrPos(PlanState *node);
extern bool ExecSupportsMarkRestore(struct Path *pathnode);
extern bool ExecSupportsBackwardScan(Plan *node);
extern bool ExecMaterializesOutput(NodeTag plantype);

/*
 * prototypes from functions in execCurrent.c
 */
extern bool execCurrentOf(CurrentOfExpr *cexpr,
						  ExprContext *econtext,
						  Oid table_oid,
						  ItemPointer current_tid);

/*
 * prototypes from functions in execGrouping.c
 */
extern ExprState *execTuplesMatchPrepare(TupleDesc desc,
										 int numCols,
										 const AttrNumber *keyColIdx,
										 const Oid *eqOperators,
										 const Oid *collations,
										 PlanState *parent);
extern void execTuplesHashPrepare(int numCols,
								  const Oid *eqOperators,
								  Oid **eqFuncOids,
								  FmgrInfo **leftHashFunctions,
								  FmgrInfo **rightHashFunctions);
extern ExprState *ybPrepareOuterExprsEqualFn(List *outer_exprs,
											 Oid *eqOps, PlanState *parent);
extern TupleHashTable BuildTupleHashTable(PlanState *parent,
										  TupleDesc inputDesc,
										  int numCols, AttrNumber *keyColIdx,
										  const Oid *eqfuncoids,
										  FmgrInfo *hashfunctions,
										  Oid *collations,
										  long nbuckets, Size additionalsize,
										  MemoryContext tablecxt,
										  MemoryContext tempcxt, bool use_variable_hash_iv);
extern TupleHashTable YbBuildTupleHashTableExt(PlanState *parent,
											   TupleDesc inputDesc,
											   int numCols, ExprState **keyColExprs,
											   ExprState *eqExpr,
											   Oid *eqfuncoids,
											   FmgrInfo *hashfunctions,
											   long nbuckets, Size additionalsize,
											   MemoryContext metacxt,
											   MemoryContext tablecxt,
											   MemoryContext tempcxt,
											   ExprContext *expr_cxt,
											   bool use_variable_hash_iv);
extern TupleHashTable BuildTupleHashTableExt(PlanState *parent,
											 TupleDesc inputDesc,
											 int numCols, AttrNumber *keyColIdx,
											 const Oid *eqfuncoids,
											 FmgrInfo *hashfunctions,
											 Oid *collations,
											 long nbuckets, Size additionalsize,
											 MemoryContext metacxt,
											 MemoryContext tablecxt,
											 MemoryContext tempcxt, bool use_variable_hash_iv);
extern TupleHashEntry LookupTupleHashEntry(TupleHashTable hashtable,
										   TupleTableSlot *slot,
										   bool *isnew, uint32 *hash);
extern uint32 TupleHashTableHash(TupleHashTable hashtable,
								 TupleTableSlot *slot);
extern TupleHashEntry LookupTupleHashEntryHash(TupleHashTable hashtable,
											   TupleTableSlot *slot,
											   bool *isnew, uint32 hash);
extern TupleHashEntry FindTupleHashEntry(TupleHashTable hashtable,
										 TupleTableSlot *slot,
										 ExprState *eqcomp,
										 FmgrInfo *hashfunctions,
										 AttrNumber *keyColIdx);
extern void ResetTupleHashTable(TupleHashTable hashtable);

/*
 * prototypes from functions in execJunk.c
 */
extern JunkFilter *ExecInitJunkFilter(List *targetList,
									  TupleTableSlot *slot);
extern JunkFilter *ExecInitJunkFilterConversion(List *targetList,
												TupleDesc cleanTupType,
												TupleTableSlot *slot);
extern AttrNumber ExecFindJunkAttribute(JunkFilter *junkfilter,
										const char *attrName);
extern AttrNumber ExecFindJunkAttributeInTlist(List *targetlist,
											   const char *attrName);
extern TupleTableSlot *ExecFilterJunk(JunkFilter *junkfilter,
									  TupleTableSlot *slot);

/*
 * ExecGetJunkAttribute
 *
 * Given a junk filter's input tuple (slot) and a junk attribute's number
 * previously found by ExecFindJunkAttribute, extract & return the value and
 * isNull flag of the attribute.
 */
#ifndef FRONTEND
static inline Datum
ExecGetJunkAttribute(TupleTableSlot *slot, AttrNumber attno, bool *isNull)
{
	Assert(attno > 0);
	return slot_getattr(slot, attno, isNull);
}
#endif

/*
 * prototypes from functions in execMain.c
 */
extern void ExecutorStart(QueryDesc *queryDesc, int eflags);
extern void standard_ExecutorStart(QueryDesc *queryDesc, int eflags);
extern void ExecutorRun(QueryDesc *queryDesc,
						ScanDirection direction, uint64 count, bool execute_once);
extern void standard_ExecutorRun(QueryDesc *queryDesc,
								 ScanDirection direction, uint64 count, bool execute_once);
extern void ExecutorFinish(QueryDesc *queryDesc);
extern void standard_ExecutorFinish(QueryDesc *queryDesc);
extern void ExecutorEnd(QueryDesc *queryDesc);
extern void standard_ExecutorEnd(QueryDesc *queryDesc);
extern void ExecutorRewind(QueryDesc *queryDesc);
extern bool ExecCheckRTPerms(List *rangeTable, bool ereport_on_violation);
extern void CheckValidResultRel(ResultRelInfo *resultRelInfo, CmdType operation);
extern void InitResultRelInfo(ResultRelInfo *resultRelInfo,
							  Relation resultRelationDesc,
							  Index resultRelationIndex,
							  ResultRelInfo *partition_root_rri,
							  int instrument_options);
extern ResultRelInfo *ExecGetTriggerResultRel(EState *estate, Oid relid,
											  ResultRelInfo *rootRelInfo);
extern List *ExecGetAncestorResultRels(EState *estate, ResultRelInfo *resultRelInfo);
extern void ExecConstraints(ResultRelInfo *resultRelInfo,
							TupleTableSlot *slot,
							EState *estate,
							ModifyTableState *mstate);
extern bool ExecPartitionCheck(ResultRelInfo *resultRelInfo,
							   TupleTableSlot *slot, EState *estate, bool emitError);
extern void ExecPartitionCheckEmitError(ResultRelInfo *resultRelInfo,
										TupleTableSlot *slot, EState *estate);
extern void ExecWithCheckOptions(WCOKind kind, ResultRelInfo *resultRelInfo,
								 TupleTableSlot *slot, EState *estate);
extern LockTupleMode ExecUpdateLockMode(EState *estate, ResultRelInfo *relinfo);
extern ExecRowMark *ExecFindRowMark(EState *estate, Index rti, bool missing_ok);
extern ExecAuxRowMark *ExecBuildAuxRowMark(ExecRowMark *erm, List *targetlist);
extern TupleTableSlot *EvalPlanQual(EPQState *epqstate, Relation relation,
									Index rti, TupleTableSlot *testslot);
extern void EvalPlanQualInit(EPQState *epqstate, EState *parentestate,
							 Plan *subplan, List *auxrowmarks, int epqParam);
extern void EvalPlanQualSetPlan(EPQState *epqstate,
								Plan *subplan, List *auxrowmarks);
extern TupleTableSlot *EvalPlanQualSlot(EPQState *epqstate,
										Relation relation, Index rti);

#define EvalPlanQualSetSlot(epqstate, slot)  ((epqstate)->origslot = (slot))
extern bool EvalPlanQualFetchRowMark(EPQState *epqstate, Index rti, TupleTableSlot *slot);
extern TupleTableSlot *EvalPlanQualNext(EPQState *epqstate);
extern void EvalPlanQualBegin(EPQState *epqstate);
extern void EvalPlanQualEnd(EPQState *epqstate);

/*
 * functions in execProcnode.c
 */
extern PlanState *ExecInitNode(Plan *node, EState *estate, int eflags);
extern void ExecSetExecProcNode(PlanState *node, ExecProcNodeMtd function);
extern Node *MultiExecProcNode(PlanState *node);
extern void ExecEndNode(PlanState *node);
extern bool ExecShutdownNode(PlanState *node);
extern void ExecSetTupleBound(int64 tuples_needed, PlanState *child_node);


/* ----------------------------------------------------------------
 *		ExecProcNode
 *
 *		Execute the given node to return a(nother) tuple.
 * ----------------------------------------------------------------
 */
#ifndef FRONTEND
static inline TupleTableSlot *
ExecProcNode(PlanState *node)
{
	if (node->chgParam != NULL) /* something changed? */
		ExecReScan(node);		/* let ReScan handle this */

	return node->ExecProcNode(node);
}
#endif

/*
 * prototypes from functions in execExpr.c
 */
extern ExprState *ExecInitExpr(Expr *node, PlanState *parent);
extern ExprState *ExecInitExprWithParams(Expr *node, ParamListInfo ext_params);
extern ExprState *ExecInitQual(List *qual, PlanState *parent);
extern ExprState *ExecInitCheck(List *qual, PlanState *parent);
extern List *ExecInitExprList(List *nodes, PlanState *parent);
extern ExprState *ExecBuildAggTrans(AggState *aggstate, struct AggStatePerPhaseData *phase,
									bool doSort, bool doHash, bool nullcheck);
extern ExprState *ExecBuildGroupingEqual(TupleDesc ldesc, TupleDesc rdesc,
										 const TupleTableSlotOps *lops, const TupleTableSlotOps *rops,
										 int numCols,
										 const AttrNumber *keyColIdx,
										 const Oid *eqfunctions,
										 const Oid *collations,
										 PlanState *parent);
extern ExprState *ExecBuildParamSetEqual(TupleDesc desc,
										 const TupleTableSlotOps *lops,
										 const TupleTableSlotOps *rops,
										 const Oid *eqfunctions,
										 const Oid *collations,
										 const List *param_exprs,
										 PlanState *parent);
extern ProjectionInfo *ExecBuildProjectionInfo(List *targetList,
											   ExprContext *econtext,
											   TupleTableSlot *slot,
											   PlanState *parent,
											   TupleDesc inputDesc);
extern ProjectionInfo *ExecBuildUpdateProjection(List *targetList,
												 bool evalTargetList,
												 List *targetColnos,
												 TupleDesc relDesc,
												 ExprContext *econtext,
												 TupleTableSlot *slot,
												 PlanState *parent,
												 bool ybUseScanTuple);
extern ExprState *ExecPrepareExpr(Expr *node, EState *estate);
extern ExprState *ExecPrepareQual(List *qual, EState *estate);
extern ExprState *ExecPrepareCheck(List *qual, EState *estate);
extern List *ExecPrepareExprList(List *nodes, EState *estate);

/*
 * ExecEvalExpr
 *
 * Evaluate expression identified by "state" in the execution context
 * given by "econtext".  *isNull is set to the is-null flag for the result,
 * and the Datum value is the function result.
 *
 * The caller should already have switched into the temporary memory
 * context econtext->ecxt_per_tuple_memory.  The convenience entry point
 * ExecEvalExprSwitchContext() is provided for callers who don't prefer to
 * do the switch in an outer loop.
 */
#ifndef FRONTEND
static inline Datum
ExecEvalExpr(ExprState *state,
			 ExprContext *econtext,
			 bool *isNull)
{
	return state->evalfunc(state, econtext, isNull);
}
#endif

/*
 * ExecEvalExprSwitchContext
 *
 * Same as ExecEvalExpr, but get into the right allocation context explicitly.
 */
#ifndef FRONTEND
static inline Datum
ExecEvalExprSwitchContext(ExprState *state,
						  ExprContext *econtext,
						  bool *isNull)
{
	Datum		retDatum;
	MemoryContext oldContext;

	oldContext = MemoryContextSwitchTo(econtext->ecxt_per_tuple_memory);
	retDatum = state->evalfunc(state, econtext, isNull);
	MemoryContextSwitchTo(oldContext);
	return retDatum;
}
#endif

/*
 * ExecProject
 *
 * Projects a tuple based on projection info and stores it in the slot passed
 * to ExecBuildProjectionInfo().
 *
 * Note: the result is always a virtual tuple; therefore it may reference
 * the contents of the exprContext's scan tuples and/or temporary results
 * constructed in the exprContext.  If the caller wishes the result to be
 * valid longer than that data will be valid, he must call ExecMaterializeSlot
 * on the result slot.
 */
#ifndef FRONTEND
static inline TupleTableSlot *
ExecProject(ProjectionInfo *projInfo)
{
	ExprContext *econtext = projInfo->pi_exprContext;
	ExprState  *state = &projInfo->pi_state;
	TupleTableSlot *slot = state->resultslot;
	bool		isnull;

	/*
	 * Clear any former contents of the result slot.  This makes it safe for
	 * us to use the slot's Datum/isnull arrays as workspace.
	 */
	ExecClearTuple(slot);

	/* Run the expression, discarding scalar result from the last column. */
	(void) ExecEvalExprSwitchContext(state, econtext, &isnull);

	/*
	 * Successfully formed a result row.  Mark the result slot as containing a
	 * valid virtual tuple (inlined version of ExecStoreVirtualTuple()).
	 */
	slot->tts_flags &= ~TTS_FLAG_EMPTY;
	slot->tts_nvalid = slot->tts_tupleDescriptor->natts;

	return slot;
}
#endif

/*
 * ExecQual - evaluate a qual prepared with ExecInitQual (possibly via
 * ExecPrepareQual).  Returns true if qual is satisfied, else false.
 *
 * Note: ExecQual used to have a third argument "resultForNull".  The
 * behavior of this function now corresponds to resultForNull == false.
 * If you want the resultForNull == true behavior, see ExecCheck.
 */
#ifndef FRONTEND
static inline bool
ExecQual(ExprState *state, ExprContext *econtext)
{
	Datum		ret;
	bool		isnull;

	/* short-circuit (here and in ExecInitQual) for empty restriction list */
	if (state == NULL)
		return true;

	/* verify that expression was compiled using ExecInitQual */
	Assert(state->flags & EEO_FLAG_IS_QUAL);

	ret = ExecEvalExprSwitchContext(state, econtext, &isnull);

	/* EEOP_QUAL should never return NULL */
	Assert(!isnull);

	return DatumGetBool(ret);
}
#endif

/*
 * ExecQualAndReset() - evaluate qual with ExecQual() and reset expression
 * context.
 */
#ifndef FRONTEND
static inline bool
ExecQualAndReset(ExprState *state, ExprContext *econtext)
{
	bool		ret = ExecQual(state, econtext);

	/* inline ResetExprContext, to avoid ordering issue in this file */
	MemoryContextReset(econtext->ecxt_per_tuple_memory);
	return ret;
}
#endif

extern bool ExecCheck(ExprState *state, ExprContext *context);

/*
 * prototypes from functions in execSRF.c
 */
extern SetExprState *ExecInitTableFunctionResult(Expr *expr,
												 ExprContext *econtext, PlanState *parent);
extern Tuplestorestate *ExecMakeTableFunctionResult(SetExprState *setexpr,
													ExprContext *econtext,
													MemoryContext argContext,
													TupleDesc expectedDesc,
													bool randomAccess);
extern SetExprState *ExecInitFunctionResultSet(Expr *expr,
											   ExprContext *econtext, PlanState *parent);
extern Datum ExecMakeFunctionResultSet(SetExprState *fcache,
									   ExprContext *econtext,
									   MemoryContext argContext,
									   bool *isNull,
									   ExprDoneCond *isDone);

/*
 * prototypes from functions in execScan.c
 */
typedef TupleTableSlot *(*ExecScanAccessMtd) (ScanState *node);
typedef bool (*ExecScanRecheckMtd) (ScanState *node, TupleTableSlot *slot);

extern TupleTableSlot *ExecScan(ScanState *node, ExecScanAccessMtd accessMtd,
								ExecScanRecheckMtd recheckMtd);
extern void ExecAssignScanProjectionInfo(ScanState *node);
extern void ExecAssignScanProjectionInfoWithVarno(ScanState *node, int varno);
extern void ExecScanReScan(ScanState *node);

/*
 * prototypes from functions in execTuples.c
 */
extern void ExecInitResultTypeTL(PlanState *planstate);
extern void ExecInitResultSlot(PlanState *planstate,
							   const TupleTableSlotOps *tts_ops);
extern void ExecInitResultTupleSlotTL(PlanState *planstate,
									  const TupleTableSlotOps *tts_ops);
extern void ExecInitScanTupleSlot(EState *estate, ScanState *scanstate,
								  TupleDesc tupleDesc,
								  const TupleTableSlotOps *tts_ops);
extern TupleTableSlot *ExecInitExtraTupleSlot(EState *estate,
											  TupleDesc tupledesc,
											  const TupleTableSlotOps *tts_ops);
extern TupleTableSlot *ExecInitNullTupleSlot(EState *estate, TupleDesc tupType,
											 const TupleTableSlotOps *tts_ops);
extern TupleDesc ExecTypeFromTL(List *targetList);
extern TupleDesc ExecCleanTypeFromTL(List *targetList);
extern TupleDesc ExecTypeFromExprList(List *exprList);
extern void ExecTypeSetColNames(TupleDesc typeInfo, List *namesList);
extern void UpdateChangedParamSet(PlanState *node, Bitmapset *newchg);

typedef struct TupOutputState
{
	TupleTableSlot *slot;
	DestReceiver *dest;
} TupOutputState;

extern TupOutputState *begin_tup_output_tupdesc(DestReceiver *dest,
												TupleDesc tupdesc,
												const TupleTableSlotOps *tts_ops);
extern void do_tup_output(TupOutputState *tstate, Datum *values, bool *isnull);
extern void do_text_output_multiline(TupOutputState *tstate, const char *txt);
extern void end_tup_output(TupOutputState *tstate);

/*
 * Write a single line of text given as a C string.
 *
 * Should only be used with a single-TEXT-attribute tupdesc.
 */
#define do_text_output_oneline(tstate, str_to_emit) \
	do { \
		Datum	values_[1]; \
		bool	isnull_[1]; \
		values_[0] = PointerGetDatum(cstring_to_text(str_to_emit)); \
		isnull_[0] = false; \
		do_tup_output(tstate, values_, isnull_); \
		pfree(DatumGetPointer(values_[0])); \
	} while (0)


/*
 * prototypes from functions in execUtils.c
 */
extern EState *CreateExecutorState(void);
extern void FreeExecutorState(EState *estate);
extern ExprContext *CreateExprContext(EState *estate);
extern ExprContext *CreateWorkExprContext(EState *estate);
extern ExprContext *CreateStandaloneExprContext(void);
extern void FreeExprContext(ExprContext *econtext, bool isCommit);
extern void ReScanExprContext(ExprContext *econtext);

#define ResetExprContext(econtext) \
	MemoryContextReset((econtext)->ecxt_per_tuple_memory)

extern ExprContext *MakePerTupleExprContext(EState *estate);

/* Get an EState's per-output-tuple exprcontext, making it if first use */
#define GetPerTupleExprContext(estate) \
	((estate)->es_per_tuple_exprcontext ? \
	 (estate)->es_per_tuple_exprcontext : \
	 MakePerTupleExprContext(estate))

#define GetPerTupleMemoryContext(estate) \
	(GetPerTupleExprContext(estate)->ecxt_per_tuple_memory)

/* Reset an EState's per-output-tuple exprcontext, if one's been created */
#define ResetPerTupleExprContext(estate) \
	do { \
		if ((estate)->es_per_tuple_exprcontext) \
			ResetExprContext((estate)->es_per_tuple_exprcontext); \
	} while (0)

extern void ExecAssignExprContext(EState *estate, PlanState *planstate);
extern TupleDesc ExecGetResultType(PlanState *planstate);
extern const TupleTableSlotOps *ExecGetResultSlotOps(PlanState *planstate,
													 bool *isfixed);
extern void ExecAssignProjectionInfo(PlanState *planstate,
									 TupleDesc inputDesc);
extern void ExecConditionalAssignProjectionInfo(PlanState *planstate,
												TupleDesc inputDesc, int varno);
extern void ExecFreeExprContext(PlanState *planstate);
extern void ExecAssignScanType(ScanState *scanstate, TupleDesc tupDesc);
extern void ExecCreateScanSlotFromOuterPlan(EState *estate,
											ScanState *scanstate,
											const TupleTableSlotOps *tts_ops);

extern bool ExecRelationIsTargetRelation(EState *estate, Index scanrelid);

extern Relation ExecOpenScanRelation(EState *estate, Index scanrelid, int eflags);

extern void ExecInitRangeTable(EState *estate, List *rangeTable);
extern void ExecCloseRangeTableRelations(EState *estate);
extern void ExecCloseResultRelations(EState *estate);

static inline RangeTblEntry *
exec_rt_fetch(Index rti, EState *estate)
{
	return (RangeTblEntry *) list_nth(estate->es_range_table, rti - 1);
}

extern Relation ExecGetRangeTableRelation(EState *estate, Index rti);
extern void ExecInitResultRelation(EState *estate, ResultRelInfo *resultRelInfo,
								   Index rti);

extern int	executor_errposition(EState *estate, int location);

extern void RegisterExprContextCallback(ExprContext *econtext,
										ExprContextCallbackFunction function,
										Datum arg);
extern void UnregisterExprContextCallback(ExprContext *econtext,
										  ExprContextCallbackFunction function,
										  Datum arg);

extern Datum GetAttributeByName(HeapTupleHeader tuple, const char *attname,
								bool *isNull);
extern Datum GetAttributeByNum(HeapTupleHeader tuple, AttrNumber attrno,
							   bool *isNull);

extern int	ExecTargetListLength(List *targetlist);
extern int	ExecCleanTargetListLength(List *targetlist);

extern TupleTableSlot *ExecGetTriggerOldSlot(EState *estate, ResultRelInfo *relInfo);
extern TupleTableSlot *ExecGetTriggerNewSlot(EState *estate, ResultRelInfo *relInfo);
extern TupleTableSlot *ExecGetReturningSlot(EState *estate, ResultRelInfo *relInfo);
extern TupleConversionMap *ExecGetChildToRootMap(ResultRelInfo *resultRelInfo);

extern Bitmapset *ExecGetInsertedCols(ResultRelInfo *relinfo, EState *estate);
extern Bitmapset *ExecGetUpdatedCols(ResultRelInfo *relinfo, EState *estate);
extern Bitmapset *ExecGetExtraUpdatedCols(ResultRelInfo *relinfo, EState *estate);
extern Bitmapset *ExecGetAllUpdatedCols(ResultRelInfo *relinfo, EState *estate);

/*
 * prototypes from functions in execIndexing.c
 */
extern void ExecOpenIndices(ResultRelInfo *resultRelInfo, bool speculative);
extern void ExecCloseIndices(ResultRelInfo *resultRelInfo);
<<<<<<< HEAD
extern List *ExecInsertIndexTuples(ResultRelInfo *resultRelInfo,
								   TupleTableSlot *slot, EState *estate,
								   bool update,
								   bool noDupErr,
								   bool *specConflict, List *arbiterIndexes);
extern bool ExecCheckIndexConstraints(ResultRelInfo *resultRelInfo,
									  TupleTableSlot *slot,
									  EState *estate, ItemPointer conflictTid,
									  List *arbiterIndexes,
									  TupleTableSlot **ybConflictSlot);
=======
extern List *ExecInsertIndexTuples(TupleTableSlot *slot, HeapTuple tuple,
					  EState *estate, bool noDupErr, bool *specConflict,
					  List *arbiterIndexes);
extern List *ExecInsertIndexTuplesOptimized(TupleTableSlot *slot, HeapTuple tuple,
					  EState *estate, bool noDupErr, bool *specConflict,
					  List *arbiterIndexes);
extern void ExecDeleteIndexTuples(Datum ybctid, HeapTuple tuple, EState *estate);
extern void ExecDeleteIndexTuplesOptimized(Datum ybctid, HeapTuple tuple,
										   EState *estate);
extern List *YbExecUpdateIndexTuples(TupleTableSlot *slot,
									 Datum ybctid,
									 HeapTuple oldtuple,
									 HeapTuple tuple,
									 EState *estate,
									 Bitmapset *updatedCols,
									 bool is_pk_updated);

extern bool ExecCheckIndexConstraints(TupleTableSlot *slot, EState *estate,
						  ItemPointer conflictTid, List *arbiterIndexes,
						  TupleTableSlot **ybConflictSlot);
>>>>>>> d4103e80
extern void check_exclusion_constraint(Relation heap, Relation index,
									   IndexInfo *indexInfo,
									   ItemPointer tupleid,
									   Datum *values, bool *isnull,
									   EState *estate, bool newIndex);
extern void ExecDeleteIndexTuples(ResultRelInfo *resultRelInfo, Datum ybctid, HeapTuple tuple,
								  EState *estate);

/*
 * prototypes from functions in execReplication.c
 */
extern bool RelationFindReplTupleByIndex(Relation rel, Oid idxoid,
										 LockTupleMode lockmode,
										 TupleTableSlot *searchslot,
										 TupleTableSlot *outslot);
extern bool RelationFindReplTupleSeq(Relation rel, LockTupleMode lockmode,
									 TupleTableSlot *searchslot, TupleTableSlot *outslot);

extern void ExecSimpleRelationInsert(ResultRelInfo *resultRelInfo,
									 EState *estate, TupleTableSlot *slot);
extern void ExecSimpleRelationUpdate(ResultRelInfo *resultRelInfo,
									 EState *estate, EPQState *epqstate,
									 TupleTableSlot *searchslot, TupleTableSlot *slot);
extern void ExecSimpleRelationDelete(ResultRelInfo *resultRelInfo,
									 EState *estate, EPQState *epqstate,
									 TupleTableSlot *searchslot);
extern void CheckCmdReplicaIdentity(Relation rel, CmdType cmd);

extern void CheckSubscriptionRelkind(char relkind, const char *nspname,
									 const char *relname);

/*
 * prototypes from functions in nodeModifyTable.c
 */
extern TupleTableSlot *ExecGetUpdateNewTuple(ResultRelInfo *relinfo,
											 TupleTableSlot *planSlot,
											 TupleTableSlot *oldSlot);
extern ResultRelInfo *ExecLookupResultRelByOid(ModifyTableState *node,
											   Oid resultoid,
											   bool missing_ok,
											   bool update_cache);

#endif							/* EXECUTOR_H  */<|MERGE_RESOLUTION|>--- conflicted
+++ resolved
@@ -639,7 +639,6 @@
  */
 extern void ExecOpenIndices(ResultRelInfo *resultRelInfo, bool speculative);
 extern void ExecCloseIndices(ResultRelInfo *resultRelInfo);
-<<<<<<< HEAD
 extern List *ExecInsertIndexTuples(ResultRelInfo *resultRelInfo,
 								   TupleTableSlot *slot, EState *estate,
 								   bool update,
@@ -650,28 +649,6 @@
 									  EState *estate, ItemPointer conflictTid,
 									  List *arbiterIndexes,
 									  TupleTableSlot **ybConflictSlot);
-=======
-extern List *ExecInsertIndexTuples(TupleTableSlot *slot, HeapTuple tuple,
-					  EState *estate, bool noDupErr, bool *specConflict,
-					  List *arbiterIndexes);
-extern List *ExecInsertIndexTuplesOptimized(TupleTableSlot *slot, HeapTuple tuple,
-					  EState *estate, bool noDupErr, bool *specConflict,
-					  List *arbiterIndexes);
-extern void ExecDeleteIndexTuples(Datum ybctid, HeapTuple tuple, EState *estate);
-extern void ExecDeleteIndexTuplesOptimized(Datum ybctid, HeapTuple tuple,
-										   EState *estate);
-extern List *YbExecUpdateIndexTuples(TupleTableSlot *slot,
-									 Datum ybctid,
-									 HeapTuple oldtuple,
-									 HeapTuple tuple,
-									 EState *estate,
-									 Bitmapset *updatedCols,
-									 bool is_pk_updated);
-
-extern bool ExecCheckIndexConstraints(TupleTableSlot *slot, EState *estate,
-						  ItemPointer conflictTid, List *arbiterIndexes,
-						  TupleTableSlot **ybConflictSlot);
->>>>>>> d4103e80
 extern void check_exclusion_constraint(Relation heap, Relation index,
 									   IndexInfo *indexInfo,
 									   ItemPointer tupleid,
@@ -679,6 +656,14 @@
 									   EState *estate, bool newIndex);
 extern void ExecDeleteIndexTuples(ResultRelInfo *resultRelInfo, Datum ybctid, HeapTuple tuple,
 								  EState *estate);
+extern List *YbExecUpdateIndexTuples(ResultRelInfo *resultRelInfo,
+									 TupleTableSlot *slot,
+									 Datum ybctid,
+									 HeapTuple oldtuple,
+									 ItemPointer tupleid,
+									 EState *estate,
+									 Bitmapset *updatedCols,
+									 bool is_pk_updated);
 
 /*
  * prototypes from functions in execReplication.c
