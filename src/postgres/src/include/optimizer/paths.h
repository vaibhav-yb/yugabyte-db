--- conflicted
+++ resolved
@@ -14,13 +14,9 @@
 #ifndef PATHS_H
 #define PATHS_H
 
-<<<<<<< HEAD
 #include "nodes/pathnodes.h"
-
-=======
-#include "nodes/relation.h"
 #include "pg_yb_utils.h"
->>>>>>> 03c9c4ca
+
 
 /*
  * allpaths.c
@@ -59,19 +55,13 @@
 										List *initial_rels);
 
 extern void generate_gather_paths(PlannerInfo *root, RelOptInfo *rel,
-<<<<<<< HEAD
 								  bool override_rows);
 extern void generate_useful_gather_paths(PlannerInfo *root, RelOptInfo *rel,
 										 bool override_rows);
 extern int	compute_parallel_worker(RelOptInfo *rel, double heap_pages,
 									double index_pages, int max_workers);
-=======
-					  bool override_rows);
-extern int compute_parallel_worker(RelOptInfo *rel, double heap_pages,
-						double index_pages, int max_workers);
 extern int yb_compute_parallel_worker(RelOptInfo *rel,
 						   YbTableDistribution yb_dist, int max_workers);
->>>>>>> 03c9c4ca
 extern void create_partial_bitmap_paths(PlannerInfo *root, RelOptInfo *rel,
 										Path *bitmapqual);
 extern void generate_partitionwise_join_paths(PlannerInfo *root,
