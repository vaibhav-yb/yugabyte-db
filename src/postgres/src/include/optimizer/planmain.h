/*-------------------------------------------------------------------------
 *
 * planmain.h
 *	  prototypes for various files in optimizer/plan
 *
 *
 * Portions Copyright (c) 1996-2022, PostgreSQL Global Development Group
 * Portions Copyright (c) 1994, Regents of the University of California
 *
 * src/include/optimizer/planmain.h
 *
 *-------------------------------------------------------------------------
 */
#ifndef PLANMAIN_H
#define PLANMAIN_H

#include "nodes/pathnodes.h"
#include "nodes/plannodes.h"

/* GUC parameters */
#define DEFAULT_CURSOR_TUPLE_FRACTION 0.1
extern PGDLLIMPORT double cursor_tuple_fraction;

/* query_planner callback to compute query_pathkeys */
typedef void (*query_pathkeys_callback) (PlannerInfo *root, void *extra);

/*
 * prototypes for plan/planmain.c
 */
extern RelOptInfo *query_planner(PlannerInfo *root,
								 query_pathkeys_callback qp_callback, void *qp_extra);

/*
 * prototypes for plan/planagg.c
 */
extern void preprocess_minmax_aggregates(PlannerInfo *root);

/*
 * prototypes for plan/createplan.c
 */
extern Plan *create_plan(PlannerInfo *root, Path *best_path);
extern ForeignScan *make_foreignscan(List *qptlist, List *qpqual,
<<<<<<< HEAD
									 Index scanrelid, List *fdw_exprs, List *fdw_private,
									 List *fdw_scan_tlist, List *fdw_recheck_quals,
									 Plan *outer_plan);
=======
				 Index scanrelid, List *fdw_exprs, List *fdw_private,
				 List *fdw_scan_tlist, List *fdw_recheck_quals,
				 Plan *outer_plan);
extern Scan *create_indexscan_plan(PlannerInfo *root, IndexPath *best_path,
					  List *tlist, List *scan_clauses, bool indexonly,
					  bool bitmapindex);
extern List *yb_get_bitmap_index_quals(PlannerInfo *root, Path *bitmapqual,
					   List *scan_clauses);
>>>>>>> a0e2c4ac
extern Plan *change_plan_targetlist(Plan *subplan, List *tlist,
									bool tlist_parallel_safe);
extern Plan *materialize_finished_plan(Plan *subplan);
extern bool is_projection_capable_path(Path *path);
extern bool is_projection_capable_plan(Plan *plan);
extern bool is_index_only_attribute_nums(List *colrefs, IndexOptInfo *indexinfo,
										 bool bitmapindex);

/* External use of these functions is deprecated: */
extern Sort *make_sort_from_sortclauses(List *sortcls, Plan *lefttree);
extern Agg *make_agg(List *tlist, List *qual,
					 AggStrategy aggstrategy, AggSplit aggsplit,
					 int numGroupCols, AttrNumber *grpColIdx, Oid *grpOperators, Oid *grpCollations,
					 List *groupingSets, List *chain, double dNumGroups,
					 Size transitionSpace, Plan *lefttree);
extern Limit *make_limit(Plan *lefttree, Node *limitOffset, Node *limitCount,
						 LimitOption limitOption, int uniqNumCols,
						 AttrNumber *uniqColIdx, Oid *uniqOperators,
						 Oid *uniqCollations);

/*
 * prototypes for plan/initsplan.c
 */
extern PGDLLIMPORT int from_collapse_limit;
extern PGDLLIMPORT int join_collapse_limit;

extern void add_base_rels_to_query(PlannerInfo *root, Node *jtnode);
extern void add_other_rels_to_query(PlannerInfo *root);
extern void build_base_rel_tlists(PlannerInfo *root, List *final_tlist);
extern void add_vars_to_targetlist(PlannerInfo *root, List *vars,
								   Relids where_needed, bool create_new_ph);
extern void find_lateral_references(PlannerInfo *root);
extern void create_lateral_join_info(PlannerInfo *root);
extern List *deconstruct_jointree(PlannerInfo *root);
extern void distribute_restrictinfo_to_rels(PlannerInfo *root,
											RestrictInfo *restrictinfo);
extern RestrictInfo *process_implied_equality(PlannerInfo *root,
											  Oid opno,
											  Oid collation,
											  Expr *item1,
											  Expr *item2,
											  Relids qualscope,
											  Relids nullable_relids,
											  Index security_level,
											  bool below_outer_join,
											  bool both_const);
extern RestrictInfo *build_implied_join_equality(PlannerInfo *root,
												 Oid opno,
												 Oid collation,
												 Expr *item1,
												 Expr *item2,
												 Relids qualscope,
												 Relids nullable_relids,
												 Index security_level);
extern void match_foreign_keys_to_quals(PlannerInfo *root);

/*
 * prototypes for plan/analyzejoins.c
 */
extern List *remove_useless_joins(PlannerInfo *root, List *joinlist);
extern void reduce_unique_semijoins(PlannerInfo *root);
extern bool query_supports_distinctness(Query *query);
extern bool query_is_distinct_for(Query *query, List *colnos, List *opids);
extern bool innerrel_is_unique(PlannerInfo *root,
							   Relids joinrelids, Relids outerrelids, RelOptInfo *innerrel,
							   JoinType jointype, List *restrictlist, bool force_cache);

/*
 * prototypes for plan/setrefs.c
 */
extern Plan *set_plan_references(PlannerInfo *root, Plan *plan);
extern bool trivial_subqueryscan(SubqueryScan *plan);
extern Param *find_minmax_agg_replacement_param(PlannerInfo *root,
												Aggref *aggref);
extern void record_plan_function_dependency(PlannerInfo *root, Oid funcid);
extern void record_plan_type_dependency(PlannerInfo *root, Oid typid);
extern bool extract_query_dependencies_walker(Node *node, PlannerInfo *root);

#endif							/* PLANMAIN_H */<|MERGE_RESOLUTION|>--- conflicted
+++ resolved
@@ -40,20 +40,14 @@
  */
 extern Plan *create_plan(PlannerInfo *root, Path *best_path);
 extern ForeignScan *make_foreignscan(List *qptlist, List *qpqual,
-<<<<<<< HEAD
 									 Index scanrelid, List *fdw_exprs, List *fdw_private,
 									 List *fdw_scan_tlist, List *fdw_recheck_quals,
 									 Plan *outer_plan);
-=======
-				 Index scanrelid, List *fdw_exprs, List *fdw_private,
-				 List *fdw_scan_tlist, List *fdw_recheck_quals,
-				 Plan *outer_plan);
 extern Scan *create_indexscan_plan(PlannerInfo *root, IndexPath *best_path,
-					  List *tlist, List *scan_clauses, bool indexonly,
-					  bool bitmapindex);
+								   List *tlist, List *scan_clauses,
+								   bool indexonly, bool bitmapindex);
 extern List *yb_get_bitmap_index_quals(PlannerInfo *root, Path *bitmapqual,
-					   List *scan_clauses);
->>>>>>> a0e2c4ac
+									   List *scan_clauses);
 extern Plan *change_plan_targetlist(Plan *subplan, List *tlist,
 									bool tlist_parallel_safe);
 extern Plan *materialize_finished_plan(Plan *subplan);
