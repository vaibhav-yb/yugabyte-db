--- conflicted
+++ resolved
@@ -981,14 +981,7 @@
 										   &detail_buf, &detail_nargs, \
 										   &detail_args); \
 			YBCFreeStatus(_status); \
-<<<<<<< HEAD
 			if (errstart(elevel, TEXTDOMAIN)) \
-=======
-			if (errstart(elevel, __FILE__, \
-						 lineno > 0 ? lineno : __LINE__, \
-						 PG_FUNCNAME_MACRO, \
-						 TEXTDOMAIN)) \
->>>>>>> 340212f0
 			{ \
 				yb_errmsg_from_status_data(msg_buf, msg_nargs, msg_args); \
 				yb_detail_from_status_data(detail_buf, detail_nargs, detail_args); \
@@ -996,59 +989,18 @@
 				errcode(pg_err_code); \
 				yb_txn_errcode(txn_err_code); \
 				errhidecontext(true); \
-				errfinish(filename ? filename : __FILE__, \
+				errfinish(NULL, \
 						  lineno > 0 ? lineno : __LINE__, \
-						  funcname ? funcname : PG_FUNCNAME_MACRO);	   \
+						  NULL); \
 				if (__builtin_constant_p(elevel) && (elevel) >= ERROR) \
 					pg_unreachable(); \
 			} \
-<<<<<<< HEAD
-		} \
-	} while (0)
-#else							/* !HAVE__BUILTIN_CONSTANT_P */
-#define HandleYBStatusAtErrorLevel(status, elevel) \
-	do \
-	{ \
-		AssertMacro(!IsMultiThreadedMode()); \
-		YBCStatus _status = (status); \
-		if (_status) \
-		{ \
-			const int		elevel_ = (elevel); \
-			const uint32_t	pg_err_code = YBCStatusPgsqlError(_status); \
-			const uint16_t	txn_err_code = YBCStatusTransactionError(_status); \
-			const char	   *filename = YBCStatusFilename(_status); \
-			int				lineno = YBCStatusLineNumber(_status); \
-			const char	   *funcname = YBCStatusFuncname(_status); \
-			const char	   *msg_buf = NULL; \
-			const char	   *detail_buf = NULL; \
-			size_t		    msg_nargs = 0; \
-			size_t		    detail_nargs = 0; \
-			const char	  **msg_args = NULL; \
-			const char	  **detail_args = NULL; \
-			GetStatusMsgAndArgumentsByCode(pg_err_code, _status, &msg_buf, \
-										   &msg_nargs, &msg_args, &detail_buf, \
-										   &detail_nargs, &detail_args); \
-			YBCFreeStatus(_status); \
-			if (errstart(elevel_, TEXTDOMAIN)) \
-			{ \
-				yb_errmsg_from_status_data(msg_buf, msg_nargs, msg_args); \
-				yb_detail_from_status_data(detail_buf, detail_nargs, detail_args); \
-				errcode(pg_err_code); \
-				yb_txn_errcode(txn_err_code); \
-				errhidecontext(true); \
-				errfinish(filename ? filename : __FILE__, \
-						  lineno > 0 ? lineno : __LINE__, \
-						  funcname ? funcname : PG_FUNCNAME_MACRO); \
-				if (elevel_ >= ERROR) \
-					pg_unreachable(); \
-=======
 			else \
 			{ \
 				if (filename) \
 					pfree((void*) filename); \
 				if (funcname) \
 					pfree((void*) funcname); \
->>>>>>> 340212f0
 			} \
 		} \
 	} while (0)
