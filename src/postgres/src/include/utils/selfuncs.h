--- conflicted
+++ resolved
@@ -214,7 +214,6 @@
 								  EstimationInfo *estinfo);
 
 extern void estimate_hash_bucket_stats(PlannerInfo *root,
-<<<<<<< HEAD
 									   Node *hashkey, double nbuckets,
 									   Selectivity *mcv_freq,
 									   Selectivity *bucketsize_frac);
@@ -227,18 +226,11 @@
 										   List *indexquals);
 extern List *add_predicate_to_index_quals(IndexOptInfo *index,
 										  List *indexQuals);
-=======
-						   Node *hashkey, double nbuckets,
-						   Selectivity *mcv_freq,
-						   Selectivity *bucketsize_frac);
-
-extern List *deconstruct_indexquals(IndexPath *path);
 
 extern int yb_batch_expr_size(PlannerInfo *root,
 							  Index path_relid,
 							  Node *batched_expr);
 
->>>>>>> fc3e8796
 extern void genericcostestimate(PlannerInfo *root, IndexPath *path,
 								double loop_count,
 								GenericCosts *costs);
