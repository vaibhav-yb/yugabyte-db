--- conflicted
+++ resolved
@@ -2381,15 +2381,12 @@
     s.query_end AS query_end_time
    FROM (yb_pg_stat_get_queries(NULL::oid) s(db_oid, backend_pid, query_text, termination_reason, query_start, query_end)
      LEFT JOIN pg_database d ON ((s.db_oid = d.oid)));
-<<<<<<< HEAD
--- YB_TODO(jason): update the output for pg15
-=======
 yb_wait_event_desc| SELECT yb_wait_event_desc.wait_event_class,
     yb_wait_event_desc.wait_event_type,
     yb_wait_event_desc.wait_event,
     yb_wait_event_desc.wait_event_description
    FROM yb_wait_event_desc() yb_wait_event_desc(wait_event_class, wait_event_type, wait_event, wait_event_description);
->>>>>>> a0e2c4ac
+-- YB_TODO(jason): update the output for pg15
 SELECT tablename, rulename, definition FROM pg_rules
 WHERE schemaname = 'pg_catalog'
 ORDER BY tablename, rulename;
