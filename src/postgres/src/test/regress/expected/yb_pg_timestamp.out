--- conflicted
+++ resolved
@@ -78,28 +78,9 @@
 COMMIT;
 DELETE FROM TIMESTAMP_TBL;
 -- Special values
-<<<<<<< HEAD
-INSERT INTO TIMESTAMP_TBL VALUES (10, '-infinity');
-INSERT INTO TIMESTAMP_TBL VALUES (20, 'infinity');
-INSERT INTO TIMESTAMP_TBL VALUES (30, 'epoch');
-=======
 INSERT INTO TIMESTAMP_TBL VALUES ('-infinity');
 INSERT INTO TIMESTAMP_TBL VALUES ('infinity');
 INSERT INTO TIMESTAMP_TBL VALUES ('epoch');
--- Obsolete special values
-INSERT INTO TIMESTAMP_TBL VALUES ('invalid');
-ERROR:  date/time value "invalid" is no longer supported
-LINE 1: INSERT INTO TIMESTAMP_TBL VALUES ('invalid');
-                                          ^
-INSERT INTO TIMESTAMP_TBL VALUES ('undefined');
-ERROR:  date/time value "undefined" is no longer supported
-LINE 1: INSERT INTO TIMESTAMP_TBL VALUES ('undefined');
-                                          ^
-INSERT INTO TIMESTAMP_TBL VALUES ('current');
-ERROR:  date/time value "current" is no longer supported
-LINE 1: INSERT INTO TIMESTAMP_TBL VALUES ('current');
-                                          ^
->>>>>>> 01b596f1
 -- Postgres v6.0 standard output format
 INSERT INTO TIMESTAMP_TBL VALUES ('Mon Feb 10 17:32:01 1997 PST');
 -- Variations on Postgres v6.1 standard output format
