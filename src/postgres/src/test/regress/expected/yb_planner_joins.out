--------------------------------------
-- Set up tables.
--------------------------------------
SET enable_bitmapscan = false; -- TODO(#20573): update bitmap scan cost model
CREATE TABLE t1(h int, r int, v1 int, v2 int, v3 int, primary key(h HASH, r ASC));
CREATE INDEX t1_v1_v2_idx on t1(v1 HASH, v2 ASC);
CREATE UNIQUE INDEX t1_v3_uniq_idx on t1(v3 HASH);
INSERT INTO t1 VALUES (1,2,4,9,2), (2,3,2,4,6);
CREATE TABLE t2(h int, r int, v1 int, v2 int, v3 int, primary key(h HASH, r ASC));
CREATE INDEX t2_v1_v2_idx on t2(v1 HASH, v2 ASC);
CREATE UNIQUE INDEX t2_v3_uniq_idx on t2(v3 HASH);
INSERT INTO t2 VALUES (5,5,4,9,2), (1,2,4,3,4), (2,3,4,5,6), (2,4,4,2,3);
CREATE TABLE t3(h int, r int, v1 int, v2 int, v3 int, primary key(h ASC, r ASC));
CREATE INDEX t3_v1_v2_idx on t3(v1 ASC, v2 ASC);
CREATE UNIQUE INDEX t3_v3_uniq_idx on t3(v3 ASC);
INSERT INTO t3 VALUES (1,2,4,5,7), (1,3,8,6,1), (4,3,7,3,2);
CREATE TABLE t4(h int, r int, v1 int, v2 int, primary key(h ASC, r ASC));
-- Should make use of eq transitivity and use pkey on both tables.
EXPLAIN (COSTS OFF) SELECT *
FROM t1
     JOIN t2 on t1.h = t2.h and t1.r = t2.r
WHERE t1.h = 2 and t2.r = 3;
                QUERY PLAN
-------------------------------------------
 Nested Loop
   ->  Index Scan using t1_pkey on t1
         Index Cond: ((h = 2) AND (r = 3))
   ->  Index Scan using t2_pkey on t2
         Index Cond: ((h = 2) AND (r = 3))
(5 rows)

SELECT *
FROM t1
     JOIN t2 on t1.h = t2.h and t1.r = t2.r
WHERE t1.h = 2 and t2.r = 3;
 h | r | v1 | v2 | v3 | h | r | v1 | v2 | v3
---+---+----+----+----+---+---+----+----+----
 2 | 3 |  2 |  4 |  6 | 2 | 3 |  4 |  5 |  6
(1 row)

EXPLAIN (COSTS OFF) SELECT *
FROM t1
     JOIN t2 on t1.h = t2.h and t1.r = t2.r
WHERE yb_hash_code(t1.h) = yb_hash_code(2) and t2.r = 3;
                                  QUERY PLAN
-------------------------------------------------------------------------------
 YB Batched Nested Loop Join
   Join Filter: (t1.h = t2.h)
   ->  Index Scan using t1_pkey on t1
         Index Cond: ((yb_hash_code(h) = 49348) AND (r = 3))
   ->  Index Scan using t2_pkey on t2
         Index Cond: ((h = ANY (ARRAY[t1.h, $1, $2, ..., $1023])) AND (r = 3))
(6 rows)

SELECT *
FROM t1
     JOIN t2 on t1.h = t2.h and t1.r = t2.r
WHERE yb_hash_code(t1.h) = yb_hash_code(2) and t2.r = 3;
 h | r | v1 | v2 | v3 | h | r | v1 | v2 | v3
---+---+----+----+----+---+---+----+----+----
 2 | 3 |  2 |  4 |  6 | 2 | 3 |  4 |  5 |  6
(1 row)

-- Should make use of eq transitivity and use full pkey on t2 and partial pkey on t1.
EXPLAIN (COSTS OFF) SELECT *
FROM t1
     JOIN t2 on t1.h = t2.h
WHERE t1.h = 2 and t2.r = 3;
                QUERY PLAN
-------------------------------------------
 Nested Loop
   ->  Index Scan using t2_pkey on t2
         Index Cond: ((h = 2) AND (r = 3))
   ->  Index Scan using t1_pkey on t1
         Index Cond: (h = 2)
(5 rows)

SELECT *
FROM t1
     JOIN t2 on t1.h = t2.h
WHERE t1.h = 2 and t2.r = 3;
 h | r | v1 | v2 | v3 | h | r | v1 | v2 | v3
---+---+----+----+----+---+---+----+----+----
 2 | 3 |  2 |  4 |  6 | 2 | 3 |  4 |  5 |  6
(1 row)

EXPLAIN (COSTS OFF) SELECT *
FROM t1
     JOIN t2 on t1.h = t2.h
WHERE yb_hash_code(t1.h) = yb_hash_code(2) and t2.r = 3;
                                  QUERY PLAN
-------------------------------------------------------------------------------
 YB Batched Nested Loop Join
   Join Filter: (t1.h = t2.h)
   ->  Index Scan using t1_pkey on t1
         Index Cond: (yb_hash_code(h) = 49348)
   ->  Index Scan using t2_pkey on t2
         Index Cond: ((h = ANY (ARRAY[t1.h, $1, $2, ..., $1023])) AND (r = 3))
(6 rows)

SELECT *
FROM t1
     JOIN t2 on t1.h = t2.h
WHERE yb_hash_code(t1.h) = yb_hash_code(2) and t2.r = 3;
 h | r | v1 | v2 | v3 | h | r | v1 | v2 | v3
---+---+----+----+----+---+---+----+----+----
 2 | 3 |  2 |  4 |  6 | 2 | 3 |  4 |  5 |  6
(1 row)

-- Should use pkey index on t1 (a) and t2_v1_v2_idx (due to join condition).
EXPLAIN (COSTS OFF) SELECT *
FROM t1 as a
     JOIN t1 as b on a.h = b.v1
WHERE a.h = 2 and a.r = 3;
                 QUERY PLAN
---------------------------------------------
 Nested Loop
   ->  Index Scan using t1_pkey on t1 a
         Index Cond: ((h = 2) AND (r = 3))
   ->  Index Scan using t1_v1_v2_idx on t1 b
         Index Cond: (v1 = 2)
(5 rows)

SELECT *
FROM t1 as a
     JOIN t1 as b on a.h = b.v1
WHERE a.h = 2 and a.r = 3;
 h | r | v1 | v2 | v3 | h | r | v1 | v2 | v3
---+---+----+----+----+---+---+----+----+----
 2 | 3 |  2 |  4 |  6 | 2 | 3 |  2 |  4 |  6
(1 row)

EXPLAIN (COSTS OFF) SELECT *
FROM t1 as a
     JOIN t1 as b on yb_hash_code(a.h) = yb_hash_code(b.v1)
WHERE yb_hash_code(a.h) = yb_hash_code(2) and a.r = 3;
                         QUERY PLAN
-------------------------------------------------------------
 Nested Loop
   ->  Index Scan using t1_pkey on t1 a
         Index Cond: ((yb_hash_code(h) = 49348) AND (r = 3))
   ->  Materialize
         ->  Index Scan using t1_v1_v2_idx on t1 b
               Index Cond: (yb_hash_code(v1) = 49348)
(6 rows)

SELECT *
FROM t1 as a
     JOIN t1 as b on yb_hash_code(a.h) = yb_hash_code(b.v1)
WHERE yb_hash_code(a.h) = yb_hash_code(2) and a.r = 3;
 h | r | v1 | v2 | v3 | h | r | v1 | v2 | v3
---+---+----+----+----+---+---+----+----+----
 2 | 3 |  2 |  4 |  6 | 2 | 3 |  2 |  4 |  6
(1 row)

-- Should make use of eq transitivity and use pkey on all 3 tables (then sort 1 row in memory).
EXPLAIN (COSTS OFF) SELECT *
FROM t1
     JOIN t2 on t1.h = t2.h and t1.r = t2.r
     JOIN t3 on t2.h = t3.h and t1.r = t3.r
WHERE t1.h = 1 and t3.r = 2
ORDER BY t3.v3 DESC;
<<<<<<< HEAD
                                     QUERY PLAN
-------------------------------------------------------------------------------------
 Sort  (cost=12.38..12.38 rows=1 width=60)
   Sort Key: t3.v3 DESC
   ->  Nested Loop  (cost=0.00..12.37 rows=1 width=60)
         ->  Nested Loop  (cost=0.00..8.24 rows=1 width=40)
               ->  Index Scan using t1_pkey on t1  (cost=0.00..4.12 rows=1 width=20)
=======
                      QUERY PLAN
-------------------------------------------------------
 Sort
   Sort Key: t3.v3 DESC
   ->  Nested Loop
         ->  Nested Loop
               ->  Index Scan using t1_pkey on t1
>>>>>>> b66e31a7
                     Index Cond: ((h = 1) AND (r = 2))
               ->  Index Scan using t2_pkey on t2
                     Index Cond: ((h = 1) AND (r = 2))
         ->  Index Scan using t3_pkey on t3
               Index Cond: ((h = 1) AND (r = 2))
(10 rows)

SELECT *
FROM t1
     JOIN t2 on t1.h = t2.h and t1.r = t2.r
     JOIN t3 on t2.h = t3.h and t1.r = t3.r
WHERE t1.h = 1 and t3.r = 2
ORDER BY t3.v3 DESC;
 h | r | v1 | v2 | v3 | h | r | v1 | v2 | v3 | h | r | v1 | v2 | v3
---+---+----+----+----+---+---+----+----+----+---+---+----+----+----
 1 | 2 |  4 |  9 |  2 | 1 | 2 |  4 |  3 |  4 | 1 | 2 |  4 |  5 |  7
(1 row)

EXPLAIN (COSTS OFF) SELECT *
FROM t1
     JOIN t2 on t1.h = t2.h and t1.r = t2.r
     JOIN t3 on t2.h = t3.h and t1.r = t3.r
WHERE yb_hash_code(t1.h) = yb_hash_code(1) and t3.r = 2
ORDER BY t3.v3 DESC;
<<<<<<< HEAD
                                         QUERY PLAN
--------------------------------------------------------------------------------------------
 Sort  (cost=21.07..21.07 rows=2 width=60)
   Sort Key: t3.v3 DESC
   ->  YB Batched Nested Loop Join  (cost=5.34..21.06 rows=2 width=60)
=======
                                     QUERY PLAN
-------------------------------------------------------------------------------------
 Sort
   Sort Key: t3.v3 DESC
   ->  YB Batched Nested Loop Join
>>>>>>> b66e31a7
         Join Filter: (t1.h = t2.h)
         ->  Merge Join
               Merge Cond: (t1.h = t3.h)
               ->  Sort
                     Sort Key: t1.h
                     ->  Index Scan using t1_pkey on t1
                           Index Cond: ((yb_hash_code(h) = 4624) AND (r = 2))
               ->  Index Scan using t3_pkey on t3
                     Index Cond: (r = 2)
         ->  Index Scan using t2_pkey on t2
               Index Cond: ((h = ANY (ARRAY[t3.h, $1, $2, ..., $1023])) AND (r = 2))
(14 rows)

SELECT *
FROM t1
     JOIN t2 on t1.h = t2.h and t1.r = t2.r
     JOIN t3 on t2.h = t3.h and t1.r = t3.r
WHERE yb_hash_code(t1.h) = yb_hash_code(1) and t3.r = 2
ORDER BY t3.v3 DESC;
 h | r | v1 | v2 | v3 | h | r | v1 | v2 | v3 | h | r | v1 | v2 | v3
---+---+----+----+----+---+---+----+----+----+---+---+----+----+----
 1 | 2 |  4 |  9 |  2 | 1 | 2 |  4 |  3 |  4 | 1 | 2 |  4 |  5 |  7
(1 row)

SELECT *
FROM t1
     JOIN t2 on yb_hash_code(t1.h) = yb_hash_code(t2.h) and t1.r = t2.r
     JOIN t3 on t2.h = t3.h and t1.r = t3.r
WHERE yb_hash_code(t1.h) = yb_hash_code(1) and t3.r = 2
ORDER BY t3.v3 DESC;
 h | r | v1 | v2 | v3 | h | r | v1 | v2 | v3 | h | r | v1 | v2 | v3
---+---+----+----+----+---+---+----+----+----+---+---+----+----+----
 1 | 2 |  4 |  9 |  2 | 1 | 2 |  4 |  3 |  4 | 1 | 2 |  4 |  5 |  7
(1 row)

-- Should use v3_uniq_idx on t3 and t2 and v1_v2_idx (on partial key) for t1.
EXPLAIN (COSTS OFF) SELECT *
FROM t1
     JOIN t2 on t1.v1 = t2.v1
     JOIN t3 on t2.v3 = t3.v3
WHERE t1.h = 1 and t3.v3 = 2
ORDER BY t3.v3 ASC;
<<<<<<< HEAD
                                      QUERY PLAN
---------------------------------------------------------------------------------------
 Nested Loop  (cost=0.00..21.76 rows=1 width=60)
   ->  YB Batched Nested Loop Join  (cost=0.00..17.63 rows=1 width=40)
=======
                               QUERY PLAN
-------------------------------------------------------------------------
 Nested Loop
   ->  YB Batched Nested Loop Join
>>>>>>> b66e31a7
         Join Filter: (t1.v1 = t2.v1)
         ->  Index Scan using t2_v3_uniq_idx on t2
               Index Cond: (v3 = 2)
         ->  Index Scan using t1_v1_v2_idx on t1
               Index Cond: (v1 = ANY (ARRAY[t2.v1, $1, $2, ..., $1023]))
               Storage Filter: (h = 1)
   ->  Index Scan using t3_v3_uniq_idx on t3
         Index Cond: (v3 = 2)
(10 rows)

SELECT *
FROM t1
     JOIN t2 on t1.v1 = t2.v1
     JOIN t3 on t2.v3 = t3.v3
WHERE t1.h = 1 and t3.v3 = 2
ORDER BY t3.v3 ASC;
 h | r | v1 | v2 | v3 | h | r | v1 | v2 | v3 | h | r | v1 | v2 | v3
---+---+----+----+----+---+---+----+----+----+---+---+----+----+----
 1 | 2 |  4 |  9 |  2 | 5 | 5 |  4 |  9 |  2 | 4 | 3 |  7 |  3 |  2
(1 row)

EXPLAIN (COSTS OFF) SELECT *
FROM t1
     JOIN t2 on t1.v1 = t2.v1
     JOIN t3 on t2.v3 = t3.v3
WHERE yb_hash_code(t1.h) = yb_hash_code(1) and t3.v3 = 2
ORDER BY t3.v3 ASC;
<<<<<<< HEAD
                                      QUERY PLAN
--------------------------------------------------------------------------------------
 Nested Loop  (cost=0.00..13.53 rows=1 width=60)
   ->  Nested Loop  (cost=0.00..9.40 rows=1 width=40)
=======
                     QUERY PLAN
----------------------------------------------------
 Nested Loop
   ->  Nested Loop
>>>>>>> b66e31a7
         Join Filter: (t1.v1 = t2.v1)
         ->  Index Scan using t2_v3_uniq_idx on t2
               Index Cond: (v3 = 2)
         ->  Index Scan using t1_pkey on t1
               Index Cond: (yb_hash_code(h) = 4624)
   ->  Index Scan using t3_v3_uniq_idx on t3
         Index Cond: (v3 = 2)
(9 rows)

SELECT *
FROM t1
     JOIN t2 on t1.v1 = t2.v1
     JOIN t3 on t2.v3 = t3.v3
WHERE yb_hash_code(t1.h) = yb_hash_code(1) and t3.v3 = 2
ORDER BY t3.v3 ASC;
 h | r | v1 | v2 | v3 | h | r | v1 | v2 | v3 | h | r | v1 | v2 | v3
---+---+----+----+----+---+---+----+----+----+---+---+----+----+----
 1 | 2 |  4 |  9 |  2 | 5 | 5 |  4 |  9 |  2 | 4 | 3 |  7 |  3 |  2
(1 row)

-- Should still use same indexes as above, only t3.v1 > 5 condition for filtering.
EXPLAIN (COSTS OFF) SELECT *
FROM t1
     JOIN t2 on t1.v1 = t2.v1
     JOIN t3 on t2.v3 = t3.v3
WHERE t1.h = 1 and t3.v3 = 2 and t3.v1 > 5
ORDER BY t3.v3 ASC;
<<<<<<< HEAD
                                      QUERY PLAN
---------------------------------------------------------------------------------------
 Nested Loop  (cost=0.00..21.76 rows=1 width=60)
   ->  YB Batched Nested Loop Join  (cost=0.00..17.63 rows=1 width=40)
=======
                               QUERY PLAN
-------------------------------------------------------------------------
 Nested Loop
   ->  YB Batched Nested Loop Join
>>>>>>> b66e31a7
         Join Filter: (t1.v1 = t2.v1)
         ->  Index Scan using t2_v3_uniq_idx on t2
               Index Cond: (v3 = 2)
         ->  Index Scan using t1_v1_v2_idx on t1
               Index Cond: (v1 = ANY (ARRAY[t2.v1, $1, $2, ..., $1023]))
               Storage Filter: (h = 1)
   ->  Index Scan using t3_v3_uniq_idx on t3
         Index Cond: (v3 = 2)
         Storage Filter: (v1 > 5)
(11 rows)

SELECT *
FROM t1
     JOIN t2 on t1.v1 = t2.v1
     JOIN t3 on t2.v3 = t3.v3
WHERE t1.h = 1 and t3.v3 = 2 and t3.v1 > 5
ORDER BY t3.v3 ASC;
 h | r | v1 | v2 | v3 | h | r | v1 | v2 | v3 | h | r | v1 | v2 | v3
---+---+----+----+----+---+---+----+----+----+---+---+----+----+----
 1 | 2 |  4 |  9 |  2 | 5 | 5 |  4 |  9 |  2 | 4 | 3 |  7 |  3 |  2
(1 row)

EXPLAIN (COSTS OFF) SELECT *
FROM t1
     JOIN t2 on t1.v1 = t2.v1
     JOIN t3 on t2.v3 = t3.v3
WHERE yb_hash_code(t1.h) = yb_hash_code(1) and t3.v3 = 2 and t3.v1 > 5
ORDER BY t3.v3 ASC;
<<<<<<< HEAD
                                      QUERY PLAN
--------------------------------------------------------------------------------------
 Nested Loop  (cost=0.00..13.54 rows=1 width=60)
   ->  Nested Loop  (cost=0.00..9.40 rows=1 width=40)
=======
                     QUERY PLAN
----------------------------------------------------
 Nested Loop
   ->  Nested Loop
>>>>>>> b66e31a7
         Join Filter: (t1.v1 = t2.v1)
         ->  Index Scan using t2_v3_uniq_idx on t2
               Index Cond: (v3 = 2)
         ->  Index Scan using t1_pkey on t1
               Index Cond: (yb_hash_code(h) = 4624)
   ->  Index Scan using t3_v3_uniq_idx on t3
         Index Cond: (v3 = 2)
         Storage Filter: (v1 > 5)
(10 rows)

SELECT *
FROM t1
     JOIN t2 on t1.v1 = t2.v1
     JOIN t3 on t2.v3 = t3.v3
WHERE yb_hash_code(t1.h) = yb_hash_code(1) and t3.v3 = 2 and t3.v1 > 5
ORDER BY t3.v3 ASC;
 h | r | v1 | v2 | v3 | h | r | v1 | v2 | v3 | h | r | v1 | v2 | v3
---+---+----+----+----+---+---+----+----+----+---+---+----+----+----
 1 | 2 |  4 |  9 |  2 | 5 | 5 |  4 |  9 |  2 | 4 | 3 |  7 |  3 |  2
(1 row)

-- Should use pkey on t1, then v3_uniq_idx on t2 and v1_v2_idx on t3.
EXPLAIN (COSTS OFF) SELECT *
FROM t1
     FULL JOIN t2 on t1.v3 = t2.v3
     FULL JOIN t3 on t1.v1 = t3.v1 and t3.v1 = t1.v1
WHERE t1.h = 1 and t1.r = 2
ORDER BY t3.v3 DESC;
<<<<<<< HEAD
                                         QUERY PLAN
--------------------------------------------------------------------------------------------
 Sort  (cost=25.25..25.25 rows=1 width=60)
   Sort Key: t3.v3 DESC
   ->  Nested Loop Left Join  (cost=0.00..25.23 rows=1 width=60)
         ->  YB Batched Nested Loop Left Join  (cost=0.00..8.23 rows=1 width=40)
=======
                                  QUERY PLAN
-------------------------------------------------------------------------------
 Sort
   Sort Key: t3.v3 DESC
   ->  Nested Loop Left Join
         ->  YB Batched Nested Loop Left Join
>>>>>>> b66e31a7
               Join Filter: (t1.v3 = t2.v3)
               ->  Index Scan using t1_pkey on t1
                     Index Cond: ((h = 1) AND (r = 2))
               ->  Index Scan using t2_v3_uniq_idx on t2
                     Index Cond: (v3 = ANY (ARRAY[t1.v3, $1, $2, ..., $1023]))
<<<<<<< HEAD
         ->  Index Scan using t3_v1_v2_idx on t3  (cost=0.00..16.00 rows=100 width=20)
               Index Cond: ((v1 = t1.v1) AND (v1 = t1.v1))
=======
         ->  Index Scan using t3_v1_v2_idx on t3
               Index Cond: ((t1.v1 = v1) AND (v1 = t1.v1))
>>>>>>> b66e31a7
(11 rows)

SELECT *
FROM t1
     FULL JOIN t2 on t1.v3 = t2.v3
     FULL JOIN t3 on t1.v1 = t3.v1 and t3.v1 = t1.v1
WHERE t1.h = 1 and t1.r = 2
ORDER BY t3.v3 DESC;
 h | r | v1 | v2 | v3 | h | r | v1 | v2 | v3 | h | r | v1 | v2 | v3
---+---+----+----+----+---+---+----+----+----+---+---+----+----+----
 1 | 2 |  4 |  9 |  2 | 5 | 5 |  4 |  9 |  2 | 1 | 2 |  4 |  5 |  7
(1 row)

EXPLAIN (COSTS OFF) SELECT *
FROM t1
     FULL JOIN t2 on t1.v3 = t2.v3
     FULL JOIN t3 on t1.v1 = t3.v1 and t3.v1 = t1.v1
WHERE yb_hash_code(t1.h) = yb_hash_code(1) and t1.r = 2
ORDER BY t3.v3 DESC;
<<<<<<< HEAD
                                         QUERY PLAN
--------------------------------------------------------------------------------------------
 Sort  (cost=63.38..63.39 rows=1 width=60)
   Sort Key: t3.v3 DESC
   ->  Nested Loop Left Join  (cost=0.00..63.38 rows=1 width=60)
         ->  YB Batched Nested Loop Left Join  (cost=0.00..46.38 rows=1 width=40)
=======
                                  QUERY PLAN
-------------------------------------------------------------------------------
 Sort
   Sort Key: t3.v3 DESC
   ->  Nested Loop Left Join
         ->  YB Batched Nested Loop Left Join
>>>>>>> b66e31a7
               Join Filter: (t1.v3 = t2.v3)
               ->  Index Scan using t1_pkey on t1
                     Index Cond: ((yb_hash_code(h) = 4624) AND (r = 2))
               ->  Index Scan using t2_v3_uniq_idx on t2
                     Index Cond: (v3 = ANY (ARRAY[t1.v3, $1, $2, ..., $1023]))
<<<<<<< HEAD
         ->  Index Scan using t3_v1_v2_idx on t3  (cost=0.00..16.00 rows=100 width=20)
               Index Cond: ((v1 = t1.v1) AND (v1 = t1.v1))
=======
         ->  Index Scan using t3_v1_v2_idx on t3
               Index Cond: ((t1.v1 = v1) AND (v1 = t1.v1))
>>>>>>> b66e31a7
(11 rows)

SELECT *
FROM t1
     FULL JOIN t2 on t1.v3 = t2.v3
     FULL JOIN t3 on t1.v1 = t3.v1 and t3.v1 = t1.v1
WHERE yb_hash_code(t1.h) = yb_hash_code(1) and t1.r = 2
ORDER BY t3.v3 DESC;
 h | r | v1 | v2 | v3 | h | r | v1 | v2 | v3 | h | r | v1 | v2 | v3
---+---+----+----+----+---+---+----+----+----+---+---+----+----+----
 1 | 2 |  4 |  9 |  2 | 5 | 5 |  4 |  9 |  2 | 1 | 2 |  4 |  5 |  7
(1 row)

-- Should still use same indexes as above, only use t2.r IN condition for filtering.
EXPLAIN (COSTS OFF) SELECT *
FROM t1
     FULL JOIN t2 on t1.v3 = t2.v3
     FULL JOIN t3 on t1.v1 = t3.v1 and t3.v1 = t1.v1
WHERE t1.h = 1 and t1.r = 2 and t2.r IN (3,4,5)
ORDER BY t3.v3 DESC;
<<<<<<< HEAD
                                         QUERY PLAN
--------------------------------------------------------------------------------------------
 Sort  (cost=25.26..25.27 rows=1 width=60)
   Sort Key: t3.v3 DESC
   ->  Nested Loop Left Join  (cost=0.00..25.25 rows=1 width=60)
         ->  YB Batched Nested Loop Join  (cost=0.00..8.25 rows=1 width=40)
=======
                                  QUERY PLAN
-------------------------------------------------------------------------------
 Sort
   Sort Key: t3.v3 DESC
   ->  Nested Loop Left Join
         ->  YB Batched Nested Loop Join
>>>>>>> b66e31a7
               Join Filter: (t1.v3 = t2.v3)
               ->  Index Scan using t1_pkey on t1
                     Index Cond: ((h = 1) AND (r = 2))
               ->  Index Scan using t2_v3_uniq_idx on t2
                     Index Cond: (v3 = ANY (ARRAY[t1.v3, $1, $2, ..., $1023]))
                     Storage Filter: (r = ANY ('{3,4,5}'::integer[]))
<<<<<<< HEAD
         ->  Index Scan using t3_v1_v2_idx on t3  (cost=0.00..16.00 rows=100 width=20)
               Index Cond: ((v1 = t1.v1) AND (v1 = t1.v1))
=======
         ->  Index Scan using t3_v1_v2_idx on t3
               Index Cond: ((t1.v1 = v1) AND (v1 = t1.v1))
>>>>>>> b66e31a7
(12 rows)

SELECT *
FROM t1
     FULL JOIN t2 on t1.v3 = t2.v3
     FULL JOIN t3 on t1.v1 = t3.v1 and t3.v1 = t1.v1
WHERE t1.h = 1 and t1.r = 2 and t2.r IN (3,4,5)
ORDER BY t3.v3 DESC;
 h | r | v1 | v2 | v3 | h | r | v1 | v2 | v3 | h | r | v1 | v2 | v3
---+---+----+----+----+---+---+----+----+----+---+---+----+----+----
 1 | 2 |  4 |  9 |  2 | 5 | 5 |  4 |  9 |  2 | 1 | 2 |  4 |  5 |  7
(1 row)

EXPLAIN (COSTS OFF) SELECT *
FROM t1
     FULL JOIN t2 on t1.v3 = t2.v3
     FULL JOIN t3 on t1.v1 = t3.v1 and t3.v1 = t1.v1
WHERE yb_hash_code(t1.h) = yb_hash_code(1) and t1.r = 2 and t2.r IN (3,4,5)
ORDER BY t3.v3 DESC;
<<<<<<< HEAD
                                         QUERY PLAN
--------------------------------------------------------------------------------------------
 Sort  (cost=63.56..63.56 rows=1 width=60)
   Sort Key: t3.v3 DESC
   ->  Nested Loop Left Join  (cost=0.00..63.55 rows=1 width=60)
         ->  YB Batched Nested Loop Join  (cost=0.00..46.55 rows=1 width=40)
=======
                                  QUERY PLAN
-------------------------------------------------------------------------------
 Sort
   Sort Key: t3.v3 DESC
   ->  Nested Loop Left Join
         ->  YB Batched Nested Loop Join
>>>>>>> b66e31a7
               Join Filter: (t1.v3 = t2.v3)
               ->  Index Scan using t1_pkey on t1
                     Index Cond: ((yb_hash_code(h) = 4624) AND (r = 2))
               ->  Index Scan using t2_v3_uniq_idx on t2
                     Index Cond: (v3 = ANY (ARRAY[t1.v3, $1, $2, ..., $1023]))
                     Storage Filter: (r = ANY ('{3,4,5}'::integer[]))
<<<<<<< HEAD
         ->  Index Scan using t3_v1_v2_idx on t3  (cost=0.00..16.00 rows=100 width=20)
               Index Cond: ((v1 = t1.v1) AND (v1 = t1.v1))
=======
         ->  Index Scan using t3_v1_v2_idx on t3
               Index Cond: ((t1.v1 = v1) AND (v1 = t1.v1))
>>>>>>> b66e31a7
(12 rows)

SELECT *
FROM t1
     FULL JOIN t2 on t1.v3 = t2.v3
     FULL JOIN t3 on t1.v1 = t3.v1 and t3.v1 = t1.v1
WHERE yb_hash_code(t1.h) = yb_hash_code(1) and t1.r = 2 and t2.r IN (3,4,5)
ORDER BY t3.v3 DESC;
 h | r | v1 | v2 | v3 | h | r | v1 | v2 | v3 | h | r | v1 | v2 | v3
---+---+----+----+----+---+---+----+----+----+---+---+----+----+----
 1 | 2 |  4 |  9 |  2 | 5 | 5 |  4 |  9 |  2 | 1 | 2 |  4 |  5 |  7
(1 row)

-- Should still use same indexes as above, but use the IN condition on v2 for t3.v1_v2_idx.
EXPLAIN (COSTS OFF) SELECT *
FROM t1
     FULL JOIN t2 on t1.v3 = t2.v3
     FULL JOIN t3 on t1.v1 = t3.v1 and t3.v1 = t1.v1
WHERE t1.h = 1 and t1.r = 2 and t3.v2 IN (3,4,5)
ORDER BY t3.v3 DESC;
                                                      QUERY PLAN
-----------------------------------------------------------------------------------------------------------------------
<<<<<<< HEAD
 Sort  (cost=13.58..13.59 rows=1 width=60)
   Sort Key: t3.v3 DESC
   ->  YB Batched Nested Loop Join  (cost=0.00..13.57 rows=1 width=60)
=======
 Sort
   Sort Key: t3.v3 DESC
   ->  YB Batched Nested Loop Join
>>>>>>> b66e31a7
         Join Filter: (t1.v1 = t3.v1)
         ->  YB Batched Nested Loop Left Join
               Join Filter: (t1.v3 = t2.v3)
               ->  Index Scan using t1_pkey on t1
                     Index Cond: ((h = 1) AND (r = 2))
               ->  Index Scan using t2_v3_uniq_idx on t2
                     Index Cond: (v3 = ANY (ARRAY[t1.v3, $1, $2, ..., $1023]))
         ->  Index Scan using t3_v1_v2_idx on t3
               Index Cond: ((v1 = ANY (ARRAY[t1.v1, $1025, $1026, ..., $2047])) AND (v2 = ANY ('{3,4,5}'::integer[])))
(12 rows)

SELECT *
FROM t1
     FULL JOIN t2 on t1.v3 = t2.v3
     FULL JOIN t3 on t1.v1 = t3.v1 and t3.v1 = t1.v1
WHERE t1.h = 1 and t1.r = 2 and t3.v2 IN (3,4,5)
ORDER BY t3.v3 DESC;
 h | r | v1 | v2 | v3 | h | r | v1 | v2 | v3 | h | r | v1 | v2 | v3
---+---+----+----+----+---+---+----+----+----+---+---+----+----+----
 1 | 2 |  4 |  9 |  2 | 5 | 5 |  4 |  9 |  2 | 1 | 2 |  4 |  5 |  7
(1 row)

EXPLAIN (COSTS OFF) SELECT *
FROM t1
     FULL JOIN t2 on t1.v3 = t2.v3
     FULL JOIN t3 on t1.v1 = t3.v1 and t3.v1 = t1.v1
WHERE yb_hash_code(t1.h) = yb_hash_code(1) and t1.r = 2 and t3.v2 IN (3,4,5)
ORDER BY t3.v3 DESC;
<<<<<<< HEAD
                                         QUERY PLAN
---------------------------------------------------------------------------------------------
 Sort  (cost=26.07..26.07 rows=1 width=60)
   Sort Key: t3.v3 DESC
   ->  YB Batched Nested Loop Left Join  (cost=5.30..26.06 rows=1 width=60)
         Join Filter: (t1.v3 = t2.v3)
         ->  Hash Join  (cost=5.30..21.94 rows=1 width=40)
               Hash Cond: (t3.v1 = t1.v1)
               ->  Index Scan using t3_v1_v2_idx on t3  (cost=0.00..16.38 rows=100 width=20)
                     Index Cond: (v2 = ANY ('{3,4,5}'::integer[]))
               ->  Hash  (cost=5.17..5.17 rows=10 width=20)
                     ->  Index Scan using t1_pkey on t1  (cost=0.00..5.17 rows=10 width=20)
=======
                                  QUERY PLAN
------------------------------------------------------------------------------
 Sort
   Sort Key: t3.v3 DESC
   ->  YB Batched Nested Loop Left Join
         Join Filter: (t1.v3 = t2.v3)
         ->  Merge Join
               Merge Cond: (t3.v1 = t1.v1)
               ->  Index Scan using t3_v1_v2_idx on t3
                     Index Cond: (v2 = ANY ('{3,4,5}'::integer[]))
               ->  Sort
                     Sort Key: t1.v1
                     ->  Index Scan using t1_pkey on t1
>>>>>>> b66e31a7
                           Index Cond: ((yb_hash_code(h) = 4624) AND (r = 2))
         ->  Index Scan using t2_v3_uniq_idx on t2
               Index Cond: (v3 = ANY (ARRAY[t1.v3, $1, $2, ..., $1023]))
(13 rows)

SELECT *
FROM t1
     FULL JOIN t2 on t1.v3 = t2.v3
     FULL JOIN t3 on t1.v1 = t3.v1 and t3.v1 = t1.v1
WHERE yb_hash_code(t1.h) = yb_hash_code(1) and t1.r = 2 and t3.v2 IN (3,4,5)
ORDER BY t3.v3 DESC;
 h | r | v1 | v2 | v3 | h | r | v1 | v2 | v3 | h | r | v1 | v2 | v3
---+---+----+----+----+---+---+----+----+----+---+---+----+----+----
 1 | 2 |  4 |  9 |  2 | 5 | 5 |  4 |  9 |  2 | 1 | 2 |  4 |  5 |  7
(1 row)

-- Should use merge join for FULL, primary key on t3 and sort t1
EXPLAIN (COSTS OFF) SELECT *
FROM t1
     FULL JOIN t3 on t1.h = t3.h;
              QUERY PLAN
--------------------------------------
 Merge Full Join
   Merge Cond: (t3.h = t1.h)
   ->  Index Scan using t3_pkey on t3
   ->  Sort
         Sort Key: t1.h
         ->  Seq Scan on t1
(6 rows)

-- Should use merge join for FULL, primary key on both t3 and t4 and materialize the inner
EXPLAIN (COSTS OFF) SELECT *
FROM t4
     FULL JOIN t3 on t4.h = t3.h;
                 QUERY PLAN
--------------------------------------------
 Merge Full Join
   Merge Cond: (t4.h = t3.h)
   ->  Index Scan using t4_pkey on t4
   ->  Materialize
         ->  Index Scan using t3_pkey on t3
(5 rows)

-- Clean up
DROP TABLE t1, t2, t3, t4 CASCADE;<|MERGE_RESOLUTION|>--- conflicted
+++ resolved
@@ -160,15 +160,6 @@
      JOIN t3 on t2.h = t3.h and t1.r = t3.r
 WHERE t1.h = 1 and t3.r = 2
 ORDER BY t3.v3 DESC;
-<<<<<<< HEAD
-                                     QUERY PLAN
--------------------------------------------------------------------------------------
- Sort  (cost=12.38..12.38 rows=1 width=60)
-   Sort Key: t3.v3 DESC
-   ->  Nested Loop  (cost=0.00..12.37 rows=1 width=60)
-         ->  Nested Loop  (cost=0.00..8.24 rows=1 width=40)
-               ->  Index Scan using t1_pkey on t1  (cost=0.00..4.12 rows=1 width=20)
-=======
                       QUERY PLAN
 -------------------------------------------------------
  Sort
@@ -176,7 +167,6 @@
    ->  Nested Loop
          ->  Nested Loop
                ->  Index Scan using t1_pkey on t1
->>>>>>> b66e31a7
                      Index Cond: ((h = 1) AND (r = 2))
                ->  Index Scan using t2_pkey on t2
                      Index Cond: ((h = 1) AND (r = 2))
@@ -201,19 +191,11 @@
      JOIN t3 on t2.h = t3.h and t1.r = t3.r
 WHERE yb_hash_code(t1.h) = yb_hash_code(1) and t3.r = 2
 ORDER BY t3.v3 DESC;
-<<<<<<< HEAD
-                                         QUERY PLAN
---------------------------------------------------------------------------------------------
- Sort  (cost=21.07..21.07 rows=2 width=60)
-   Sort Key: t3.v3 DESC
-   ->  YB Batched Nested Loop Join  (cost=5.34..21.06 rows=2 width=60)
-=======
                                      QUERY PLAN
 -------------------------------------------------------------------------------------
  Sort
    Sort Key: t3.v3 DESC
    ->  YB Batched Nested Loop Join
->>>>>>> b66e31a7
          Join Filter: (t1.h = t2.h)
          ->  Merge Join
                Merge Cond: (t1.h = t3.h)
@@ -256,17 +238,10 @@
      JOIN t3 on t2.v3 = t3.v3
 WHERE t1.h = 1 and t3.v3 = 2
 ORDER BY t3.v3 ASC;
-<<<<<<< HEAD
-                                      QUERY PLAN
----------------------------------------------------------------------------------------
- Nested Loop  (cost=0.00..21.76 rows=1 width=60)
-   ->  YB Batched Nested Loop Join  (cost=0.00..17.63 rows=1 width=40)
-=======
                                QUERY PLAN
 -------------------------------------------------------------------------
  Nested Loop
    ->  YB Batched Nested Loop Join
->>>>>>> b66e31a7
          Join Filter: (t1.v1 = t2.v1)
          ->  Index Scan using t2_v3_uniq_idx on t2
                Index Cond: (v3 = 2)
@@ -294,17 +269,10 @@
      JOIN t3 on t2.v3 = t3.v3
 WHERE yb_hash_code(t1.h) = yb_hash_code(1) and t3.v3 = 2
 ORDER BY t3.v3 ASC;
-<<<<<<< HEAD
-                                      QUERY PLAN
---------------------------------------------------------------------------------------
- Nested Loop  (cost=0.00..13.53 rows=1 width=60)
-   ->  Nested Loop  (cost=0.00..9.40 rows=1 width=40)
-=======
                      QUERY PLAN
 ----------------------------------------------------
  Nested Loop
    ->  Nested Loop
->>>>>>> b66e31a7
          Join Filter: (t1.v1 = t2.v1)
          ->  Index Scan using t2_v3_uniq_idx on t2
                Index Cond: (v3 = 2)
@@ -332,17 +300,10 @@
      JOIN t3 on t2.v3 = t3.v3
 WHERE t1.h = 1 and t3.v3 = 2 and t3.v1 > 5
 ORDER BY t3.v3 ASC;
-<<<<<<< HEAD
-                                      QUERY PLAN
----------------------------------------------------------------------------------------
- Nested Loop  (cost=0.00..21.76 rows=1 width=60)
-   ->  YB Batched Nested Loop Join  (cost=0.00..17.63 rows=1 width=40)
-=======
                                QUERY PLAN
 -------------------------------------------------------------------------
  Nested Loop
    ->  YB Batched Nested Loop Join
->>>>>>> b66e31a7
          Join Filter: (t1.v1 = t2.v1)
          ->  Index Scan using t2_v3_uniq_idx on t2
                Index Cond: (v3 = 2)
@@ -371,17 +332,10 @@
      JOIN t3 on t2.v3 = t3.v3
 WHERE yb_hash_code(t1.h) = yb_hash_code(1) and t3.v3 = 2 and t3.v1 > 5
 ORDER BY t3.v3 ASC;
-<<<<<<< HEAD
-                                      QUERY PLAN
---------------------------------------------------------------------------------------
- Nested Loop  (cost=0.00..13.54 rows=1 width=60)
-   ->  Nested Loop  (cost=0.00..9.40 rows=1 width=40)
-=======
                      QUERY PLAN
 ----------------------------------------------------
  Nested Loop
    ->  Nested Loop
->>>>>>> b66e31a7
          Join Filter: (t1.v1 = t2.v1)
          ->  Index Scan using t2_v3_uniq_idx on t2
                Index Cond: (v3 = 2)
@@ -410,33 +364,19 @@
      FULL JOIN t3 on t1.v1 = t3.v1 and t3.v1 = t1.v1
 WHERE t1.h = 1 and t1.r = 2
 ORDER BY t3.v3 DESC;
-<<<<<<< HEAD
-                                         QUERY PLAN
---------------------------------------------------------------------------------------------
- Sort  (cost=25.25..25.25 rows=1 width=60)
-   Sort Key: t3.v3 DESC
-   ->  Nested Loop Left Join  (cost=0.00..25.23 rows=1 width=60)
-         ->  YB Batched Nested Loop Left Join  (cost=0.00..8.23 rows=1 width=40)
-=======
                                   QUERY PLAN
 -------------------------------------------------------------------------------
  Sort
    Sort Key: t3.v3 DESC
    ->  Nested Loop Left Join
          ->  YB Batched Nested Loop Left Join
->>>>>>> b66e31a7
                Join Filter: (t1.v3 = t2.v3)
                ->  Index Scan using t1_pkey on t1
                      Index Cond: ((h = 1) AND (r = 2))
                ->  Index Scan using t2_v3_uniq_idx on t2
                      Index Cond: (v3 = ANY (ARRAY[t1.v3, $1, $2, ..., $1023]))
-<<<<<<< HEAD
-         ->  Index Scan using t3_v1_v2_idx on t3  (cost=0.00..16.00 rows=100 width=20)
+         ->  Index Scan using t3_v1_v2_idx on t3
                Index Cond: ((v1 = t1.v1) AND (v1 = t1.v1))
-=======
-         ->  Index Scan using t3_v1_v2_idx on t3
-               Index Cond: ((t1.v1 = v1) AND (v1 = t1.v1))
->>>>>>> b66e31a7
 (11 rows)
 
 SELECT *
@@ -456,33 +396,19 @@
      FULL JOIN t3 on t1.v1 = t3.v1 and t3.v1 = t1.v1
 WHERE yb_hash_code(t1.h) = yb_hash_code(1) and t1.r = 2
 ORDER BY t3.v3 DESC;
-<<<<<<< HEAD
-                                         QUERY PLAN
---------------------------------------------------------------------------------------------
- Sort  (cost=63.38..63.39 rows=1 width=60)
-   Sort Key: t3.v3 DESC
-   ->  Nested Loop Left Join  (cost=0.00..63.38 rows=1 width=60)
-         ->  YB Batched Nested Loop Left Join  (cost=0.00..46.38 rows=1 width=40)
-=======
                                   QUERY PLAN
 -------------------------------------------------------------------------------
  Sort
    Sort Key: t3.v3 DESC
    ->  Nested Loop Left Join
          ->  YB Batched Nested Loop Left Join
->>>>>>> b66e31a7
                Join Filter: (t1.v3 = t2.v3)
                ->  Index Scan using t1_pkey on t1
                      Index Cond: ((yb_hash_code(h) = 4624) AND (r = 2))
                ->  Index Scan using t2_v3_uniq_idx on t2
                      Index Cond: (v3 = ANY (ARRAY[t1.v3, $1, $2, ..., $1023]))
-<<<<<<< HEAD
-         ->  Index Scan using t3_v1_v2_idx on t3  (cost=0.00..16.00 rows=100 width=20)
+         ->  Index Scan using t3_v1_v2_idx on t3
                Index Cond: ((v1 = t1.v1) AND (v1 = t1.v1))
-=======
-         ->  Index Scan using t3_v1_v2_idx on t3
-               Index Cond: ((t1.v1 = v1) AND (v1 = t1.v1))
->>>>>>> b66e31a7
 (11 rows)
 
 SELECT *
@@ -503,34 +429,20 @@
      FULL JOIN t3 on t1.v1 = t3.v1 and t3.v1 = t1.v1
 WHERE t1.h = 1 and t1.r = 2 and t2.r IN (3,4,5)
 ORDER BY t3.v3 DESC;
-<<<<<<< HEAD
-                                         QUERY PLAN
---------------------------------------------------------------------------------------------
- Sort  (cost=25.26..25.27 rows=1 width=60)
-   Sort Key: t3.v3 DESC
-   ->  Nested Loop Left Join  (cost=0.00..25.25 rows=1 width=60)
-         ->  YB Batched Nested Loop Join  (cost=0.00..8.25 rows=1 width=40)
-=======
                                   QUERY PLAN
 -------------------------------------------------------------------------------
  Sort
    Sort Key: t3.v3 DESC
    ->  Nested Loop Left Join
          ->  YB Batched Nested Loop Join
->>>>>>> b66e31a7
                Join Filter: (t1.v3 = t2.v3)
                ->  Index Scan using t1_pkey on t1
                      Index Cond: ((h = 1) AND (r = 2))
                ->  Index Scan using t2_v3_uniq_idx on t2
                      Index Cond: (v3 = ANY (ARRAY[t1.v3, $1, $2, ..., $1023]))
                      Storage Filter: (r = ANY ('{3,4,5}'::integer[]))
-<<<<<<< HEAD
-         ->  Index Scan using t3_v1_v2_idx on t3  (cost=0.00..16.00 rows=100 width=20)
+         ->  Index Scan using t3_v1_v2_idx on t3
                Index Cond: ((v1 = t1.v1) AND (v1 = t1.v1))
-=======
-         ->  Index Scan using t3_v1_v2_idx on t3
-               Index Cond: ((t1.v1 = v1) AND (v1 = t1.v1))
->>>>>>> b66e31a7
 (12 rows)
 
 SELECT *
@@ -550,34 +462,20 @@
      FULL JOIN t3 on t1.v1 = t3.v1 and t3.v1 = t1.v1
 WHERE yb_hash_code(t1.h) = yb_hash_code(1) and t1.r = 2 and t2.r IN (3,4,5)
 ORDER BY t3.v3 DESC;
-<<<<<<< HEAD
-                                         QUERY PLAN
---------------------------------------------------------------------------------------------
- Sort  (cost=63.56..63.56 rows=1 width=60)
-   Sort Key: t3.v3 DESC
-   ->  Nested Loop Left Join  (cost=0.00..63.55 rows=1 width=60)
-         ->  YB Batched Nested Loop Join  (cost=0.00..46.55 rows=1 width=40)
-=======
                                   QUERY PLAN
 -------------------------------------------------------------------------------
  Sort
    Sort Key: t3.v3 DESC
    ->  Nested Loop Left Join
          ->  YB Batched Nested Loop Join
->>>>>>> b66e31a7
                Join Filter: (t1.v3 = t2.v3)
                ->  Index Scan using t1_pkey on t1
                      Index Cond: ((yb_hash_code(h) = 4624) AND (r = 2))
                ->  Index Scan using t2_v3_uniq_idx on t2
                      Index Cond: (v3 = ANY (ARRAY[t1.v3, $1, $2, ..., $1023]))
                      Storage Filter: (r = ANY ('{3,4,5}'::integer[]))
-<<<<<<< HEAD
-         ->  Index Scan using t3_v1_v2_idx on t3  (cost=0.00..16.00 rows=100 width=20)
+         ->  Index Scan using t3_v1_v2_idx on t3
                Index Cond: ((v1 = t1.v1) AND (v1 = t1.v1))
-=======
-         ->  Index Scan using t3_v1_v2_idx on t3
-               Index Cond: ((t1.v1 = v1) AND (v1 = t1.v1))
->>>>>>> b66e31a7
 (12 rows)
 
 SELECT *
@@ -600,15 +498,9 @@
 ORDER BY t3.v3 DESC;
                                                       QUERY PLAN
 -----------------------------------------------------------------------------------------------------------------------
-<<<<<<< HEAD
- Sort  (cost=13.58..13.59 rows=1 width=60)
-   Sort Key: t3.v3 DESC
-   ->  YB Batched Nested Loop Join  (cost=0.00..13.57 rows=1 width=60)
-=======
  Sort
    Sort Key: t3.v3 DESC
    ->  YB Batched Nested Loop Join
->>>>>>> b66e31a7
          Join Filter: (t1.v1 = t3.v1)
          ->  YB Batched Nested Loop Left Join
                Join Filter: (t1.v3 = t2.v3)
@@ -637,34 +529,18 @@
      FULL JOIN t3 on t1.v1 = t3.v1 and t3.v1 = t1.v1
 WHERE yb_hash_code(t1.h) = yb_hash_code(1) and t1.r = 2 and t3.v2 IN (3,4,5)
 ORDER BY t3.v3 DESC;
-<<<<<<< HEAD
-                                         QUERY PLAN
----------------------------------------------------------------------------------------------
- Sort  (cost=26.07..26.07 rows=1 width=60)
-   Sort Key: t3.v3 DESC
-   ->  YB Batched Nested Loop Left Join  (cost=5.30..26.06 rows=1 width=60)
-         Join Filter: (t1.v3 = t2.v3)
-         ->  Hash Join  (cost=5.30..21.94 rows=1 width=40)
-               Hash Cond: (t3.v1 = t1.v1)
-               ->  Index Scan using t3_v1_v2_idx on t3  (cost=0.00..16.38 rows=100 width=20)
-                     Index Cond: (v2 = ANY ('{3,4,5}'::integer[]))
-               ->  Hash  (cost=5.17..5.17 rows=10 width=20)
-                     ->  Index Scan using t1_pkey on t1  (cost=0.00..5.17 rows=10 width=20)
-=======
                                   QUERY PLAN
 ------------------------------------------------------------------------------
  Sort
    Sort Key: t3.v3 DESC
    ->  YB Batched Nested Loop Left Join
          Join Filter: (t1.v3 = t2.v3)
-         ->  Merge Join
-               Merge Cond: (t3.v1 = t1.v1)
+         ->  Hash Join
+               Hash Cond: (t3.v1 = t1.v1)
                ->  Index Scan using t3_v1_v2_idx on t3
                      Index Cond: (v2 = ANY ('{3,4,5}'::integer[]))
-               ->  Sort
-                     Sort Key: t1.v1
+               ->  Hash
                      ->  Index Scan using t1_pkey on t1
->>>>>>> b66e31a7
                            Index Cond: ((yb_hash_code(h) = 4624) AND (r = 2))
          ->  Index Scan using t2_v3_uniq_idx on t2
                Index Cond: (v3 = ANY (ARRAY[t1.v3, $1, $2, ..., $1023]))
