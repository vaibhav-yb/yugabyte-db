--- conflicted
+++ resolved
@@ -1,6 +1,5 @@
-<<<<<<< HEAD
                   List of relations
- Schema |  Name   |       Type        |     Owner     
+ Schema |  Name   |       Type        |     Owner
 --------+---------+-------------------+---------------
  public | htest   | partitioned table | yugabyte_test
  public | htest_1 | table             | yugabyte_test
@@ -8,20 +7,8 @@
  public | tbl2    | table             | yugabyte_test
  public | tbl3    | table             | yugabyte_test
  public | tbl4    | table             | yugabyte_test
-(6 rows)
-=======
-            List of relations
- Schema |  Name   | Type  |     Owner
---------+---------+-------+---------------
- public | htest   | table | yugabyte_test
- public | htest_1 | table | yugabyte_test
- public | tbl     | table | yugabyte_test
- public | tbl2    | table | yugabyte_test
- public | tbl3    | table | yugabyte_test
- public | tbl4    | table | yugabyte_test
- public | tbl5    | table | yugabyte_test
+ public | tbl5    | table             | yugabyte_test
 (7 rows)
->>>>>>> 254c9790
 
                              List of tablegroups
   Name   |  Owner   | Access privileges | Description | Tablespace | Options
