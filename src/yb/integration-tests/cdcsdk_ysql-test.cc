// Copyright (c) YugaByte, Inc.
//
// Licensed under the Apache License, Version 2.0 (the "License"); you may not use this file except
// in compliance with the License.  You may obtain a copy of the License at
//
// http://www.apache.org/licenses/LICENSE-2.0
//
// Unless required by applicable law or agreed to in writing, software distributed under the License
// is distributed on an "AS IS" BASIS, WITHOUT WARRANTIES OR CONDITIONS OF ANY KIND, either express
// or implied.  See the License for the specific language governing permissions and limitations
// under the License.

#include "yb/cdc/cdc_service.pb.h"
<<<<<<< HEAD
=======
#include "yb/cdc/cdc_types.h"
#include "yb/common/entity_ids_types.h"
#include "yb/integration-tests/cdcsdk_test_base.h"
>>>>>>> cf402083
#include "yb/integration-tests/cdcsdk_ysql_test_base.h"

#include "yb/cdc/cdc_state_table.h"
#include "yb/master/tasks_tracker.h"
#include "yb/util/tostring.h"

namespace yb {

using client::YBTableName;

using pgwrapper::PGConn;
using pgwrapper::PGResultPtr;

using rpc::RpcController;

namespace cdc {

TEST_F(CDCSDKYsqlTest, YB_DISABLE_TEST_IN_TSAN(TestBaseFunctions)) {
  // setting up a cluster with 3 RF
  ASSERT_OK(SetUpWithParams(3, 1, false /* colocated */));

  auto table = ASSERT_RESULT(CreateTable(&test_cluster_, kNamespaceName, kTableName));

  ASSERT_FALSE(table.is_cql_namespace());
}

TEST_F(CDCSDKYsqlTest, YB_DISABLE_TEST_IN_TSAN(TestLoadInsertionOnly)) {
  // set up an RF3 cluster
  ASSERT_OK(SetUpWithParams(3, 1, false));

  auto table = ASSERT_RESULT(CreateTable(&test_cluster_, kNamespaceName, kTableName));

  ASSERT_OK(WriteRows(0, 10, &test_cluster_));
}

TEST_F(CDCSDKYsqlTest, YB_DISABLE_TEST_IN_TSAN(GetChangesWithRF1)) {
  TestGetChanges(1 /* replication factor */);
}

TEST_F(CDCSDKYsqlTest, YB_DISABLE_TEST_IN_TSAN(GetChangesWithRF3)) {
  TestGetChanges(3 /* replication factor */);
}

TEST_F(CDCSDKYsqlTest, YB_DISABLE_TEST_IN_TSAN(GetChanges_TablesWithNoPKPresentInDB)) {
  TestGetChanges(3 /* replication_factor */, true /* add_tables_without_primary_key */);
}

// Insert a single row.
// Expected records: (DDL, INSERT).
TEST_F(CDCSDKYsqlTest, YB_DISABLE_TEST_IN_TSAN(SingleShardInsertWithAutoCommit)) {
  auto tablets = ASSERT_RESULT(SetUpCluster());
  ASSERT_EQ(tablets.size(), 1);
  xrepl::StreamId stream_id = ASSERT_RESULT(CreateDBStreamWithReplicationSlot());
  auto set_resp = ASSERT_RESULT(SetCDCCheckpoint(stream_id, tablets));
  ASSERT_FALSE(set_resp.has_error());

  ASSERT_OK(WriteRows(1 /* start */, 2 /* end */, &test_cluster_));

  // The count array stores counts of DDL, INSERT, UPDATE, DELETE, READ, TRUNCATE in that order.
  const uint32_t expected_count[] = {1, 1, 0, 0, 0, 0};
  uint32_t count[] = {0, 0, 0, 0, 0, 0};

  ExpectedRecord expected_records[] = {{0, 0}, {1, 2}};

  GetChangesResponsePB change_resp;
  ASSERT_OK(WaitForGetChangesToFetchRecords(&change_resp, stream_id, tablets, 1));

  uint32_t seen_dml_records = 0;
  for (const auto& record : change_resp.cdc_sdk_proto_records()) {
    if (record.row_message().op() == RowMessage::BEGIN ||
        record.row_message().op() == RowMessage::COMMIT) {
      continue;
    }
    CheckRecord(record, expected_records[seen_dml_records], count);
    seen_dml_records++;
  }
  LOG(INFO) << "Got " << count[1] << " insert record";
  CheckCount(expected_count, count);
}

// Insert, update, delete rows.
// Expected records: (DDL, INSERT, UPDATE, INSERT, DELETE) in this order.
TEST_F(CDCSDKYsqlTest, YB_DISABLE_TEST_IN_TSAN(SingleShardDMLWithAutoCommit)) {
  ANNOTATE_UNPROTECTED_WRITE(FLAGS_ysql_enable_packed_row) = false;

  auto tablets = ASSERT_RESULT(SetUpCluster());
  ASSERT_EQ(tablets.size(), 1);
  xrepl::StreamId stream_id = ASSERT_RESULT(CreateDBStreamWithReplicationSlot());
  auto set_resp = ASSERT_RESULT(SetCDCCheckpoint(stream_id, tablets));
  ASSERT_FALSE(set_resp.has_error());

  ASSERT_OK(WriteRows(1 /* start */, 2 /* end */, &test_cluster_));
  ASSERT_OK(UpdateRows(1, 3, &test_cluster_));
  ASSERT_OK(WriteRows(2 /* start */, 3 /* end */, &test_cluster_));
  ASSERT_OK(DeleteRows(1, &test_cluster_));

  // The count array stores counts of DDL, INSERT, UPDATE, DELETE, READ, TRUNCATE in that order.
  const uint32_t expected_count[] = {1, 2, 1, 1, 0, 0};
  uint32_t count[] = {0, 0, 0, 0, 0, 0};

  ExpectedRecord expected_records[] = {{0, 0}, {1, 2}, {1, 3}, {2, 3}, {1, 3}};
  RowMessage::Op expected_record_types[] = {
      RowMessage::DDL, RowMessage::INSERT, RowMessage::UPDATE, RowMessage::INSERT,
      RowMessage::DELETE};

  GetChangesResponsePB change_resp;
  ASSERT_OK(WaitForGetChangesToFetchRecords(&change_resp, stream_id, tablets, 4));

  uint32_t record_size = change_resp.cdc_sdk_proto_records_size();
  ASSERT_EQ(record_size, 13);

  uint32_t expected_record_count = 0;
  for (const auto& record : change_resp.cdc_sdk_proto_records()) {
    if (record.row_message().op() == RowMessage::BEGIN ||
        record.row_message().op() == RowMessage::COMMIT) {
      continue;
    }
    ASSERT_EQ(record.row_message().op(), expected_record_types[expected_record_count]);
    CheckRecord(record, expected_records[expected_record_count], count);
    expected_record_count++;
  }

  LOG(INFO) << "Got " << record_size << " records";
  CheckCount(expected_count, count);
}

TEST_F(CDCSDKYsqlTest, YB_DISABLE_TEST_IN_TSAN(TestCDCLagMetric)) {
  ANNOTATE_UNPROTECTED_WRITE(FLAGS_update_metrics_interval_ms) = 1;
  ANNOTATE_UNPROTECTED_WRITE(FLAGS_update_min_cdc_indices_interval_secs) = 1;
  ASSERT_OK(SetUpWithParams(1, 1, false));

  const uint32_t num_tablets = 1;
  auto table = ASSERT_RESULT(CreateTable(&test_cluster_, kNamespaceName, kTableName, num_tablets));
  google::protobuf::RepeatedPtrField<master::TabletLocationsPB> tablets;
  ASSERT_OK(test_client()->GetTablets(table, 0, &tablets, /* partition_list_version =*/nullptr));
  ASSERT_EQ(tablets.size(), num_tablets);

  TableId table_id = ASSERT_RESULT(GetTableId(&test_cluster_, kNamespaceName, kTableName));

  xrepl::StreamId stream_id = ASSERT_RESULT(CreateDBStream(IMPLICIT));

  auto resp = ASSERT_RESULT(SetCDCCheckpoint(stream_id, tablets));
  ASSERT_FALSE(resp.has_error());

  const auto& tserver = test_cluster()->mini_tablet_server(0)->server();
  auto cdc_service = dynamic_cast<CDCServiceImpl*>(
      tserver->rpc_server()->TEST_service_pool("yb.cdc.CDCService")->TEST_get_service().get());

  ASSERT_OK(WaitFor(
      [&]() { return cdc_service->CDCEnabled(); }, MonoDelta::FromSeconds(30), "IsCDCEnabled"));
  ASSERT_OK(WaitFor(
      [&]() -> Result<bool> {
        auto metrics =
            std::static_pointer_cast<cdc::CDCSDKTabletMetrics>(cdc_service->GetCDCTabletMetrics(
                {{}, stream_id, tablets[0].tablet_id()}, nullptr, CDCSDK));
        return metrics->cdcsdk_sent_lag_micros->value() == 0;
      },
      MonoDelta::FromSeconds(10) * kTimeMultiplier, "Wait for Lag == 0"));
  // Insert test rows, one at a time so they have different hybrid times.
  ASSERT_OK(WriteRowsHelper(0, 1, &test_cluster_, true));
  ASSERT_OK(WriteRowsHelper(1, 2, &test_cluster_, true));
  ASSERT_OK(test_client()->FlushTables(
      {table.table_id()}, /* add_indexes = */ false, /* timeout_secs = */ 30,
      /* is_compaction = */ false));

  // Call get changes.
  GetChangesResponsePB change_resp;
  ASSERT_OK(WaitForGetChangesToFetchRecords(&change_resp, stream_id, tablets, 2));

  uint32_t record_size = change_resp.cdc_sdk_proto_records_size();
  ASSERT_GT(record_size, 2);
  ASSERT_OK(WaitFor(
      [&]() -> Result<bool> {
        auto metrics =
            std::static_pointer_cast<cdc::CDCSDKTabletMetrics>(cdc_service->GetCDCTabletMetrics(
                {{}, stream_id, tablets[0].tablet_id()}, nullptr, CDCSDK));
        return metrics->cdcsdk_sent_lag_micros->value() > 0;
      },
      MonoDelta::FromSeconds(10) * kTimeMultiplier, "Wait for Lag > 0"));

  GetChangesResponsePB change_resp_1 =
      ASSERT_RESULT(GetChangesFromCDC(stream_id, tablets, &change_resp.cdc_sdk_checkpoint()));
  ASSERT_OK(WaitFor(
      [&]() -> Result<bool> {
        auto metrics =
            std::static_pointer_cast<cdc::CDCSDKTabletMetrics>(cdc_service->GetCDCTabletMetrics(
                {{}, stream_id, tablets[0].tablet_id()}, nullptr, CDCSDK));
        return metrics->cdcsdk_sent_lag_micros->value() == 0;
      },
      MonoDelta::FromSeconds(10) * kTimeMultiplier, "Wait for Lag == 0"));

  // Sleep to induce cdc lag.
  SleepFor(MonoDelta::FromSeconds(5));

  ASSERT_OK(WriteRowsHelper(3, 4, &test_cluster_, true));
  ASSERT_OK(test_client()->FlushTables(
      {table.table_id()}, /* add_indexes = */ false, /* timeout_secs = */ 30,
      /* is_compaction = */ false));

  ASSERT_OK(WaitFor(
      [&]() -> Result<bool> {
        auto metrics =
            std::static_pointer_cast<cdc::CDCSDKTabletMetrics>(cdc_service->GetCDCTabletMetrics(
                {{}, stream_id, tablets[0].tablet_id()}, nullptr, CDCSDK));
        return metrics->cdcsdk_sent_lag_micros->value() >= 5000000;
      },
      MonoDelta::FromSeconds(30) * kTimeMultiplier, "Wait for Lag to be around 5 seconds"));
}

// Begin transaction, perform some operations and abort transaction.
// Expected records: 1 (DDL).
TEST_F(CDCSDKYsqlTest, YB_DISABLE_TEST_IN_TSAN(AbortAllWriteOperations)) {
  auto tablets = ASSERT_RESULT(SetUpCluster());
  ASSERT_EQ(tablets.size(), 1);
  xrepl::StreamId stream_id = ASSERT_RESULT(CreateDBStreamWithReplicationSlot());
  auto set_resp = ASSERT_RESULT(SetCDCCheckpoint(stream_id, tablets));
  ASSERT_FALSE(set_resp.has_error());
  ASSERT_OK(WriteRowsHelper(1 /* start */, 4 /* end */, &test_cluster_, false));

  // The count array stores counts of DDL, INSERT, UPDATE, DELETE, READ, TRUNCATE in that order.
  const uint32_t expected_count[] = {1, 0, 0, 0, 0, 0};
  uint32_t count[] = {0, 0, 0, 0, 0, 0};

  ExpectedRecord expected_records[] = {{0, 0}};

  GetChangesResponsePB change_resp;
  ASSERT_OK(WaitForGetChangesToFetchRecords(&change_resp, stream_id, tablets, 0));

  uint32_t record_size = change_resp.cdc_sdk_proto_records_size();
  for (uint32_t i = 0; i < record_size; ++i) {
    const CDCSDKProtoRecordPB record = change_resp.cdc_sdk_proto_records(i);
    CheckRecord(record, expected_records[i], count);
  }
  LOG(INFO) << "Got " << count[1] << " insert record and " << count[0] << " ddl record";
  CheckCount(expected_count, count);
}

// Insert one row, update the inserted row.
// Expected records: (DDL, INSERT, UPDATE).
TEST_F(CDCSDKYsqlTest, YB_DISABLE_TEST_IN_TSAN(SingleShardUpdateWithAutoCommit)) {
  auto tablets = ASSERT_RESULT(SetUpCluster());
  ASSERT_EQ(tablets.size(), 1);
  xrepl::StreamId stream_id = ASSERT_RESULT(CreateDBStreamWithReplicationSlot());
  auto set_resp = ASSERT_RESULT(SetCDCCheckpoint(stream_id, tablets));
  ASSERT_FALSE(set_resp.has_error());

  ASSERT_OK(WriteRows(1 /* start */, 2 /* end */, &test_cluster_));
  ASSERT_OK(UpdateRows(1 /* key */, 1 /* value */, &test_cluster_));

  // The count array stores counts of DDL, INSERT, UPDATE, DELETE, READ, TRUNCATE in that order.
  const uint32_t expected_count[] = {1, 1, 1, 0, 0, 0};
  const uint32_t expected_count_with_packed_row[] = {1, 2, 0, 0, 0, 0};
  uint32_t count[] = {0, 0, 0, 0, 0, 0};

  ExpectedRecord expected_records[] = {{0, 0}, {1, 2}, {1, 1}};

  GetChangesResponsePB change_resp;
  ASSERT_OK(WaitForGetChangesToFetchRecords(&change_resp, stream_id, tablets, 2));


  uint32_t seen_dml_records = 0;
  for (const auto& record : change_resp.cdc_sdk_proto_records()) {
    if (record.row_message().op() == RowMessage::BEGIN ||
        record.row_message().op() == RowMessage::COMMIT) {
      continue;
    }
    CheckRecord(record, expected_records[seen_dml_records], count);
    seen_dml_records++;
  }
  LOG(INFO) << "Got " << count[1] << " insert record and " << count[2] << " update record";
  if (FLAGS_ysql_enable_packed_row) {
    // For packed row if all the columns of a row is updated, it come as INSERT record.
    CheckCount(expected_count_with_packed_row, count);
  } else {
    CheckCount(expected_count, count);
  }
}

// Insert one row, update the inserted row.
// Expected records: (DDL, INSERT, UPDATE).
TEST_F(CDCSDKYsqlTest, YB_DISABLE_TEST_IN_TSAN(SingleShardMultiColUpdateWithAutoCommit)) {
  uint32_t num_cols = 4;
  map<std::string, uint32_t> col_val_map;
  auto tablets = ASSERT_RESULT(SetUpClusterMultiColumnUsecase(num_cols));
  ASSERT_EQ(tablets.size(), 1);
  xrepl::StreamId stream_id = ASSERT_RESULT(CreateDBStreamWithReplicationSlot());
  auto set_resp = ASSERT_RESULT(SetCDCCheckpoint(stream_id, tablets));
  ASSERT_FALSE(set_resp.has_error());

  ASSERT_OK(WriteRows(1 /* start */, 2 /* end */, &test_cluster_, num_cols));
  col_val_map.insert({"col2", 1});
  col_val_map.insert({"col3", 1});
  ASSERT_OK(UpdateRows(1 /* key */, col_val_map, &test_cluster_));

  // The count array stores counts of DDL, INSERT, UPDATE, DELETE, READ, TRUNCATE in that order.
  const uint32_t expected_count[] = {1, 1, 1, 0, 0, 0};
  uint32_t count[] = {0, 0, 0, 0, 0, 0};

  VaryingExpectedRecord expected_records[] = {
      {0, {{"col2", 0}, {"col3", 0}, {"col4", 0}}},
      {1, {{"col2", 2}, {"col3", 3}, {"col4", 4}}},
      {1, {{"col2", 1}, {"col3", 1}}}};

  GetChangesResponsePB change_resp;
  ASSERT_OK(WaitForGetChangesToFetchRecords(&change_resp, stream_id, tablets, 2));


  uint32_t seen_dml_records = 0;
  for (const auto& record : change_resp.cdc_sdk_proto_records()) {
    if (record.row_message().op() == RowMessage::BEGIN ||
        record.row_message().op() == RowMessage::COMMIT) {
      continue;
    }
    CheckRecord(record, expected_records[seen_dml_records], count, num_cols);
    seen_dml_records++;
  }
  LOG(INFO) << "Got " << count[1] << " insert record and " << count[2] << " update record";
  CheckCount(expected_count, count);
}

TEST_F(CDCSDKYsqlTest, YB_DISABLE_TEST_IN_TSAN(TestSafeTimePersistedFromGetChangesRequest)) {
  ANNOTATE_UNPROTECTED_WRITE(FLAGS_cdc_state_checkpoint_update_interval_ms) = 0;

  auto tablets = ASSERT_RESULT(SetUpCluster());
  ASSERT_EQ(tablets.size(), 1);
  xrepl::StreamId stream_id = ASSERT_RESULT(CreateDBStream(IMPLICIT, ALL));
  auto set_resp = ASSERT_RESULT(SetCDCCheckpoint(stream_id, tablets));
  ASSERT_FALSE(set_resp.has_error());

  ASSERT_OK(WriteRows(1, 2, &test_cluster_));

  int64 safe_hybrid_time = 12345678;

  GetChangesResponsePB change_resp;
  ASSERT_OK(WaitForGetChangesToFetchRecords(
      &change_resp, stream_id, tablets, 1, nullptr, 0, safe_hybrid_time));

  auto record_count = change_resp.cdc_sdk_proto_records_size();
  ASSERT_EQ(record_count, 4);

  auto received_safe_time = ASSERT_RESULT(
      GetSafeHybridTimeFromCdcStateTable(stream_id, tablets[0].tablet_id(), test_client()));
  ASSERT_EQ(safe_hybrid_time, received_safe_time);
}

TEST_F(CDCSDKYsqlTest, YB_DISABLE_TEST_IN_TSAN(TestSchemaEvolutionWithMultipleStreams)) {
  ANNOTATE_UNPROTECTED_WRITE(FLAGS_cdc_populate_end_markers_transactions) = false;
  auto tablets = ASSERT_RESULT(SetUpCluster());
  ASSERT_EQ(tablets.size(), 1);

  // Create 2 cdc streams.
  xrepl::StreamId stream_id_1 = ASSERT_RESULT(CreateDBStreamWithReplicationSlot());
  auto set_resp_1 = ASSERT_RESULT(SetCDCCheckpoint(stream_id_1, tablets));
  ASSERT_FALSE(set_resp_1.has_error());

  xrepl::StreamId stream_id_2 = ASSERT_RESULT(CreateDBStreamWithReplicationSlot());
  auto set_resp_2 = ASSERT_RESULT(SetCDCCheckpoint(stream_id_2, tablets));
  ASSERT_FALSE(set_resp_2.has_error());

  // The count array stores counts of DDL, INSERT, UPDATE, DELETE, READ, TRUNCATE in that order.
  const uint32_t expected_count[] = {3, 3, 3, 1, 0, 0};
  const uint32_t expected_packed_row_count[] = {3, 5, 1, 1, 0, 0};

  uint32_t count_1[] = {0, 0, 0, 0, 0, 0};
  uint32_t count_2[] = {0, 0, 0, 0, 0, 0};

  // Perform sql operations.
  ASSERT_OK(WriteRows(1, 2, &test_cluster_));
  ASSERT_OK(UpdateRows(1, 3, &test_cluster_));
  ASSERT_OK(WriteRows(2, 3, &test_cluster_));
  ASSERT_OK(DeleteRows(1, &test_cluster_));

  ExpectedRecord expected_records_1[] = {{0, 0}, {1, 2}, {1, 3}, {2, 3}, {1, 3}};
  RowMessage::Op expected_record_types_1[] = {
      RowMessage::DDL, RowMessage::INSERT, RowMessage::UPDATE, RowMessage::INSERT,
      RowMessage::DELETE};
  RowMessage::Op expected_packed_row_record_types_1[] = {
      RowMessage::DDL, RowMessage::INSERT, RowMessage::INSERT, RowMessage::INSERT,
      RowMessage::DELETE};

  // Catch up both streams.
  auto change_resp_1 = GetAllPendingChangesFromCdc(stream_id_1, tablets);
  size_t record_size_1 = change_resp_1.records.size();
  auto change_resp_2 = GetAllPendingChangesFromCdc(stream_id_2, tablets);
  size_t record_size_2 = change_resp_2.records.size();

  ASSERT_EQ(record_size_1, 5);
  ASSERT_EQ(record_size_2, 5);

  for (uint32_t i = 0; i < record_size_1; ++i) {
    const CDCSDKProtoRecordPB record = change_resp_1.records[i];
    if (FLAGS_ysql_enable_packed_row) {
      ASSERT_EQ(record.row_message().op(), expected_packed_row_record_types_1[i]);
    } else {
      ASSERT_EQ(record.row_message().op(), expected_record_types_1[i]);
    }
    CheckRecord(record, expected_records_1[i], count_1);
  }

  for (uint32_t i = 0; i < record_size_2; ++i) {
    const CDCSDKProtoRecordPB record = change_resp_2.records[i];
    if (FLAGS_ysql_enable_packed_row) {
      ASSERT_EQ(record.row_message().op(), expected_packed_row_record_types_1[i]);
    } else {
      ASSERT_EQ(record.row_message().op(), expected_record_types_1[i]);
    }
    CheckRecord(record, expected_records_1[i], count_2);
  }

  // Perform sql operations.
  auto conn = ASSERT_RESULT(test_cluster_.ConnectToDB(kNamespaceName));
  ASSERT_OK(conn.Execute("ALTER TABLE test_table ADD COLUMN value_2 INT"));
  ASSERT_OK(conn.Execute("UPDATE test_table SET value_2 = 10 WHERE key = 2"));
  ASSERT_OK(conn.Execute("INSERT INTO test_table VALUES (4, 5, 6)"));

  ExpectedRecordWithThreeColumns expected_records_2[] = {{0, 0, 0}, {2, 10, 0}, {4, 5, 6}};
  bool validate_three_columns_2[] = {false, false, true};
  RowMessage::Op expected_record_types_2[] = {
      RowMessage::DDL, RowMessage::UPDATE, RowMessage::INSERT};

  // Call GetChanges only on stream 1.
  auto previous_checkpoint_1 = change_resp_1.checkpoint;
  change_resp_1 = GetAllPendingChangesFromCdc(stream_id_1, tablets, &previous_checkpoint_1);
  record_size_1 = change_resp_1.records.size();
  ASSERT_EQ(record_size_1, 3);

  for (uint32_t i = 0; i < record_size_1; ++i) {
    const CDCSDKProtoRecordPB record = change_resp_1.records[i];
    ASSERT_EQ(record.row_message().op(), expected_record_types_2[i]);
    CheckRecordWithThreeColumns(
        record, expected_records_2[i], count_1, false, {}, validate_three_columns_2[i]);
  }

  uint32_t records_missed_by_stream_2 = 3;

  // Perform sql operations.
  ASSERT_OK(conn.Execute("ALTER TABLE test_table DROP COLUMN value_2"));
  ASSERT_OK(conn.Execute("UPDATE test_table SET value_1 = 1 WHERE key = 4"));

  ExpectedRecord expected_records_3[] = {{0, 0}, {4, 1}};
  RowMessage::Op expected_record_types_3[] = {RowMessage::DDL, RowMessage::UPDATE};
  RowMessage::Op expected_packed_row_record_types_3[] = {RowMessage::DDL, RowMessage::INSERT};

  // Call GetChanges on stream 1.
  previous_checkpoint_1 = change_resp_1.checkpoint;
  change_resp_1 = GetAllPendingChangesFromCdc(stream_id_1, tablets, &previous_checkpoint_1);
  record_size_1 = change_resp_1.records.size();
  ASSERT_EQ(record_size_1, 2);

  for (uint32_t i = 0; i < record_size_1; ++i) {
    const CDCSDKProtoRecordPB record = change_resp_1.records[i];
    if (FLAGS_ysql_enable_packed_row) {
      ASSERT_EQ(record.row_message().op(), expected_packed_row_record_types_3[i]);
    } else {
      ASSERT_EQ(record.row_message().op(), expected_record_types_3[i]);
    }
    CheckRecord(record, expected_records_3[i], count_1);
  }

  // Call GetChanges on stream 2. Except all records to be received in same order.
  auto previous_checkpoint_2 = change_resp_2.checkpoint;
  change_resp_2 = GetAllPendingChangesFromCdc(stream_id_2, tablets, &previous_checkpoint_2);
  record_size_2 = change_resp_2.records.size();
  ASSERT_EQ(record_size_2, 5);

  for (uint32_t i = 0; i < record_size_2; ++i) {
    const CDCSDKProtoRecordPB record = change_resp_2.records[i];

    if (i < records_missed_by_stream_2) {
      ASSERT_EQ(record.row_message().op(), expected_record_types_2[i]);
      CheckRecordWithThreeColumns(
          record, expected_records_2[i], count_2, false, {}, validate_three_columns_2[i]);
    } else {
      if (FLAGS_ysql_enable_packed_row) {
        ASSERT_EQ(
            record.row_message().op(),
            expected_packed_row_record_types_3[i - records_missed_by_stream_2]);
      } else {
        ASSERT_EQ(
            record.row_message().op(), expected_record_types_3[i - records_missed_by_stream_2]);
      }

      CheckRecord(record, expected_records_3[i - records_missed_by_stream_2], count_2);
    }
  }

  CheckCount(FLAGS_ysql_enable_packed_row ? expected_packed_row_count : expected_count, count_1);
  CheckCount(FLAGS_ysql_enable_packed_row ? expected_packed_row_count : expected_count, count_2);
}

// Insert 3 rows, update 2 of them.
// Expected records: (DDL, 3 INSERT, 2 UPDATE).
TEST_F(CDCSDKYsqlTest, YB_DISABLE_TEST_IN_TSAN(SingleShardUpdateRows)) {
  auto tablets = ASSERT_RESULT(SetUpCluster());
  ASSERT_EQ(tablets.size(), 1);
  xrepl::StreamId stream_id = ASSERT_RESULT(CreateDBStreamWithReplicationSlot());
  auto set_resp = ASSERT_RESULT(SetCDCCheckpoint(stream_id, tablets));
  ASSERT_FALSE(set_resp.has_error());

  ASSERT_OK(WriteRows(1 /* start */, 4 /* end */, &test_cluster_));
  ASSERT_OK(UpdateRows(1 /* key */, 1 /* value */, &test_cluster_));
  ASSERT_OK(UpdateRows(2 /* key */, 2 /* value */, &test_cluster_));

  // The count array stores counts of DDL, INSERT, UPDATE, DELETE, READ, TRUNCATE in that order.
  const uint32_t expected_count[] = {1, 3, 2, 0, 0, 0};
  const uint32_t expected_count_with_packed_row[] = {1, 5, 0, 0, 0, 0};
  uint32_t count[] = {0, 0, 0, 0, 0, 0};

  ExpectedRecord expected_records[] = {{0, 0}, {1, 2}, {2, 3}, {3, 4}, {1, 1}, {2, 2}};

  GetChangesResponsePB change_resp;
  ASSERT_OK(WaitForGetChangesToFetchRecords(&change_resp, stream_id, tablets, 5));

  uint32_t seen_dml_records = 0;
  for (const auto& record : change_resp.cdc_sdk_proto_records()) {
    if (record.row_message().op() == RowMessage::BEGIN ||
        record.row_message().op() == RowMessage::COMMIT) {
      continue;
    }
    CheckRecord(record, expected_records[seen_dml_records], count);
    seen_dml_records++;
  }
  LOG(INFO) << "Got " << count[1] << " insert record and " << count[2] << " update record";
  if (FLAGS_ysql_enable_packed_row) {
    // For packed row if all the columns of a row is updated, it come as INSERT record.
    CheckCount(expected_count_with_packed_row, count);
  } else {
    CheckCount(expected_count, count);
  }
}

// Insert 3 rows, update 2 of them.
// Expected records: (DDL, 3 INSERT, 2 UPDATE).
TEST_F(CDCSDKYsqlTest, YB_DISABLE_TEST_IN_TSAN(SingleShardUpdateMultiColumn)) {
  uint32_t num_cols = 4;
  map<std::string, uint32_t> col_val_map;

  auto tablets = ASSERT_RESULT(SetUpClusterMultiColumnUsecase(num_cols));
  ASSERT_EQ(tablets.size(), 1);
  xrepl::StreamId stream_id = ASSERT_RESULT(CreateDBStreamWithReplicationSlot());
  auto set_resp = ASSERT_RESULT(SetCDCCheckpoint(stream_id, tablets));
  ASSERT_FALSE(set_resp.has_error());

  ASSERT_OK(WriteRows(1 /* start */, 4 /* end */, &test_cluster_, num_cols));

  col_val_map.insert(pair<std::string, uint32_t>("col2", 9));
  col_val_map.insert(pair<std::string, uint32_t>("col3", 10));
  ASSERT_OK(UpdateRows(1 /* key */, col_val_map, &test_cluster_));
  ASSERT_OK(UpdateRows(2 /* key */, col_val_map, &test_cluster_));

  // The count array stores counts of DDL, INSERT, UPDATE, DELETE, READ, TRUNCATE in that order.
  const uint32_t expected_count[] = {1, 3, 2, 0, 0, 0};
  uint32_t count[] = {0, 0, 0, 0, 0, 0};

  VaryingExpectedRecord expected_records[] = {
      {0, {std::make_pair("col2", 0), std::make_pair("col3", 0), std::make_pair("col4", 0)}},
      {1, {std::make_pair("col2", 2), std::make_pair("col3", 3), std::make_pair("col4", 4)}},
      {2, {std::make_pair("col2", 3), std::make_pair("col3", 4), std::make_pair("col4", 5)}},
      {3, {std::make_pair("col2", 4), std::make_pair("col3", 5), std::make_pair("col4", 6)}},
      {1, {std::make_pair("col2", 9), std::make_pair("col3", 10)}},
      {2, {std::make_pair("col2", 9), std::make_pair("col3", 10)}}};

  GetChangesResponsePB change_resp;
  ASSERT_OK(WaitForGetChangesToFetchRecords(&change_resp, stream_id, tablets, 5));

  uint32_t seen_dml_records = 0;
  for (const auto& record : change_resp.cdc_sdk_proto_records()) {
    if (record.row_message().op() == RowMessage::BEGIN ||
        record.row_message().op() == RowMessage::COMMIT) {
      continue;
    }
    CheckRecord(record, expected_records[seen_dml_records++], count, num_cols);
  }
  LOG(INFO) << "Got " << count[1] << " insert record and " << count[2] << " update record";
  CheckCount(expected_count, count);
}

// Insert 3 rows, update 2 of them.
// Expected records: (DDL, 3 INSERT, 2 UPDATE).


// To test upadtes corresponding to a row packed into one CDC record. This verifies the generated
// CDC record in case of subsequent updates Expected records: (DDL, 1 INSERT, 2 UPDATE).
TEST_F(CDCSDKYsqlTest, YB_DISABLE_TEST_IN_TSAN(MultiColumnUpdateFollowedByUpdate)) {
  uint32_t num_cols = 3;
  map<std::string, uint32_t> col_val_map1, col_val_map2;

  ANNOTATE_UNPROTECTED_WRITE(FLAGS_enable_single_record_update) = true;
  ASSERT_OK(SetUpWithParams(3, 1, false));
  auto table = EXPECT_RESULT(CreateTable(
      &test_cluster_, kNamespaceName, kTableName, 1, true, false, 0, false, "", "public",
      num_cols));
  google::protobuf::RepeatedPtrField<master::TabletLocationsPB> tablets;
  ASSERT_OK(test_client()->GetTablets(table, 0, &tablets, nullptr));
  ASSERT_EQ(tablets.size(), 1);
  xrepl::StreamId stream_id = ASSERT_RESULT(CreateDBStreamWithReplicationSlot());
  auto set_resp = ASSERT_RESULT(SetCDCCheckpoint(stream_id, tablets));
  ASSERT_FALSE(set_resp.has_error());

  col_val_map1.insert({"col2", 9});
  col_val_map1.insert({"col3", 10});
  col_val_map2.insert({"col2", 10});
  col_val_map2.insert({"col3", 11});

  ASSERT_OK(UpdateRowsHelper(
      1 /* start */, 2 /* end */, &test_cluster_, true, 1, col_val_map1, col_val_map2, num_cols));
  ASSERT_OK(test_client()->FlushTables(
      {table.table_id()}, /* add_indexes = */ false,
      /* timeout_secs = */ 30, /* is_compaction = */ false));

  // The count array stores counts of DDL, INSERT, UPDATE, DELETE, READ, TRUNCATE, BEGIN, COMMIT in
  // that order.
  const uint32_t expected_count[] = {1, 1, 2, 0, 0, 0, 1, 1};
  const uint32_t expected_count_with_packed_row[] = {1, 3, 0, 0, 0, 0, 1, 1};
  uint32_t count[] = {0, 0, 0, 0, 0, 0, 0, 0};

  VaryingExpectedRecord expected_records[] = {
      {0, {{"col2", 0}, {"col3", 0}}},   {0, {{"col2", 0}, {"col3", 0}}},
      {1, {{"col2", 2}, {"col3", 3}}},   {1, {{"col2", 9}, {"col3", 10}}},
      {1, {{"col2", 10}, {"col3", 11}}}, {0, {{"col2", 0}, {"col3", 0}}}};

  GetChangesResponsePB change_resp;
  ASSERT_OK(WaitForGetChangesToFetchRecords(&change_resp, stream_id, tablets, 3));

  uint32_t record_size = change_resp.cdc_sdk_proto_records_size();
  for (uint32_t i = 0; i < record_size; ++i) {
    const CDCSDKProtoRecordPB record = change_resp.cdc_sdk_proto_records(i);
    CheckRecord(record, expected_records[i], count, num_cols);
  }
  LOG(INFO) << "Got " << count[1] << " insert record and " << count[2] << " update record";
  if (FLAGS_ysql_enable_packed_row) {
    // For packed row if all the columns of a row is updated, it come as INSERT record.
    CheckCount(expected_count_with_packed_row, count);
  } else {
    CheckCount(expected_count, count);
  }
}

// To test upadtes corresponding to a row packed into one CDC record. This verifies the generated
// CDC record in case of subsequent update and delete operations on same row. Expected records:
// (DDL, 1 INSERT, 1 UPDATE, 1 DELETE).
TEST_F(CDCSDKYsqlTest, YB_DISABLE_TEST_IN_TSAN(MultiColumnUpdateFollowedByDelete)) {
  uint32_t num_cols = 4;
  map<std::string, uint32_t> col_val_map;

  ANNOTATE_UNPROTECTED_WRITE(FLAGS_enable_single_record_update) = true;
  ASSERT_OK(SetUpWithParams(3, 1, false));
  auto table = EXPECT_RESULT(CreateTable(
      &test_cluster_, kNamespaceName, kTableName, 1, true, false, 0, false, "", "public",
      num_cols));
  google::protobuf::RepeatedPtrField<master::TabletLocationsPB> tablets;
  ASSERT_OK(test_client()->GetTablets(table, 0, &tablets, nullptr));
  ASSERT_EQ(tablets.size(), 1);
  xrepl::StreamId stream_id = ASSERT_RESULT(CreateDBStreamWithReplicationSlot());
  auto set_resp = ASSERT_RESULT(SetCDCCheckpoint(stream_id, tablets));
  ASSERT_FALSE(set_resp.has_error());

  col_val_map.insert({"col2", 9});
  col_val_map.insert({"col3", 10});

  ASSERT_OK(UpdateDeleteRowsHelper(
      1 /* start */, 2 /* end */, &test_cluster_, true, 1, col_val_map, num_cols));
  ASSERT_OK(test_client()->FlushTables(
      {table.table_id()}, /* add_indexes = */ false,
      /* timeout_secs = */ 30, /* is_compaction = */ false));

  // The count array stores counts of DDL, INSERT, UPDATE, DELETE, READ, TRUNCATE, BEGIN, COMMIT in
  // that order.
  const uint32_t expected_count[] = {1, 1, 1, 1, 0, 0, 1, 1};
  uint32_t count[] = {0, 0, 0, 0, 0, 0, 0, 0};

  VaryingExpectedRecord expected_records[] = {
      {0, {{"col2", 0}, {"col3", 0}, {"col4", 0}}}, {0, {{"col2", 0}, {"col3", 0}, {"col4", 0}}},
      {1, {{"col2", 2}, {"col3", 3}, {"col4", 4}}}, {1, {{"col2", 9}, {"col3", 10}}},
      {1, {{"col2", 0}, {"col3", 0}, {"col4", 0}}}, {0, {{"col2", 0}, {"col3", 0}, {"col4", 0}}}};

  GetChangesResponsePB change_resp;
  ASSERT_OK(WaitForGetChangesToFetchRecords(&change_resp, stream_id, tablets, 3));

  uint32_t record_size = change_resp.cdc_sdk_proto_records_size();
  for (uint32_t i = 0; i < record_size; ++i) {
    const CDCSDKProtoRecordPB record = change_resp.cdc_sdk_proto_records(i);
    CheckRecord(record, expected_records[i], count, num_cols);
  }
  LOG(INFO) << "Got " << count[1] << " insert record, " << count[2] << " update record, and "
            << count[3] << " delete record";
  CheckCount(expected_count, count);
}

// To test upadtes corresponding to a row packed into one CDC record. This verifies the generated
// CDC record in case of subsequent update and update operations on different columns of same row.
// Expected records: (DDL, 1 INSERT, 1 UPDATE, 1 UPDATE).
TEST_F(CDCSDKYsqlTest, YB_DISABLE_TEST_IN_TSAN(MultiColumnUpdateFollowedByUpdateSameRow)) {
  uint32_t num_cols = 4;
  map<std::string, uint32_t> col_val_map1, col_val_map2;

  ANNOTATE_UNPROTECTED_WRITE(FLAGS_enable_single_record_update) = true;
  ASSERT_OK(SetUpWithParams(3, 1, false));
  auto table = EXPECT_RESULT(CreateTable(
      &test_cluster_, kNamespaceName, kTableName, 1, true, false, 0, false, "", "public",
      num_cols));
  google::protobuf::RepeatedPtrField<master::TabletLocationsPB> tablets;
  ASSERT_OK(test_client()->GetTablets(table, 0, &tablets, nullptr));
  ASSERT_EQ(tablets.size(), 1);
  xrepl::StreamId stream_id = ASSERT_RESULT(CreateDBStreamWithReplicationSlot());
  auto set_resp = ASSERT_RESULT(SetCDCCheckpoint(stream_id, tablets));
  ASSERT_FALSE(set_resp.has_error());

  col_val_map1.insert({"col2", 9});
  col_val_map2.insert({"col3", 11});

  ASSERT_OK(UpdateRowsHelper(
      1 /* start */, 2 /* end */, &test_cluster_, true, 1, col_val_map1, col_val_map2, num_cols));
  ASSERT_OK(test_client()->FlushTables(
      {table.table_id()}, /* add_indexes = */ false,
      /* timeout_secs = */ 30, /* is_compaction = */ false));

  // The count array stores counts of DDL, INSERT, UPDATE, DELETE, READ, TRUNCATE, BEGIN, COMMIT in
  // that order.
  const uint32_t expected_count[] = {1, 1, 2, 0, 0, 0, 1, 1};
  uint32_t count[] = {0, 0, 0, 0, 0, 0, 0, 0};

  VaryingExpectedRecord expected_records[] = {
      {0, {{"col2", 0}, {"col3", 0}, {"col4", 0}}},
      {0, {{"col2", 0}, {"col3", 0}, {"col4", 0}}},
      {1, {{"col2", 2}, {"col3", 3}, {"col4", 4}}},
      {1, {{"col2", 9}}},
      {1, {{"col3", 11}}},
      {0, {{"col2", 0}, {"col3", 0}, {"col4", 0}}}};

  GetChangesResponsePB change_resp;
  ASSERT_OK(WaitForGetChangesToFetchRecords(&change_resp, stream_id, tablets, 3));

  uint32_t record_size = change_resp.cdc_sdk_proto_records_size();
  for (uint32_t i = 0; i < record_size; ++i) {
    const CDCSDKProtoRecordPB record = change_resp.cdc_sdk_proto_records(i);
    CheckRecord(record, expected_records[i], count, num_cols);
  }
  LOG(INFO) << "Got " << count[1] << " insert record and " << count[2] << " update record";
  CheckCount(expected_count, count);
}

// Insert one row, delete inserted row.
// Expected records: (DDL, INSERT, DELETE).
TEST_F(CDCSDKYsqlTest, YB_DISABLE_TEST_IN_TSAN(SingleShardDeleteWithAutoCommit)) {
  auto tablets = ASSERT_RESULT(SetUpCluster());
  ASSERT_EQ(tablets.size(), 1);
  xrepl::StreamId stream_id = ASSERT_RESULT(CreateDBStreamWithReplicationSlot());
  auto set_resp = ASSERT_RESULT(SetCDCCheckpoint(stream_id, tablets));
  ASSERT_FALSE(set_resp.has_error());

  ASSERT_OK(WriteRows(1 /* start */, 2 /* end */, &test_cluster_));
  ASSERT_OK(DeleteRows(1 /* key */, &test_cluster_));

  // The count array stores counts of DDL, INSERT, UPDATE, DELETE, READ, TRUNCATE in that order.
  const uint32_t expected_count[] = {1, 1, 0, 1, 0, 0};
  uint32_t count[] = {0, 0, 0, 0, 0, 0};

  ExpectedRecord expected_records[] = {{0, 0}, {1, 2}, {1, 0}};

  GetChangesResponsePB change_resp;
  ASSERT_OK(WaitForGetChangesToFetchRecords(&change_resp, stream_id, tablets, 2));

  uint32_t seen_dml_records = 0;
  for (const auto& record : change_resp.cdc_sdk_proto_records()) {
    if (record.row_message().op() == RowMessage::BEGIN ||
        record.row_message().op() == RowMessage::COMMIT) {
      continue;
    }
    CheckRecord(record, expected_records[seen_dml_records], count);
    seen_dml_records++;
  }
  LOG(INFO) << "Got " << count[1] << " insert record and " << count[3] << " delete record";
  CheckCount(expected_count, count);
}

// Insert 4 rows.
// Expected records: (DDL, INSERT, INSERT, INSERT, INSERT).
TEST_F(CDCSDKYsqlTest, YB_DISABLE_TEST_IN_TSAN(SingleShardInsert4Rows)) {
  auto tablets = ASSERT_RESULT(SetUpCluster());
  ASSERT_EQ(tablets.size(), 1);
  xrepl::StreamId stream_id = ASSERT_RESULT(CreateDBStreamWithReplicationSlot());
  auto set_resp = ASSERT_RESULT(SetCDCCheckpoint(stream_id, tablets));
  ASSERT_FALSE(set_resp.has_error());

  ASSERT_OK(WriteRows(1 /* start */, 5 /* end */, &test_cluster_));

  // The count array stores counts of DDL, INSERT, UPDATE, DELETE, READ, TRUNCATE in that order.
  const uint32_t expected_count[] = {1, 4, 0, 0, 0, 0};
  uint32_t count[] = {0, 0, 0, 0, 0, 0};

  ExpectedRecord expected_records[] = {{0, 0}, {1, 2}, {2, 3}, {3, 4}, {4, 5}};

  GetChangesResponsePB change_resp;
  ASSERT_OK(WaitForGetChangesToFetchRecords(&change_resp, stream_id, tablets, 4));

  uint32_t seen_dml_records = 0;
  for (const auto& record : change_resp.cdc_sdk_proto_records()) {
    if (record.row_message().op() == RowMessage::BEGIN ||
        record.row_message().op() == RowMessage::COMMIT) {
      continue;
    }
    CheckRecord(record, expected_records[seen_dml_records], count);
    seen_dml_records++;
  }
  LOG(INFO) << "Got " << count[1] << " insert records";
  CheckCount(expected_count, count);
}

TEST_F(CDCSDKYsqlTest, YB_DISABLE_TEST_IN_TSAN(DropDatabase)) {
  ASSERT_OK(SetUpWithParams(3, 1, false));
  ASSERT_RESULT(CreateDBStreamWithReplicationSlot());
  ASSERT_OK(DropDB(&test_cluster_));
}

TEST_F(CDCSDKYsqlTest, YB_DISABLE_TEST_IN_TSAN(TestNeedSchemaInfoFlag)) {
  ASSERT_OK(SetUpWithParams(1, 1, false));

  auto table = ASSERT_RESULT(CreateTable(&test_cluster_, kNamespaceName, kTableName));

  google::protobuf::RepeatedPtrField<master::TabletLocationsPB> tablets;
  ASSERT_OK(test_client()->GetTablets(table, 0, &tablets, /* partition_list_version = */ nullptr));

  std::string table_id = ASSERT_RESULT(GetTableId(&test_cluster_, kNamespaceName, kTableName));
  xrepl::StreamId stream_id = ASSERT_RESULT(CreateDBStreamWithReplicationSlot());

  auto set_resp = ASSERT_RESULT(SetCDCCheckpoint(stream_id, tablets));
  ASSERT_FALSE(set_resp.has_error());
  // This will write one row with PK = 0.
  ASSERT_OK(WriteRows(0 /* start */, 1 /* end */, &test_cluster_));

  // This is the first call to GetChanges, we will get a DDL record.
  auto resp = ASSERT_RESULT(VerifyIfDDLRecordPresent(stream_id, tablets, false, true));

  // Write another row to the database with PK = 1.
  ASSERT_OK(WriteRows(1 /* start */, 2 /* end */, &test_cluster_));

  // We will not get any DDL record here since this is not the first call and the flag
  // need_schema_info is also unset.
  resp = ASSERT_RESULT(
      VerifyIfDDLRecordPresent(stream_id, tablets, false, false, &resp.cdc_sdk_checkpoint()));

  // Write another row to the database with PK = 2.
  ASSERT_OK(WriteRows(2 /* start */, 3 /* end */, &test_cluster_));

  // We will get a DDL record since we have enabled the need_schema_info flag.
  resp = ASSERT_RESULT(
      VerifyIfDDLRecordPresent(stream_id, tablets, true, false, &resp.cdc_sdk_checkpoint()));
}

TEST_F(CDCSDKYsqlTest, YB_DISABLE_TEST_IN_TSAN(TestEnableTruncateTable)) {
  ASSERT_OK(SetUpWithParams(1, 1, false));

  auto table = ASSERT_RESULT(CreateTable(&test_cluster_, kNamespaceName, kTableName));

  google::protobuf::RepeatedPtrField<master::TabletLocationsPB> tablets;
  ASSERT_OK(test_client()->GetTablets(table, 0, &tablets, /* partition_list_version = */ nullptr));

  TableId table_id = ASSERT_RESULT(GetTableId(&test_cluster_, kNamespaceName, kTableName));
  xrepl::StreamId stream_id = ASSERT_RESULT(CreateDBStreamWithReplicationSlot());
  auto set_resp = ASSERT_RESULT(SetCDCCheckpoint(stream_id, tablets));
  ASSERT_FALSE(set_resp.has_error());
  ASSERT_OK(WriteRows(0 /* start */, 1 /* end */, &test_cluster_));
  ASSERT_NOK(TruncateTable(&test_cluster_, {table_id}));

  ANNOTATE_UNPROTECTED_WRITE(FLAGS_enable_truncate_cdcsdk_table) = true;
  ASSERT_OK(TruncateTable(&test_cluster_, {table_id}));
}

// Insert a single row, truncate table, insert another row.
TEST_F(CDCSDKYsqlTest, YB_DISABLE_TEST_IN_TSAN(TestTruncateTable)) {
  ASSERT_OK(SetUpWithParams(1, 1, false));

  auto table = ASSERT_RESULT(CreateTable(&test_cluster_, kNamespaceName, kTableName));

  google::protobuf::RepeatedPtrField<master::TabletLocationsPB> tablets;
  ASSERT_OK(test_client()->GetTablets(table, 0, &tablets, /* partition_list_version = */ nullptr));

  TableId table_id = ASSERT_RESULT(GetTableId(&test_cluster_, kNamespaceName, kTableName));
  xrepl::StreamId stream_id = ASSERT_RESULT(CreateDBStreamWithReplicationSlot());
  auto set_resp = ASSERT_RESULT(SetCDCCheckpoint(stream_id, tablets));
  ASSERT_FALSE(set_resp.has_error());
  ASSERT_OK(WriteRows(0 /* start */, 1 /* end */, &test_cluster_));
  ANNOTATE_UNPROTECTED_WRITE(FLAGS_enable_truncate_cdcsdk_table) = true;
  ASSERT_OK(TruncateTable(&test_cluster_, {table_id}));
  ASSERT_OK(WriteRows(1 /* start */, 2 /* end */, &test_cluster_));

  // Calling Get Changes without enabling truncate flag.
  // Expected records: (DDL, INSERT, INSERT).
  GetChangesResponsePB resp;
  ASSERT_OK(WaitForGetChangesToFetchRecords(&resp, stream_id, tablets, 2));

  // The count array stores counts of DDL, INSERT, UPDATE, DELETE, READ, TRUNCATE in that order.
  const uint32_t expected_count_truncate_disable[] = {1, 2, 0, 0, 0, 0};
  uint32_t count_truncate_disable[] = {0, 0, 0, 0, 0, 0};
  ExpectedRecord expected_records_truncate_disable[] = {{0, 0}, {0, 1}, {1, 2}};

  uint32_t expected_record_count = 0;
  for (const auto& record : resp.cdc_sdk_proto_records()) {
    if (record.row_message().op() == RowMessage::BEGIN ||
        record.row_message().op() == RowMessage::COMMIT) {
      continue;
    }
    CheckRecord(
        record, expected_records_truncate_disable[expected_record_count], count_truncate_disable);
    expected_record_count++;
  }
  CheckCount(expected_count_truncate_disable, count_truncate_disable);

  // Setting the flag true and calling Get Changes. This will enable streaming of truncate record.
  // Expected records: (DDL, INSERT, TRUNCATE, INSERT).
  ANNOTATE_UNPROTECTED_WRITE(FLAGS_stream_truncate_record) = true;
  ASSERT_OK(WaitForGetChangesToFetchRecords(&resp, stream_id, tablets, 2));

  // The count array stores counts of DDL, INSERT, UPDATE, DELETE, READ, TRUNCATE in that order.
  const uint32_t expected_count_truncate_enable[] = {1, 2, 0, 0, 0, 1};
  uint32_t count_truncate_enable[] = {0, 0, 0, 0, 0, 0};
  ExpectedRecord expected_records_truncate_enable[] = {{0, 0}, {0, 1}, {0, 0}, {1, 2}};
  expected_record_count = 0;
  for (const auto& record : resp.cdc_sdk_proto_records()) {
    if (record.row_message().op() == RowMessage::BEGIN ||
        record.row_message().op() == RowMessage::COMMIT) {
      continue;
    }
    CheckRecord(
        record, expected_records_truncate_enable[expected_record_count], count_truncate_enable);
    expected_record_count++;
  }
  CheckCount(expected_count_truncate_enable, count_truncate_enable);

  LOG(INFO) << "Got " << count_truncate_enable[0] << " ddl records, " << count_truncate_enable[1]
            << " insert records and " << count_truncate_enable[2] << " truncate records";
}
TEST_F(CDCSDKYsqlTest, YB_DISABLE_TEST_IN_TSAN(TestGarbageCollectionFlag)) {
  TestIntentGarbageCollectionFlag(1, true, 10000);
}

TEST_F(CDCSDKYsqlTest, YB_DISABLE_TEST_IN_TSAN(TestGarbageCollectionWithSmallInterval)) {
  TestIntentGarbageCollectionFlag(3, true, 5000);
}

TEST_F(CDCSDKYsqlTest, YB_DISABLE_TEST_IN_TSAN(TestGarbageCollectionWithLargerInterval)) {
  TestIntentGarbageCollectionFlag(3, true, 10000);
}

TEST_F(CDCSDKYsqlTest, YB_DISABLE_TEST_IN_TSAN(TestNoGarbageCollectionBeforeInterval)) {
  TestIntentGarbageCollectionFlag(3, false, 0);
}

TEST_F(CDCSDKYsqlTest, YB_DISABLE_TEST_IN_TSAN(TestExtendingIntentRetentionTime)) {
  TestIntentGarbageCollectionFlag(3, true, 10000, true);
}

TEST_F(CDCSDKYsqlTest, YB_DISABLE_TEST_IN_TSAN(TestSetCDCCheckpoint)) {
  TestSetCDCCheckpoint(1, false);
}

TEST_F(CDCSDKYsqlTest, YB_DISABLE_TEST_IN_TSAN(TestDropTableBeforeCDCStreamDelete)) {
  // Setup cluster.
  ASSERT_OK(SetUpWithParams(1, 1, false));
  auto table = ASSERT_RESULT(CreateTable(&test_cluster_, kNamespaceName, kTableName));

  google::protobuf::RepeatedPtrField<master::TabletLocationsPB> tablets;
  ASSERT_OK(test_client()->GetTablets(table, 0, &tablets, /* partition_list_version = */ nullptr));

  TableId table_id = ASSERT_RESULT(GetTableId(&test_cluster_, kNamespaceName, kTableName));
  xrepl::StreamId stream_id = ASSERT_RESULT(CreateDBStreamWithReplicationSlot());
  DropTable(&test_cluster_, kTableName);

  // Drop table will trigger the background thread to start the stream metadata cleanup, here
  // test case wait for the metadata cleanup to finish by the background thread.
  ASSERT_OK(WaitFor(
      [&]() -> Result<bool> {
        while (true) {
          auto resp = GetDBStreamInfo(stream_id);
          if (resp.ok() && resp->has_error()) {
            return true;
          }
          continue;
        }
        return false;
      },
      MonoDelta::FromSeconds(60), "Waiting for stream metadata cleanup."));
  // Deleting the created DB Stream ID.
  ASSERT_EQ(DeleteCDCStream(stream_id), false);
}

TEST_F(CDCSDKYsqlTest, YB_DISABLE_TEST_IN_TSAN(TestDropTableBeforeXClusterStreamDelete)) {
  // Setup cluster.
  ASSERT_OK(SetUpWithParams(1, 1, false));
  auto table = ASSERT_RESULT(CreateTable(&test_cluster_, kNamespaceName, kTableName));

  google::protobuf::RepeatedPtrField<master::TabletLocationsPB> tablets;
  ASSERT_OK(test_client()->GetTablets(table, 0, &tablets, /* partition_list_version = */ nullptr));

  TableId table_id = ASSERT_RESULT(GetTableId(&test_cluster_, kNamespaceName, kTableName));

  RpcController rpc;
  CreateCDCStreamRequestPB create_req;
  CreateCDCStreamResponsePB create_resp;

  create_req.set_table_id(table_id);
  create_req.set_source_type(XCLUSTER);
  ASSERT_OK(cdc_proxy_->CreateCDCStream(create_req, &create_resp, &rpc));
  // Drop table on YSQL tables deletes associated xCluster streams.
  DropTable(&test_cluster_, kTableName);

  // Wait for bg thread to cleanup entries from cdc_state.
  CDCStateTable cdc_state_table(test_client());
  ASSERT_OK(WaitFor(
      [&]() -> Result<bool> {
        Status s;
        for (auto row_result : VERIFY_RESULT(cdc_state_table.GetTableRange(
                 CDCStateTableEntrySelector().IncludeCheckpoint(), &s))) {
          RETURN_NOT_OK(row_result);
          auto& row = *row_result;
          if (row.key.stream_id.ToString() == create_resp.stream_id()) {
            return false;
          }
        }
        RETURN_NOT_OK(s);
        return true;
      },
      MonoDelta::FromSeconds(60), "Waiting for stream metadata cleanup."));

  // This should fail now as the stream is deleted.
  ASSERT_EQ(
      DeleteCDCStream(ASSERT_RESULT(xrepl::StreamId::FromString(create_resp.stream_id()))), false);
}

TEST_F(CDCSDKYsqlTest, YB_DISABLE_TEST_IN_TSAN(TestCheckPointPersistencyNodeRestart)) {
  ANNOTATE_UNPROTECTED_WRITE(FLAGS_enable_update_local_peer_min_index) = false;
  ANNOTATE_UNPROTECTED_WRITE(FLAGS_update_min_cdc_indices_interval_secs) = 1;
  ANNOTATE_UNPROTECTED_WRITE(FLAGS_cdc_state_checkpoint_update_interval_ms) = 1;
  ASSERT_OK(SetUpWithParams(3, 1, false));

  const uint32_t num_tablets = 1;
  auto table = ASSERT_RESULT(CreateTable(&test_cluster_, kNamespaceName, kTableName, num_tablets));
  google::protobuf::RepeatedPtrField<master::TabletLocationsPB> tablets;
  ASSERT_OK(test_client()->GetTablets(table, 0, &tablets, /* partition_list_version =*/nullptr));
  ASSERT_EQ(tablets.size(), num_tablets);

  std::string table_id = ASSERT_RESULT(GetTableId(&test_cluster_, kNamespaceName, kTableName));
  xrepl::StreamId stream_id = ASSERT_RESULT(CreateDBStream(IMPLICIT));

  auto resp = ASSERT_RESULT(SetCDCCheckpoint(stream_id, tablets));
  ASSERT_FALSE(resp.has_error());

  // insert some records in transaction.
  ASSERT_OK(WriteRowsHelper(0 /* start */, 100 /* end */, &test_cluster_, true));
  ASSERT_OK(test_client()->FlushTables(
      {table.table_id()}, /* add_indexes = */ false, /* timeout_secs = */ 30,
      /* is_compaction = */ false));

  // call get changes.
  GetChangesResponsePB change_resp_1;
  ASSERT_OK(WaitForGetChangesToFetchRecords(&change_resp_1, stream_id, tablets, 100));

  uint32_t record_size = change_resp_1.cdc_sdk_proto_records_size();
  LOG(INFO) << "Total records read by get change call: " << record_size;

  ASSERT_OK(WriteRowsHelper(100 /* start */, 200 /* end */, &test_cluster_, true));
  ASSERT_OK(test_client()->FlushTables(
      {table.table_id()}, /* add_indexes = */ false, /* timeout_secs = */ 30,
      /* is_compaction = */ false));
  // Greater than 100 check because  we got records for BEGIN, COMMIT also.
  ASSERT_GT(record_size, 100);

  // call get changes.
  GetChangesResponsePB change_resp_2;
  ASSERT_OK(WaitForGetChangesToFetchRecords(
      &change_resp_2, stream_id, tablets, 100, &change_resp_1.cdc_sdk_checkpoint()));

  record_size = change_resp_2.cdc_sdk_proto_records_size();
  ASSERT_GT(record_size, 100);
  LOG(INFO) << "Total records read by get change call: " << record_size;

  // Restart one of the node.
  SleepFor(MonoDelta::FromSeconds(1));
  test_cluster()->mini_tablet_server(1)->Shutdown();
  ASSERT_OK(test_cluster()->mini_tablet_server(1)->Start());

  // Check all the tserver checkpoint info it's should be valid.
  for (size_t i = 0; i < test_cluster()->num_tablet_servers(); ++i) {
    for (const auto& peer : test_cluster()->GetTabletPeers(i)) {
      if (peer->tablet_id() == tablets[0].tablet_id()) {
        // What ever checkpoint persisted in the RAFT logs should be same as what ever in memory
        // transaction participant tablet peer.
        ASSERT_EQ(
            peer->cdc_sdk_min_checkpoint_op_id(),
            peer->tablet()->transaction_participant()->GetRetainOpId());
      }
    }
  }
}

TEST_F(CDCSDKYsqlTest, YB_DISABLE_TEST_IN_TSAN(TestCleanupSingleStreamSingleTserver)) {
  ANNOTATE_UNPROTECTED_WRITE(FLAGS_update_min_cdc_indices_interval_secs) = 1;
  ANNOTATE_UNPROTECTED_WRITE(FLAGS_cdc_state_checkpoint_update_interval_ms) = 1;
  ASSERT_OK(SetUpWithParams(1, 1, false));

  const uint32_t num_tablets = 1;
  auto table = ASSERT_RESULT(CreateTable(&test_cluster_, kNamespaceName, kTableName, num_tablets));
  google::protobuf::RepeatedPtrField<master::TabletLocationsPB> tablets;
  ASSERT_OK(test_client()->GetTablets(table, 0, &tablets, /* partition_list_version =*/nullptr));
  ASSERT_EQ(tablets.size(), num_tablets);

  TableId table_id = ASSERT_RESULT(GetTableId(&test_cluster_, kNamespaceName, kTableName));
  xrepl::StreamId stream_id = ASSERT_RESULT(CreateDBStream(IMPLICIT));

  auto resp = ASSERT_RESULT(SetCDCCheckpoint(stream_id, tablets));
  ASSERT_FALSE(resp.has_error());
  EnableCDCServiceInAllTserver(1);

  // Insert some records in transaction.
  ASSERT_OK(WriteRowsHelper(0 /* start */, 100 /* end */, &test_cluster_, true));
  ASSERT_OK(test_client()->FlushTables(
      {table.table_id()}, /* add_indexes = */ false, /* timeout_secs = */ 30,
      /* is_compaction = */ false));
  ASSERT_EQ(DeleteCDCStream(stream_id), true);
  VerifyStreamDeletedFromCdcState(test_client(), stream_id, tablets.Get(0).tablet_id());
  VerifyTransactionParticipant(tablets.Get(0).tablet_id(), OpId::Max());
}

TEST_F(CDCSDKYsqlTest, YB_DISABLE_TEST_IN_TSAN(TestCleanupSingleStreamMultiTserver)) {
  ANNOTATE_UNPROTECTED_WRITE(FLAGS_update_min_cdc_indices_interval_secs) = 1;
  ANNOTATE_UNPROTECTED_WRITE(FLAGS_cdc_state_checkpoint_update_interval_ms) = 1;
  ASSERT_OK(SetUpWithParams(3, 1, false));

  const uint32_t num_tablets = 1;
  auto table = ASSERT_RESULT(CreateTable(&test_cluster_, kNamespaceName, kTableName, num_tablets));
  google::protobuf::RepeatedPtrField<master::TabletLocationsPB> tablets;
  ASSERT_OK(test_client()->GetTablets(table, 0, &tablets, /* partition_list_version =*/nullptr));
  ASSERT_EQ(tablets.size(), num_tablets);

  TableId table_id = ASSERT_RESULT(GetTableId(&test_cluster_, kNamespaceName, kTableName));
  xrepl::StreamId stream_id = ASSERT_RESULT(CreateDBStream(IMPLICIT));

  auto resp = ASSERT_RESULT(SetCDCCheckpoint(stream_id, tablets));
  ASSERT_FALSE(resp.has_error());
  EnableCDCServiceInAllTserver(3);

  // insert some records in transaction.
  ASSERT_OK(WriteRowsHelper(0 /* start */, 100 /* end */, &test_cluster_, true));
  ASSERT_OK(test_client()->FlushTables(
      {table.table_id()}, /* add_indexes = */ false, /* timeout_secs = */ 30,
      /* is_compaction = */ false));
  ASSERT_EQ(DeleteCDCStream(stream_id), true);
  VerifyStreamDeletedFromCdcState(test_client(), stream_id, tablets.Get(0).tablet_id());
  VerifyTransactionParticipant(tablets.Get(0).tablet_id(), OpId::Max());
}

TEST_F(
    CDCSDKYsqlTest,
    YB_DISABLE_TEST_IN_TSAN(TestCleanupMultiStreamDeleteSingleStreamSingleTserver)) {
  ANNOTATE_UNPROTECTED_WRITE(FLAGS_update_min_cdc_indices_interval_secs) = 1;
  ANNOTATE_UNPROTECTED_WRITE(FLAGS_cdc_state_checkpoint_update_interval_ms) = 1;
  ASSERT_OK(SetUpWithParams(1, 1, false));

  const uint32_t num_tablets = 1;
  auto table = ASSERT_RESULT(CreateTable(&test_cluster_, kNamespaceName, kTableName, num_tablets));
  google::protobuf::RepeatedPtrField<master::TabletLocationsPB> tablets;
  ASSERT_OK(test_client()->GetTablets(table, 0, &tablets, /* partition_list_version =*/nullptr));
  ASSERT_EQ(tablets.size(), num_tablets);

  TableId table_id = ASSERT_RESULT(GetTableId(&test_cluster_, kNamespaceName, kTableName));
  xrepl::StreamId stream_id_1 = ASSERT_RESULT(CreateDBStream(IMPLICIT));
  xrepl::StreamId stream_id_2 = ASSERT_RESULT(CreateDBStream(IMPLICIT));

  auto resp_1 = ASSERT_RESULT(SetCDCCheckpoint(stream_id_1, tablets));
  ASSERT_FALSE(resp_1.has_error());
  auto resp_2 = ASSERT_RESULT(SetCDCCheckpoint(stream_id_2, tablets));
  ASSERT_FALSE(resp_2.has_error());
  EnableCDCServiceInAllTserver(1);

  // insert some records in transaction.
  ASSERT_OK(WriteRowsHelper(0 /* start */, 100 /* end */, &test_cluster_, true));
  ASSERT_OK(test_client()->FlushTables(
      {table.table_id()}, /* add_indexes = */ false, /* timeout_secs = */ 30,
      /* is_compaction = */ false));
  ASSERT_EQ(DeleteCDCStream(stream_id_1), true);
  VerifyStreamDeletedFromCdcState(test_client(), stream_id_1, tablets.Get(0).tablet_id());
  VerifyCdcStateMatches(test_client(), stream_id_2, tablets.Get(0).tablet_id(), 0, 0);
  VerifyTransactionParticipant(tablets.Get(0).tablet_id(), OpId(0, 0));
}

TEST_F(
    CDCSDKYsqlTest, YB_DISABLE_TEST_IN_TSAN(TestCleanupMultiStreamDeleteSingleStreamMultiTserver)) {
  ANNOTATE_UNPROTECTED_WRITE(FLAGS_update_min_cdc_indices_interval_secs) = 1;
  ANNOTATE_UNPROTECTED_WRITE(FLAGS_cdc_state_checkpoint_update_interval_ms) = 1;
  ASSERT_OK(SetUpWithParams(3, 1, false));

  const uint32_t num_tablets = 1;
  auto table = ASSERT_RESULT(CreateTable(&test_cluster_, kNamespaceName, kTableName, num_tablets));
  google::protobuf::RepeatedPtrField<master::TabletLocationsPB> tablets;
  ASSERT_OK(test_client()->GetTablets(table, 0, &tablets, /* partition_list_version =*/nullptr));
  ASSERT_EQ(tablets.size(), num_tablets);

  TableId table_id = ASSERT_RESULT(GetTableId(&test_cluster_, kNamespaceName, kTableName));
  xrepl::StreamId stream_id_1 = ASSERT_RESULT(CreateDBStream(IMPLICIT));
  xrepl::StreamId stream_id_2 = ASSERT_RESULT(CreateDBStream(IMPLICIT));

  auto resp_1 = ASSERT_RESULT(SetCDCCheckpoint(stream_id_1, tablets));
  ASSERT_FALSE(resp_1.has_error());
  auto resp_2 = ASSERT_RESULT(SetCDCCheckpoint(stream_id_2, tablets));
  ASSERT_FALSE(resp_2.has_error());
  EnableCDCServiceInAllTserver(3);

  // Insert some records in transaction.
  ASSERT_OK(WriteRowsHelper(0 /* start */, 100 /* end */, &test_cluster_, true));
  ASSERT_OK(test_client()->FlushTables(
      {table.table_id()}, /* add_indexes = */ false, /* timeout_secs = */ 30,
      /* is_compaction = */ false));
  ASSERT_EQ(DeleteCDCStream(stream_id_1), true);
  VerifyStreamDeletedFromCdcState(test_client(), stream_id_1, tablets.Get(0).tablet_id());
  VerifyCdcStateMatches(test_client(), stream_id_2, tablets.Get(0).tablet_id(), 0, 0);
  VerifyTransactionParticipant(tablets.Get(0).tablet_id(), OpId(0, 0));
}

TEST_F(
    CDCSDKYsqlTest, YB_DISABLE_TEST_IN_TSAN(TestCleanupMultiStreamDeleteAllStreamsSingleTserver)) {
  ANNOTATE_UNPROTECTED_WRITE(FLAGS_update_min_cdc_indices_interval_secs) = 1;
  ANNOTATE_UNPROTECTED_WRITE(FLAGS_cdc_state_checkpoint_update_interval_ms) = 1;
  ASSERT_OK(SetUpWithParams(1, 1, false));

  const uint32_t num_tablets = 1;
  auto table = ASSERT_RESULT(CreateTable(&test_cluster_, kNamespaceName, kTableName, num_tablets));
  google::protobuf::RepeatedPtrField<master::TabletLocationsPB> tablets;
  ASSERT_OK(test_client()->GetTablets(table, 0, &tablets, /* partition_list_version =*/nullptr));
  ASSERT_EQ(tablets.size(), num_tablets);

  TableId table_id = ASSERT_RESULT(GetTableId(&test_cluster_, kNamespaceName, kTableName));
  xrepl::StreamId stream_id_1 = ASSERT_RESULT(CreateDBStream(IMPLICIT));
  xrepl::StreamId stream_id_2 = ASSERT_RESULT(CreateDBStream(IMPLICIT));

  auto resp_1 = ASSERT_RESULT(SetCDCCheckpoint(stream_id_1, tablets));
  ASSERT_FALSE(resp_1.has_error());
  auto resp_2 = ASSERT_RESULT(SetCDCCheckpoint(stream_id_2, tablets));
  ASSERT_FALSE(resp_2.has_error());
  EnableCDCServiceInAllTserver(1);

  // insert some records in transaction.
  ASSERT_OK(WriteRowsHelper(0 /* start */, 100 /* end */, &test_cluster_, true));
  ASSERT_OK(test_client()->FlushTables(
      {table.table_id()}, /* add_indexes = */ false, /* timeout_secs = */ 30,
      /* is_compaction = */ false));
  ASSERT_EQ(DeleteCDCStream(stream_id_1), true);
  VerifyStreamDeletedFromCdcState(test_client(), stream_id_1, tablets.Get(0).tablet_id());
  VerifyTransactionParticipant(tablets.Get(0).tablet_id(), OpId(0, 0));
  ASSERT_EQ(DeleteCDCStream(stream_id_2), true);
  VerifyStreamDeletedFromCdcState(test_client(), stream_id_2, tablets.Get(0).tablet_id());
  VerifyTransactionParticipant(tablets.Get(0).tablet_id(), OpId::Max());
}

TEST_F(
    CDCSDKYsqlTest, YB_DISABLE_TEST_IN_TSAN(TestCleanupMultiStreamDeleteAllStreamsMultiTserver)) {
  ANNOTATE_UNPROTECTED_WRITE(FLAGS_update_min_cdc_indices_interval_secs) = 1;
  ANNOTATE_UNPROTECTED_WRITE(FLAGS_cdc_state_checkpoint_update_interval_ms) = 1;
  ASSERT_OK(SetUpWithParams(3, 1, false));

  const uint32_t num_tablets = 1;
  auto table = ASSERT_RESULT(CreateTable(&test_cluster_, kNamespaceName, kTableName, num_tablets));
  google::protobuf::RepeatedPtrField<master::TabletLocationsPB> tablets;
  ASSERT_OK(test_client()->GetTablets(table, 0, &tablets, /* partition_list_version =*/nullptr));
  ASSERT_EQ(tablets.size(), num_tablets);

  TableId table_id = ASSERT_RESULT(GetTableId(&test_cluster_, kNamespaceName, kTableName));
  xrepl::StreamId stream_id_1 = ASSERT_RESULT(CreateDBStream(IMPLICIT));
  xrepl::StreamId stream_id_2 = ASSERT_RESULT(CreateDBStream(IMPLICIT));

  auto resp_1 = ASSERT_RESULT(SetCDCCheckpoint(stream_id_1, tablets));
  ASSERT_FALSE(resp_1.has_error());
  auto resp_2 = ASSERT_RESULT(SetCDCCheckpoint(stream_id_2, tablets));
  ASSERT_FALSE(resp_2.has_error());
  EnableCDCServiceInAllTserver(3);

  // insert some records in transaction.
  ASSERT_OK(WriteRowsHelper(0 /* start */, 100 /* end */, &test_cluster_, true));
  ASSERT_OK(test_client()->FlushTables(
      {table.table_id()}, /* add_indexes = */ false, /* timeout_secs = */ 30,
      /* is_compaction = */ false));
  ASSERT_EQ(DeleteCDCStream(stream_id_1), true);
  VerifyStreamDeletedFromCdcState(test_client(), stream_id_1, tablets.Get(0).tablet_id());
  VerifyTransactionParticipant(tablets.Get(0).tablet_id(), OpId(0, 0));
  ASSERT_EQ(DeleteCDCStream(stream_id_2), true);
  VerifyStreamDeletedFromCdcState(test_client(), stream_id_2, tablets.Get(0).tablet_id());
  VerifyTransactionParticipant(tablets.Get(0).tablet_id(), OpId::Max());
}

TEST_F(CDCSDKYsqlTest, YB_DISABLE_TEST_IN_TSAN(TestMultpleStreamOnSameTablet)) {
  ANNOTATE_UNPROTECTED_WRITE(FLAGS_update_min_cdc_indices_interval_secs) = 1;
  ANNOTATE_UNPROTECTED_WRITE(FLAGS_cdc_intent_retention_ms) = 10000;
  ANNOTATE_UNPROTECTED_WRITE(FLAGS_cdc_state_checkpoint_update_interval_ms) = 0;
  ASSERT_OK(SetUpWithParams(1, 1, false));

  const uint32_t num_tablets = 1;
  auto table = ASSERT_RESULT(CreateTable(&test_cluster_, kNamespaceName, kTableName, num_tablets));
  google::protobuf::RepeatedPtrField<master::TabletLocationsPB> tablets;
  ASSERT_OK(test_client()->GetTablets(table, 0, &tablets, /* partition_list_version =*/nullptr));
  ASSERT_EQ(tablets.size(), num_tablets);

  TableId table_id = ASSERT_RESULT(GetTableId(&test_cluster_, kNamespaceName, kTableName));

  vector<xrepl::StreamId> stream_id;
  // Create 2 streams
  for (uint32_t idx = 0; idx < 2; idx++) {
    stream_id.push_back(ASSERT_RESULT(CreateDBStream(IMPLICIT)));
    auto resp = ASSERT_RESULT(SetCDCCheckpoint(stream_id[idx], tablets));
    ASSERT_FALSE(resp.has_error());
  }

  // Insert some records in transaction.
  vector<GetChangesResponsePB> change_resp_01(2);
  vector<GetChangesResponsePB> change_resp_02(2);
  ASSERT_OK(WriteRowsHelper(0 /* start */, 100 /* end */, &test_cluster_, true));
  for (uint32_t stream_idx = 0; stream_idx < 2; stream_idx++) {
    uint32_t record_size = 0;
    ASSERT_OK(WaitForGetChangesToFetchRecords(
        &change_resp_01[stream_idx], stream_id[stream_idx], tablets, 100));
    record_size = change_resp_01[stream_idx].cdc_sdk_proto_records_size();
    LOG(INFO) << "Total records read by get change call on stream_id_" << stream_idx
              << " total records: " << record_size;
  }

  // Keep inserting some records into the table and call GetChange on stream_id_02
  // to see the inserted record count.
  uint32_t idx = 0;
  const uint32_t loop_count = 10;
  GetChangesResponsePB change_resp_2_stream_id_02;
  while (idx < loop_count) {
    change_resp_02[1] = ASSERT_RESULT(UpdateCheckpoint(stream_id[1], tablets, &change_resp_01[1]));
    idx += 1;
    change_resp_01[0] = change_resp_02[1];
    SleepFor(MonoDelta::FromMilliseconds(200));
  }

  // Now call GetChanges for stream_01.
  SleepFor(MonoDelta::FromMilliseconds(FLAGS_cdc_intent_retention_ms));
  auto result = GetChangesFromCDC(stream_id[0], tablets, &change_resp_01[0].cdc_sdk_checkpoint());
  ASSERT_EQ(!result.ok(), true);
}

TEST_F(CDCSDKYsqlTest, YB_DISABLE_TEST_IN_TSAN(TestMultpleActiveStreamOnSameTablet)) {
  ANNOTATE_UNPROTECTED_WRITE(FLAGS_enable_update_local_peer_min_index) = false;
  ANNOTATE_UNPROTECTED_WRITE(FLAGS_update_min_cdc_indices_interval_secs) = 1;
  ANNOTATE_UNPROTECTED_WRITE(FLAGS_cdc_state_checkpoint_update_interval_ms) = 0;
  ASSERT_OK(SetUpWithParams(3, 1, false));

  const uint32_t num_tablets = 1;
  auto table = ASSERT_RESULT(CreateTable(&test_cluster_, kNamespaceName, kTableName, num_tablets));
  google::protobuf::RepeatedPtrField<master::TabletLocationsPB> tablets;
  ASSERT_OK(test_client()->GetTablets(table, 0, &tablets, /* partition_list_version =*/nullptr));
  ASSERT_EQ(tablets.size(), num_tablets);

  TableId table_id = ASSERT_RESULT(GetTableId(&test_cluster_, kNamespaceName, kTableName));

  // Create 2 streams
  vector<xrepl::StreamId> stream_ids;
  for (uint32_t idx = 0; idx < 2; idx++) {
    auto stream_id = ASSERT_RESULT(CreateDBStream(IMPLICIT));
    stream_ids.push_back(stream_id);
    auto resp = ASSERT_RESULT(SetCDCCheckpoint(stream_id, tablets));
    ASSERT_FALSE(resp.has_error());
  }
  // GetChanges for the stream-1 and stream-2
  vector<GetChangesResponsePB> change_resp_01(2);
  vector<GetChangesResponsePB> change_resp_02(2);
  uint32_t start = 0;
  uint32_t end = 100;
  for (uint32_t insert_idx = 0; insert_idx < 3; insert_idx++) {
    ASSERT_OK(WriteRowsHelper(start /* start */, end /* end */, &test_cluster_, true));
    ASSERT_OK(test_client()->FlushTables(
        {table.table_id()}, /* add_indexes = */
        false,              /* timeout_secs = */
        30, /* is_compaction = */ false));
    for (uint32_t stream_idx = 0; stream_idx < 2; stream_idx++) {
      uint32_t record_size = 0;
      if (insert_idx == 0) {
        ASSERT_OK(WaitForGetChangesToFetchRecords(
            &change_resp_01[stream_idx], stream_ids[stream_idx], tablets, 100));

        record_size = change_resp_01[stream_idx].cdc_sdk_proto_records_size();
      } else {
        change_resp_02[stream_idx] = ASSERT_RESULT(
            UpdateCheckpoint(stream_ids[stream_idx], tablets, &change_resp_01[stream_idx]));
        change_resp_01[stream_idx] = change_resp_02[stream_idx];
        record_size = change_resp_02[stream_idx].cdc_sdk_proto_records_size();
      }
      ASSERT_GE(record_size, 100);
    }
    start = end;
    end = start + 100;
  }

  OpId min_checkpoint = OpId::Max();

  CDCStateTable cdc_state_table(test_client());
  Status s;
  for (auto row_result : ASSERT_RESULT(
           cdc_state_table.GetTableRange(CDCStateTableEntrySelector().IncludeCheckpoint(), &s))) {
    ASSERT_OK(row_result);
    auto& row = *row_result;

    LOG(INFO) << "Read cdc_state table with tablet_id: " << row.key.tablet_id
              << " stream_id: " << row.key.stream_id << " checkpoint is: " << *row.checkpoint;
    min_checkpoint = min(min_checkpoint, *row.checkpoint);
  }
  ASSERT_OK(s);

  ASSERT_OK(WaitFor(
      [&]() {
        // Read the tablet LEADER as well as FOLLOWER's transaction_participation
        // Check all the tserver checkpoint info it's should be valid.
        uint32_t i = 0;
        while (i < test_cluster()->num_tablet_servers()) {
          for (const auto& peer : test_cluster()->GetTabletPeers(i)) {
            if (peer->tablet_id() == tablets[0].tablet_id()) {
              if (peer->tablet()->transaction_participant()->GetRetainOpId() != min_checkpoint) {
                SleepFor(MonoDelta::FromMilliseconds(2));
              } else {
                i += 1;
                LOG(INFO) << "In tserver: " << i
                          << " tablet peer have transaction_participant op_id set as: "
                          << peer->tablet()->transaction_participant()->GetRetainOpId();
              }
              break;
            }
          }
        }
        return true;
      },
      MonoDelta::FromSeconds(60), "Waiting for all the tservers intent counts"));
}

TEST_F(CDCSDKYsqlTest, YB_DISABLE_TEST_IN_TSAN(TestActiveAndInActiveStreamOnSameTablet)) {
  ANNOTATE_UNPROTECTED_WRITE(FLAGS_update_min_cdc_indices_interval_secs) = 1;
  ANNOTATE_UNPROTECTED_WRITE(FLAGS_cdc_state_checkpoint_update_interval_ms) = 0;
  ANNOTATE_UNPROTECTED_WRITE(FLAGS_cdc_intent_retention_ms) = 20000;
  uint32_t num_tservers = 3;
  ASSERT_OK(SetUpWithParams(num_tservers, 1, false));

  const uint32_t num_tablets = 1;
  auto table = ASSERT_RESULT(CreateTable(&test_cluster_, kNamespaceName, kTableName, num_tablets));
  google::protobuf::RepeatedPtrField<master::TabletLocationsPB> tablets;
  ASSERT_OK(test_client()->GetTablets(table, 0, &tablets, /* partition_list_version =*/nullptr));
  ASSERT_EQ(tablets.size(), num_tablets);

  TableId table_id = ASSERT_RESULT(GetTableId(&test_cluster_, kNamespaceName, kTableName));

  vector<xrepl::StreamId> stream_id;
  // Create 2 streams
  for (uint32_t idx = 0; idx < 2; idx++) {
    stream_id.push_back(ASSERT_RESULT(CreateDBStream(IMPLICIT)));
    auto resp = ASSERT_RESULT(SetCDCCheckpoint(stream_id[idx], tablets));
    ASSERT_FALSE(resp.has_error());
  }
  // Insert some records in transaction.
  ASSERT_OK(WriteRows(0 /* start */, 100 /* end */, &test_cluster_));

  vector<GetChangesResponsePB> change_resp(2);
  // Call GetChanges for the stream-1 and stream-2
  for (uint32_t idx = 0; idx < 2; idx++) {
    ASSERT_OK(WaitForGetChangesToFetchRecords(&change_resp[idx], stream_id[idx], tablets, 100));

    uint32_t record_size = change_resp[idx].cdc_sdk_proto_records_size();
    ASSERT_GE(record_size, 100);
    LOG(INFO) << "Total records read by GetChanges call on stream_id: " << record_size;
  }

  // Get the checkpoint details of the stream-2 and tablet-1 from the cdc_state table.
  auto checkpoints_stream_2 = ASSERT_RESULT(GetCDCCheckpoint(stream_id[1], tablets));

  // Keep stream-1 active.
  uint32_t idx = 0;
  const uint32_t total_count = 10;
  while (idx < total_count) {
    uint32_t record_size = 0;
    ASSERT_OK(WriteRows(100 + idx /* start */, 101 + idx /* end */, &test_cluster_));
    GetChangesResponsePB latest_change_resp;
    ASSERT_OK(WaitForGetChangesToFetchRecords(
        &latest_change_resp, stream_id[0], tablets, 1, &change_resp[0].cdc_sdk_checkpoint()));
    record_size = latest_change_resp.cdc_sdk_proto_records_size();
    change_resp[0] = latest_change_resp;
    ASSERT_GE(record_size, 1);
    idx += 1;
    // This check is to make sure that UpdatePeersAndMetrics thread gets the CPU slot to execute, so
    // that it updates minimum checkpoint and active time in tablet LEADER and FOLLOWERS so that GC
    // can be controlled.
    for (uint tserver_index = 0; tserver_index < num_tservers; tserver_index++) {
      for (const auto& peer : test_cluster()->GetTabletPeers(tserver_index)) {
        if (peer->tablet_id() == tablets[0].tablet_id()) {
          ASSERT_OK(WaitFor(
              [&]() -> Result<bool> {
                // Here checkpoints_stream_2[0].index is compared because on the same tablet 2
                // streams are created whereas on stream_2 there is no Getchanges call, so minimum
                // checkpoint that will be updated in tablet LEADER and FOLLOWERS will be the
                // checkpoint that is set for stream_id_2
                // + tablet_id during setCDCCheckpoint.
                if (checkpoints_stream_2[0].index == peer->cdc_sdk_min_checkpoint_op_id().index) {
                  return true;
                }
                SleepFor(MonoDelta::FromMilliseconds(100));
                return false;
              },
              MonoDelta::FromSeconds(60),
              "Failed to update checkpoint in tablet peer."));
        }
      }
    }
  }

  OpId overall_min_checkpoint = OpId::Max();
  OpId active_stream_checkpoint;
  ANNOTATE_UNPROTECTED_WRITE(FLAGS_cdc_state_checkpoint_update_interval_ms) = 100000;

  CDCStateTable cdc_state_table(test_client());
  Status s;
  for (auto row_result : ASSERT_RESULT(
           cdc_state_table.GetTableRange(CDCStateTableEntrySelector().IncludeCheckpoint(), &s))) {
    ASSERT_OK(row_result);
    auto& row = *row_result;

    GetChangesResponsePB latest_change_resp = ASSERT_RESULT(
        GetChangesFromCDC(stream_id[0], tablets, &change_resp[0].cdc_sdk_checkpoint()));
    if (row.key.tablet_id == tablets[0].tablet_id() &&
        stream_id[0] == row.key.stream_id) {
      LOG(INFO) << "Read cdc_state table with tablet_id: " << row.key.tablet_id
                << " stream_id: " << row.key.stream_id << " checkpoint is: " << *row.checkpoint;
      active_stream_checkpoint = *row.checkpoint;
    } else {
      overall_min_checkpoint = min(overall_min_checkpoint, *row.checkpoint);
    }
  }

  ASSERT_OK(WaitFor(
      [&]() -> Result<bool> {
        // Read the tablet LEADER as well as FOLLOWER's transaction_participation
        // Check all the tserver checkpoint info it's should be valid.
        uint32_t i = 0;
        while (i < test_cluster()->num_tablet_servers()) {
          for (const auto& peer : test_cluster()->GetTabletPeers(i)) {
            if (peer->tablet_id() == tablets[0].tablet_id()) {
              if (peer->tablet()->transaction_participant()->GetRetainOpId() !=
                      overall_min_checkpoint &&
                  peer->tablet()->transaction_participant()->GetRetainOpId() !=
                      active_stream_checkpoint) {
                SleepFor(MonoDelta::FromMilliseconds(2));
              } else {
                i += 1;
                LOG(INFO) << "In tserver: " << i
                          << " tablet peer have transaction_participant op_id set as: "
                          << peer->tablet()->transaction_participant()->GetRetainOpId();
              }
              break;
            }
          }
        }
        return true;
      },
      MonoDelta::FromSeconds(60), "Waiting for all the tservers intent counts"));
}

TEST_F(CDCSDKYsqlTest, YB_DISABLE_TEST_IN_TSAN(TestCheckPointPersistencyAllNodesRestart)) {
  ANNOTATE_UNPROTECTED_WRITE(FLAGS_enable_load_balancing) = false;
  ANNOTATE_UNPROTECTED_WRITE(FLAGS_update_min_cdc_indices_interval_secs) = 1;
  ANNOTATE_UNPROTECTED_WRITE(FLAGS_cdc_state_checkpoint_update_interval_ms) = 0;
  ANNOTATE_UNPROTECTED_WRITE(FLAGS_update_metrics_interval_ms) = 1;
  ASSERT_OK(SetUpWithParams(3, 1, false));

  const uint32_t num_tablets = 1;
  auto table = ASSERT_RESULT(CreateTable(&test_cluster_, kNamespaceName, kTableName, num_tablets));
  google::protobuf::RepeatedPtrField<master::TabletLocationsPB> tablets;
  ASSERT_OK(test_client()->GetTablets(table, 0, &tablets, /* partition_list_version =*/nullptr));
  ASSERT_EQ(tablets.size(), num_tablets);

  TableId table_id = ASSERT_RESULT(GetTableId(&test_cluster_, kNamespaceName, kTableName));
  xrepl::StreamId stream_id = ASSERT_RESULT(CreateDBStream(IMPLICIT));

  auto resp = ASSERT_RESULT(SetCDCCheckpoint(stream_id, tablets));
  ASSERT_FALSE(resp.has_error());

  // Insert some records in transaction.
  ASSERT_OK(WriteRowsHelper(0 /* start */, 100 /* end */, &test_cluster_, true));
  ASSERT_OK(test_client()->FlushTables(
      {table.table_id()}, /* add_indexes = */ false, /* timeout_secs = */ 30,
      /* is_compaction = */ false));

  // Call get changes.
  GetChangesResponsePB change_resp_1;
  ASSERT_OK(WaitForGetChangesToFetchRecords(&change_resp_1, stream_id, tablets, 100));
  uint32_t record_size = change_resp_1.cdc_sdk_proto_records_size();
  LOG(INFO) << "Total records read by GetChanges call: " << record_size;
  // Greater than 100 check because  we got records for BEGIN, COMMIT also.
  ASSERT_GT(record_size, 100);

  ASSERT_OK(WriteRowsHelper(100 /* start */, 200 /* end */, &test_cluster_, true));
  ASSERT_OK(test_client()->FlushTables(
      {table.table_id()}, /* add_indexes = */ false, /* timeout_secs = */ 30,
      /* is_compaction = */ false));

  // Call get changes.
  GetChangesResponsePB change_resp_2;
  ASSERT_OK(WaitForGetChangesToFetchRecords(
      &change_resp_2, stream_id, tablets, 100, &change_resp_1.cdc_sdk_checkpoint()));
  record_size = change_resp_2.cdc_sdk_proto_records_size();
  ASSERT_GT(record_size, 100);
  LOG(INFO) << "Total records read by second GetChanges call: " << record_size;

  auto checkpoints = ASSERT_RESULT(GetCDCCheckpoint(stream_id, tablets));
  LOG(INFO) << "Checkpoint after final GetChanges: " << checkpoints[0];

  // Restart all the nodes.
  SleepFor(MonoDelta::FromSeconds(1));
  for (size_t i = 0; i < test_cluster()->num_tablet_servers(); ++i) {
    test_cluster()->mini_tablet_server(i)->Shutdown();
    ASSERT_OK(test_cluster()->mini_tablet_server(i)->Start());
  }
  LOG(INFO) << "All nodes restarted";
  EnableCDCServiceInAllTserver(3);

  // Check the checkpoint info for all tservers - it should be valid.
  for (size_t i = 0; i < test_cluster()->num_tablet_servers(); ++i) {
    for (const auto& peer : test_cluster()->GetTabletPeers(i)) {
      if (peer->tablet_id() == tablets[0].tablet_id()) {
        ASSERT_OK(WaitFor(
            [&]() -> Result<bool> {
              // Checkpoint persisted in the RAFT logs should be same as in memory transaction
              // participant tablet peer.
              if (peer->cdc_sdk_min_checkpoint_op_id() !=
                      peer->tablet()->transaction_participant()->GetRetainOpId() ||
                  checkpoints[0] != peer->cdc_sdk_min_checkpoint_op_id()) {
                return false;
              }
              return true;
            },
            MonoDelta::FromSeconds(60),
            "Checkpoints are not as expected"));
      }
    }
  }
}

TEST_F(CDCSDKYsqlTest, YB_DISABLE_TEST_IN_TSAN(TestIntentCountPersistencyAllNodesRestart)) {
  ANNOTATE_UNPROTECTED_WRITE(FLAGS_update_min_cdc_indices_interval_secs) = 1;
  // We want to force every GetChanges to update the cdc_state table.
  ANNOTATE_UNPROTECTED_WRITE(FLAGS_cdc_state_checkpoint_update_interval_ms) = 0;
  ASSERT_OK(SetUpWithParams(1, 1, false));

  const uint32_t num_tablets = 1;
  auto table = ASSERT_RESULT(CreateTable(&test_cluster_, kNamespaceName, kTableName, num_tablets));
  google::protobuf::RepeatedPtrField<master::TabletLocationsPB> tablets;
  ASSERT_OK(test_client()->GetTablets(table, 0, &tablets, /* partition_list_version =*/nullptr));
  ASSERT_EQ(tablets.size(), num_tablets);

  TableId table_id = ASSERT_RESULT(GetTableId(&test_cluster_, kNamespaceName, kTableName));
  xrepl::StreamId stream_id = ASSERT_RESULT(CreateDBStream(IMPLICIT));

  auto resp = ASSERT_RESULT(SetCDCCheckpoint(stream_id, tablets));
  ASSERT_FALSE(resp.has_error());

  // Insert some records in transaction.
  ASSERT_OK(WriteRowsHelper(0 /* start */, 100 /* end */, &test_cluster_, true));
  ASSERT_OK(test_client()->FlushTables(
      {table.table_id()}, /* add_indexes = */ false, /* timeout_secs = */ 30,
      /* is_compaction = */ false));
  GetChangesResponsePB change_resp_1;
  ASSERT_OK(WaitForGetChangesToFetchRecords(&change_resp_1, stream_id, tablets, 100));
  LOG(INFO) << "Number of records after first transaction: " << change_resp_1.records().size();

  ASSERT_OK(WriteRowsHelper(100 /* start */, 200 /* end */, &test_cluster_, true));
  ASSERT_OK(test_client()->FlushTables(
      {table.table_id()}, /* add_indexes = */ false, /* timeout_secs = */ 30,
      /* is_compaction = */ false));

  ASSERT_OK(WriteRowsHelper(200 /* start */, 300 /* end */, &test_cluster_, true));
  ASSERT_OK(test_client()->FlushTables(
      {table.table_id()}, /* add_indexes = */ false, /* timeout_secs = */ 30,
      /* is_compaction = */ false));
  SleepFor(MonoDelta::FromSeconds(10));

  int64 initial_num_intents;
  PollForIntentCount(1, 0, IntentCountCompareOption::GreaterThan, &initial_num_intents);

  LOG(INFO) << "All nodes will be restarted";
  for (size_t i = 0; i < test_cluster()->num_tablet_servers(); ++i) {
    test_cluster()->mini_tablet_server(i)->Shutdown();
    ASSERT_OK(test_cluster()->mini_tablet_server(i)->Start());
  }
  LOG(INFO) << "All nodes restarted";
  SleepFor(MonoDelta::FromSeconds(60));

  int64 num_intents_after_restart;
  PollForIntentCount(
      initial_num_intents, 0, IntentCountCompareOption::EqualTo, &num_intents_after_restart);
  LOG(INFO) << "Number of intents after restart: " << num_intents_after_restart;
  ASSERT_EQ(num_intents_after_restart, initial_num_intents);

  GetChangesResponsePB change_resp_2;
  ASSERT_OK(WaitForGetChangesToFetchRecords(
      &change_resp_2, stream_id, tablets, 200, &change_resp_1.cdc_sdk_checkpoint()));

  uint32_t record_size = change_resp_2.cdc_sdk_proto_records_size();
  // We have run 2 transactions after the last call to "GetChangesFromCDC", thus we expect
  // atleast 200 records if we call "GetChangesFromCDC" now.
  LOG(INFO) << "Number of records after restart: " << record_size;
  ASSERT_GE(record_size, 200);

  // Now that there are no more transaction, and we have called "GetChangesFromCDC" already, there
  // must be no more records or intents remaining.
  GetChangesResponsePB change_resp_3 =
      ASSERT_RESULT(GetChangesFromCDC(stream_id, tablets, &change_resp_2.cdc_sdk_checkpoint()));
  uint32_t final_record_size = change_resp_3.cdc_sdk_proto_records_size();
  LOG(INFO) << "Number of recrods after no new transactions: " << final_record_size;
  ASSERT_EQ(final_record_size, 0);

  int64 final_num_intents;
  PollForIntentCount(0, 0, IntentCountCompareOption::EqualTo, &final_num_intents);
  ASSERT_EQ(0, final_num_intents);
}

TEST_F(CDCSDKYsqlTest, YB_DISABLE_TEST_IN_TSAN(TestHighIntentCountPersistencyAllNodesRestart)) {
  ANNOTATE_UNPROTECTED_WRITE(FLAGS_update_min_cdc_indices_interval_secs) = 1;
  ANNOTATE_UNPROTECTED_WRITE(FLAGS_cdc_state_checkpoint_update_interval_ms) = 1;
  ANNOTATE_UNPROTECTED_WRITE(FLAGS_log_segment_size_bytes) = 100;
  ASSERT_OK(SetUpWithParams(1, 1, false));

  const uint32_t num_tablets = 1;
  auto table = ASSERT_RESULT(CreateTable(&test_cluster_, kNamespaceName, kTableName, num_tablets));
  google::protobuf::RepeatedPtrField<master::TabletLocationsPB> tablets;
  ASSERT_OK(test_client()->GetTablets(table, 0, &tablets, /* partition_list_version =*/nullptr));
  ASSERT_EQ(tablets.size(), num_tablets);

  TableId table_id = ASSERT_RESULT(GetTableId(&test_cluster_, kNamespaceName, kTableName));
  xrepl::StreamId stream_id = ASSERT_RESULT(CreateDBStream(IMPLICIT));

  auto resp = ASSERT_RESULT(SetCDCCheckpoint(stream_id, tablets));
  ASSERT_FALSE(resp.has_error());

  // Insert some records in transaction.
  ASSERT_OK(WriteRowsHelper(0 /* start */, 1 /* end */, &test_cluster_, true));
  ASSERT_OK(test_client()->FlushTables(
      {table.table_id()}, /* add_indexes = */ false, /* timeout_secs = */ 30,
      /* is_compaction = */ false));

  ASSERT_OK(WriteRowsHelper(1, 75, &test_cluster_, true));
  ASSERT_OK(test_client()->FlushTables(
      {table.table_id()}, /* add_indexes = */ false, /* timeout_secs = */ 30,
      /* is_compaction = */ false));

  int64 initial_num_intents;
  PollForIntentCount(1, 0, IntentCountCompareOption::GreaterThan, &initial_num_intents);
  LOG(INFO) << "Number of intents before restart: " << initial_num_intents;

  LOG(INFO) << "All nodes will be restarted";
  for (size_t i = 0; i < test_cluster()->num_tablet_servers(); ++i) {
    test_cluster()->mini_tablet_server(i)->Shutdown();
    ASSERT_OK(test_cluster()->mini_tablet_server(i)->Start());
  }
  LOG(INFO) << "All nodes restarted";
  SleepFor(MonoDelta::FromSeconds(60));

  int64 num_intents_after_restart;
  PollForIntentCount(
      initial_num_intents, 0, IntentCountCompareOption::EqualTo, &num_intents_after_restart);
  LOG(INFO) << "Number of intents after restart: " << num_intents_after_restart;
  ASSERT_EQ(num_intents_after_restart, initial_num_intents);
}

TEST_F(CDCSDKYsqlTest, YB_DISABLE_TEST_IN_TSAN(TestIntentCountPersistencyBootstrap)) {
  // Disable lb as we move tablets around
  ANNOTATE_UNPROTECTED_WRITE(FLAGS_enable_load_balancing) = false;
  ANNOTATE_UNPROTECTED_WRITE(FLAGS_update_min_cdc_indices_interval_secs) = 1;
  ANNOTATE_UNPROTECTED_WRITE(FLAGS_update_metrics_interval_ms) = 1;
  ANNOTATE_UNPROTECTED_WRITE(FLAGS_cdc_state_checkpoint_update_interval_ms) = 1;
  ASSERT_OK(SetUpWithParams(3, 1, false));

  const uint32_t num_tablets = 1;
  auto table = ASSERT_RESULT(CreateTable(&test_cluster_, kNamespaceName, kTableName, num_tablets));
  google::protobuf::RepeatedPtrField<master::TabletLocationsPB> tablets;
  ASSERT_OK(test_client()->GetTablets(table, 0, &tablets, /* partition_list_version =*/nullptr));
  ASSERT_EQ(tablets.size(), num_tablets);

  TableId table_id = ASSERT_RESULT(GetTableId(&test_cluster_, kNamespaceName, kTableName));
  xrepl::StreamId stream_id = ASSERT_RESULT(CreateDBStream(IMPLICIT));

  auto resp = ASSERT_RESULT(SetCDCCheckpoint(stream_id, tablets));
  ASSERT_FALSE(resp.has_error());

  // Insert some records in transaction.
  ASSERT_OK(WriteRowsHelper(0 /* start */, 100 /* end */, &test_cluster_, true));
  ASSERT_OK(test_client()->FlushTables(
      {table.table_id()}, /* add_indexes = */ false, /* timeout_secs = */ 30,
      /* is_compaction = */ false));
  GetChangesResponsePB change_resp_1;
  ASSERT_OK(WaitForGetChangesToFetchRecords(&change_resp_1, stream_id, tablets, 100));

  size_t first_leader_index = -1;
  size_t first_follower_index = -1;
  GetTabletLeaderAndAnyFollowerIndex(tablets, &first_leader_index, &first_follower_index);
  if (first_leader_index == 0) {
    // We want to avoid the scenario where the first TServer is the leader, since we want to shut
    // the leader TServer down and call GetChanges. GetChanges will be called on the cdc_proxy based
    // on the first TServer's address and we want to avoid the network issues.
    ASSERT_OK(ChangeLeaderOfTablet(first_follower_index, tablets[0].tablet_id()));
    std::swap(first_leader_index, first_follower_index);
  }

  ASSERT_OK(WriteRowsHelper(100 /* start */, 200 /* end */, &test_cluster_, true));
  ASSERT_OK(test_client()->FlushTables(
      {table.table_id()}, /* add_indexes = */ false, /* timeout_secs = */ 30,
      /* is_compaction = */ false));

  ASSERT_OK(ChangeLeaderOfTablet(first_follower_index, tablets[0].tablet_id()));
  // Shutdown tserver hosting tablet initial leader, now it is a follower.
  test_cluster()->mini_tablet_server(first_leader_index)->Shutdown();
  LOG(INFO) << "TServer hosting tablet leader shutdown";

  ASSERT_OK(WaitForGetChangesToFetchRecords(
      &change_resp_1, stream_id, tablets, 100, &change_resp_1.cdc_sdk_checkpoint()));

  // Restart the tserver hosting the initial leader.
  ASSERT_OK(test_cluster()->mini_tablet_server(first_leader_index)->Start());
  SleepFor(MonoDelta::FromSeconds(1));

  OpId last_seen_checkpoint_op_id = OpId::Invalid();
  int64 last_seen_num_intents = -1;
  for (uint32_t i = 0; i < test_cluster()->num_tablet_servers(); ++i) {
    auto tablet_peer_result =
        test_cluster()->GetTabletManager(i)->GetServingTablet(tablets[0].tablet_id());
    if (!tablet_peer_result.ok()) {
      continue;
    }
    auto tablet_peer = std::move(*tablet_peer_result);

    OpId checkpoint = (*tablet_peer).cdc_sdk_min_checkpoint_op_id();
    LOG(INFO) << "Checkpoint OpId : " << checkpoint << " ,  on tserver index: " << i;
    if (last_seen_checkpoint_op_id == OpId::Invalid()) {
      last_seen_checkpoint_op_id = checkpoint;
    } else {
      ASSERT_EQ(last_seen_checkpoint_op_id, checkpoint);
    }

    int64 num_intents;
    if (last_seen_num_intents == -1) {
      PollForIntentCount(0, i, IntentCountCompareOption::GreaterThan, &num_intents);
      last_seen_num_intents = num_intents;
    } else {
      PollForIntentCount(
          last_seen_num_intents, i, IntentCountCompareOption::GreaterThanOrEqualTo, &num_intents);
      ASSERT_EQ(last_seen_num_intents, num_intents);
    }
    LOG(INFO) << "Num of intents: " << num_intents << ", on tserver index" << i;
  }
}

TEST_F(CDCSDKYsqlTest, YB_DISABLE_TEST_IN_TSAN(TestEnum)) {
  ANNOTATE_UNPROTECTED_WRITE(FLAGS_enable_update_local_peer_min_index) = false;
  ANNOTATE_UNPROTECTED_WRITE(FLAGS_update_min_cdc_indices_interval_secs) = 1;
  ANNOTATE_UNPROTECTED_WRITE(FLAGS_cdc_state_checkpoint_update_interval_ms) = 1;
  ASSERT_OK(SetUpWithParams(3, 1, false));

  const uint32_t num_tablets = 1;
  auto table = ASSERT_RESULT(
      CreateTable(&test_cluster_, kNamespaceName, kTableName, num_tablets, true, false, 0, true));
  google::protobuf::RepeatedPtrField<master::TabletLocationsPB> tablets;
  ASSERT_OK(test_client()->GetTablets(table, 0, &tablets, /* partition_list_version =*/nullptr));
  ASSERT_EQ(tablets.size(), num_tablets);

  std::string table_id = ASSERT_RESULT(GetTableId(&test_cluster_, kNamespaceName, kTableName));
  xrepl::StreamId stream_id = ASSERT_RESULT(CreateDBStream(IMPLICIT));

  auto resp = ASSERT_RESULT(SetCDCCheckpoint(stream_id, tablets));
  ASSERT_FALSE(resp.has_error());

  int insert_count = 10;
  // Insert some records in transaction.
  ASSERT_OK(WriteEnumsRows(0, insert_count, &test_cluster_));
  ASSERT_OK(test_client()->FlushTables(
      {table.table_id()}, /* add_indexes = */ false, /* timeout_secs = */ 30,
      /* is_compaction = */ false));

  // Call get changes.
  GetChangesResponsePB change_resp;
  ASSERT_OK(WaitForGetChangesToFetchRecords(&change_resp, stream_id, tablets, insert_count));
  uint32_t record_size = change_resp.cdc_sdk_proto_records_size();
  ASSERT_GT(record_size, insert_count);

  int expected_key = 0;
  for (uint32_t i = 0; i < record_size; ++i) {
    if (change_resp.cdc_sdk_proto_records(i).row_message().op() == RowMessage::INSERT) {
      const CDCSDKProtoRecordPB record = change_resp.cdc_sdk_proto_records(i);
      ASSERT_EQ(expected_key, record.row_message().new_tuple(0).datum_int32());
      ASSERT_EQ(
          expected_key % 2 ? "FIXED" : "PERCENTAGE",
          record.row_message().new_tuple(1).datum_string());
      expected_key++;
    }
  }

  ASSERT_EQ(insert_count, expected_key);
}

// Tests that the enum cache is correctly re-populated on a cache miss.
TEST_F(CDCSDKYsqlTest, YB_DISABLE_TEST_IN_TSAN(TestEnumOnRestart)) {
  ANNOTATE_UNPROTECTED_WRITE(FLAGS_enable_update_local_peer_min_index) = false;
  ANNOTATE_UNPROTECTED_WRITE(FLAGS_update_min_cdc_indices_interval_secs) = 1;
  ANNOTATE_UNPROTECTED_WRITE(FLAGS_cdc_state_checkpoint_update_interval_ms) = 1;
  ASSERT_OK(SetUpWithParams(1, 1, false));

  const uint32_t num_tablets = 1;
  auto table = ASSERT_RESULT(
      CreateTable(&test_cluster_, kNamespaceName, kTableName, num_tablets, true, false, 0, true));
  google::protobuf::RepeatedPtrField<master::TabletLocationsPB> tablets;
  ASSERT_OK(test_client()->GetTablets(table, 0, &tablets, /* partition_list_version =*/nullptr));
  ASSERT_EQ(tablets.size(), num_tablets);

  std::string table_id = ASSERT_RESULT(GetTableId(&test_cluster_, kNamespaceName, kTableName));
  xrepl::StreamId stream_id = ASSERT_RESULT(CreateDBStream(IMPLICIT));

  auto resp = ASSERT_RESULT(SetCDCCheckpoint(stream_id, tablets));
  ASSERT_FALSE(resp.has_error());

  int insert_count = 20;
  // Insert some records in transaction.
  ASSERT_OK(WriteEnumsRows(0, insert_count / 2, &test_cluster_));
  ASSERT_OK(test_client()->FlushTables(
      {table.table_id()}, /* add_indexes = */ false, /* timeout_secs = */ 30,
      /* is_compaction = */ false));

  // Restart one of the node.
  SleepFor(MonoDelta::FromSeconds(1));
  test_cluster()->mini_tablet_server(0)->Shutdown();
  ASSERT_OK(test_cluster()->mini_tablet_server(0)->Start());

  // Insert some more records in transaction.
  ASSERT_OK(WriteEnumsRows(insert_count / 2, insert_count, &test_cluster_));
  ASSERT_OK(test_client()->FlushTables(
      {table.table_id()}, /* add_indexes = */ false, /* timeout_secs = */ 30,
      /* is_compaction = */ false));

  size_t record_size = 0;
  GetAllPendingChangesResponse change_resp;
  // Call get changes.
  ASSERT_OK(WaitFor([&]() -> Result<bool> {
          change_resp = GetAllPendingChangesFromCdc(stream_id, tablets);
          record_size = change_resp.records.size();
          return static_cast<int> (record_size) > insert_count;
  }, MonoDelta::FromSeconds(2), "Wait for receiving all the records"));

  int expected_key = 0;
  for (uint32_t i = 0; i < record_size; ++i) {
    if (change_resp.records[i].row_message().op() == RowMessage::INSERT) {
      const CDCSDKProtoRecordPB record = change_resp.records[i];
      ASSERT_EQ(expected_key, record.row_message().new_tuple(0).datum_int32());
      ASSERT_EQ(
          expected_key % 2 ? "FIXED" : "PERCENTAGE",
          record.row_message().new_tuple(1).datum_string());
      expected_key++;
    }
  }

  ASSERT_EQ(insert_count, expected_key);
}

// Tests that the enum cache is correctly re-populated on stream creation.
TEST_F(CDCSDKYsqlTest, YB_DISABLE_TEST_IN_TSAN(TestEnumMultipleStreams)) {
  ANNOTATE_UNPROTECTED_WRITE(FLAGS_enable_update_local_peer_min_index) = false;
  ANNOTATE_UNPROTECTED_WRITE(FLAGS_update_min_cdc_indices_interval_secs) = 1;
  ANNOTATE_UNPROTECTED_WRITE(FLAGS_cdc_state_checkpoint_update_interval_ms) = 1;
  ASSERT_OK(SetUpWithParams(1, 1, false));

  const uint32_t num_tablets = 1;

  auto table = ASSERT_RESULT(
      CreateTable(&test_cluster_, kNamespaceName, kTableName, num_tablets, true, false, 0, true));
  google::protobuf::RepeatedPtrField<master::TabletLocationsPB> tablets;
  ASSERT_OK(test_client()->GetTablets(table, 0, &tablets, /* partition_list_version=*/nullptr));
  ASSERT_EQ(tablets.size(), num_tablets);

  std::string table_id = ASSERT_RESULT(GetTableId(&test_cluster_, kNamespaceName, kTableName));
  xrepl::StreamId stream_id = ASSERT_RESULT(CreateDBStream(IMPLICIT));
  auto resp = ASSERT_RESULT(SetCDCCheckpoint(stream_id, tablets));
  ASSERT_FALSE(resp.has_error());

  int insert_count = 10;

  auto table1 = ASSERT_RESULT(CreateTable(
      &test_cluster_, kNamespaceName, kTableName, num_tablets, true, false, 0, true, "1"));
  google::protobuf::RepeatedPtrField<master::TabletLocationsPB> tablets1;
  ASSERT_OK(test_client()->GetTablets(table1, 0, &tablets1, /* partition_list_version =*/nullptr));
  ASSERT_EQ(tablets1.size(), num_tablets);

  xrepl::StreamId stream_id1 = ASSERT_RESULT(CreateDBStream(IMPLICIT));

  auto resp1 = ASSERT_RESULT(SetCDCCheckpoint(stream_id1, tablets1));
  ASSERT_FALSE(resp1.has_error());

  // Insert some records in transaction.
  ASSERT_OK(WriteEnumsRows(0, insert_count, &test_cluster_, "1"));
  ASSERT_OK(test_client()->FlushTables(
      {table1.table_id()}, /* add_indexes = */ false, /* timeout_secs = */ 30,
      /* is_compaction = */ false));

  // Call get changes.
  GetChangesResponsePB change_resp1;
  ASSERT_OK(WaitForGetChangesToFetchRecords(&change_resp1, stream_id1, tablets1, insert_count));
  uint32_t record_size1 = change_resp1.cdc_sdk_proto_records_size();
  ASSERT_GT(record_size1, insert_count);

  int expected_key = 0;
  for (uint32_t i = 0; i < record_size1; ++i) {
    if (change_resp1.cdc_sdk_proto_records(i).row_message().op() == RowMessage::INSERT) {
      const CDCSDKProtoRecordPB record = change_resp1.cdc_sdk_proto_records(i);
      ASSERT_EQ(expected_key, record.row_message().new_tuple(0).datum_int32());
      ASSERT_EQ(
          expected_key % 2 ? "FIXED1" : "PERCENTAGE1",
          record.row_message().new_tuple(1).datum_string());
      expected_key++;
    }
  }

  ASSERT_EQ(insert_count, expected_key);
}

TEST_F(CDCSDKYsqlTest, YB_DISABLE_TEST_IN_TSAN(TestCompositeType)) {
  ANNOTATE_UNPROTECTED_WRITE(FLAGS_enable_update_local_peer_min_index) = false;
  ANNOTATE_UNPROTECTED_WRITE(FLAGS_update_min_cdc_indices_interval_secs) = 1;
  ANNOTATE_UNPROTECTED_WRITE(FLAGS_cdc_state_checkpoint_update_interval_ms) = 1;
  ASSERT_OK(SetUpWithParams(3, 1, false));

  const uint32_t num_tablets = 1;
  auto table = ASSERT_RESULT(CreateCompositeTable(&test_cluster_, num_tablets));
  google::protobuf::RepeatedPtrField<master::TabletLocationsPB> tablets;
  ASSERT_OK(test_client()->GetTablets(table, 0, &tablets, /* partition_list_version =*/nullptr));
  ASSERT_EQ(tablets.size(), num_tablets);

  std::string table_id = ASSERT_RESULT(GetTableId(&test_cluster_, kNamespaceName, "emp"));
  xrepl::StreamId stream_id = ASSERT_RESULT(CreateDBStream(IMPLICIT));

  auto resp = ASSERT_RESULT(SetCDCCheckpoint(stream_id, tablets));
  ASSERT_FALSE(resp.has_error());

  int insert_count = 10;
  // Insert some records in transaction.
  ASSERT_OK(WriteCompositeRows(0, insert_count, &test_cluster_));
  ASSERT_OK(test_client()->FlushTables(
      {table.table_id()}, /* add_indexes = */ false, /* timeout_secs = */ 30,
      /* is_compaction = */ false));

  // Call get changes.
  GetChangesResponsePB change_resp;
  ASSERT_OK(WaitForGetChangesToFetchRecords(&change_resp, stream_id, tablets, insert_count));

  uint32_t record_size = change_resp.cdc_sdk_proto_records_size();
  ASSERT_GT(record_size, insert_count);

  int expected_key = 0;
  for (uint32_t i = 0; i < record_size; ++i) {
    if (change_resp.cdc_sdk_proto_records(i).row_message().op() == RowMessage::INSERT) {
      const CDCSDKProtoRecordPB record = change_resp.cdc_sdk_proto_records(i);
      ASSERT_EQ(expected_key, record.row_message().new_tuple(0).datum_int32());
      ASSERT_EQ("(John,Doe)", record.row_message().new_tuple(1).datum_string());
      expected_key++;
    }
  }
  ASSERT_EQ(insert_count, expected_key);
}

TEST_F(CDCSDKYsqlTest, YB_DISABLE_TEST_IN_TSAN(TestCompositeTypeWithRestart)) {
  ANNOTATE_UNPROTECTED_WRITE(FLAGS_enable_update_local_peer_min_index) = false;
  ANNOTATE_UNPROTECTED_WRITE(FLAGS_update_min_cdc_indices_interval_secs) = 1;
  ANNOTATE_UNPROTECTED_WRITE(FLAGS_cdc_state_checkpoint_update_interval_ms) = 1;
  ASSERT_OK(SetUpWithParams(3, 1, false));

  const uint32_t num_tablets = 1;
  auto table = ASSERT_RESULT(CreateCompositeTable(&test_cluster_, num_tablets));
  google::protobuf::RepeatedPtrField<master::TabletLocationsPB> tablets;
  ASSERT_OK(test_client()->GetTablets(table, 0, &tablets, /* partition_list_version =*/nullptr));
  ASSERT_EQ(tablets.size(), num_tablets);

  std::string table_id = ASSERT_RESULT(GetTableId(&test_cluster_, kNamespaceName, "emp"));
  xrepl::StreamId stream_id = ASSERT_RESULT(CreateDBStream(IMPLICIT));

  auto resp = ASSERT_RESULT(SetCDCCheckpoint(stream_id, tablets));
  ASSERT_FALSE(resp.has_error());

  int insert_count = 20;
  // Insert some records in transaction.
  ASSERT_OK(WriteCompositeRows(0, insert_count / 2, &test_cluster_));
  ASSERT_OK(test_client()->FlushTables(
      {table.table_id()}, /* add_indexes = */ false, /* timeout_secs = */ 30,
      /* is_compaction = */ false));

  // Restart one of the node.
  SleepFor(MonoDelta::FromSeconds(1));
  test_cluster()->mini_tablet_server(0)->Shutdown();
  ASSERT_OK(test_cluster()->mini_tablet_server(0)->Start());

  // Insert some more records in transaction.
  ASSERT_OK(WriteCompositeRows(insert_count / 2, insert_count, &test_cluster_));
  ASSERT_OK(test_client()->FlushTables(
      {table.table_id()}, /* add_indexes = */ false, /* timeout_secs = */ 30,
      /* is_compaction = */ false));

  // Call get changes.
  auto change_resp = GetAllPendingChangesFromCdc(stream_id, tablets);
  size_t record_size = change_resp.records.size();
  ASSERT_GT(record_size, insert_count);

  int expected_key = 0;
  for (uint32_t i = 0; i < record_size; ++i) {
    if (change_resp.records[i].row_message().op() == RowMessage::INSERT) {
      const CDCSDKProtoRecordPB record = change_resp.records[i];
      ASSERT_EQ(expected_key, record.row_message().new_tuple(0).datum_int32());
      ASSERT_EQ("(John,Doe)", record.row_message().new_tuple(1).datum_string());
      expected_key++;
    }
  }
  ASSERT_EQ(insert_count, expected_key);
}

TEST_F(CDCSDKYsqlTest, YB_DISABLE_TEST_IN_TSAN(TestNestedCompositeType)) {
  ANNOTATE_UNPROTECTED_WRITE(FLAGS_enable_update_local_peer_min_index) = false;
  ANNOTATE_UNPROTECTED_WRITE(FLAGS_update_min_cdc_indices_interval_secs) = 1;
  ANNOTATE_UNPROTECTED_WRITE(FLAGS_cdc_state_checkpoint_update_interval_ms) = 1;
  ASSERT_OK(SetUpWithParams(3, 1, false));

  const uint32_t num_tablets = 1;
  auto table = ASSERT_RESULT(CreateNestedCompositeTable(&test_cluster_, num_tablets));
  google::protobuf::RepeatedPtrField<master::TabletLocationsPB> tablets;
  ASSERT_OK(test_client()->GetTablets(table, 0, &tablets, /* partition_list_version =*/nullptr));
  ASSERT_EQ(tablets.size(), num_tablets);

  std::string table_id = ASSERT_RESULT(GetTableId(&test_cluster_, kNamespaceName, "emp_nested"));
  xrepl::StreamId stream_id = ASSERT_RESULT(CreateDBStream(IMPLICIT));

  auto resp = ASSERT_RESULT(SetCDCCheckpoint(stream_id, tablets));
  ASSERT_FALSE(resp.has_error());

  int insert_count = 10;
  // Insert some records in transaction.
  ASSERT_OK(WriteNestedCompositeRows(0, insert_count, &test_cluster_));
  ASSERT_OK(test_client()->FlushTables(
      {table.table_id()}, /* add_indexes = */ false, /* timeout_secs = */ 30,
      /* is_compaction = */ false));

  // Call get changes.
  GetChangesResponsePB change_resp;
  ASSERT_OK(WaitForGetChangesToFetchRecords(&change_resp, stream_id, tablets, insert_count));

  uint32_t record_size = change_resp.cdc_sdk_proto_records_size();
  ASSERT_GT(record_size, insert_count);

  int expected_key = 0;
  for (uint32_t i = 0; i < record_size; ++i) {
    if (change_resp.cdc_sdk_proto_records(i).row_message().op() == RowMessage::INSERT) {
      const CDCSDKProtoRecordPB record = change_resp.cdc_sdk_proto_records(i);
      ASSERT_EQ(expected_key, record.row_message().new_tuple(0).datum_int32());
      ASSERT_EQ("(\"(John,Middle)\",Doe)", record.row_message().new_tuple(1).datum_string());
      expected_key++;
    }
  }
  ASSERT_EQ(insert_count, expected_key);
}

TEST_F(CDCSDKYsqlTest, YB_DISABLE_TEST_IN_TSAN(TestArrayCompositeType)) {
  ANNOTATE_UNPROTECTED_WRITE(FLAGS_enable_update_local_peer_min_index) = false;
  ANNOTATE_UNPROTECTED_WRITE(FLAGS_update_min_cdc_indices_interval_secs) = 1;
  ANNOTATE_UNPROTECTED_WRITE(FLAGS_cdc_state_checkpoint_update_interval_ms) = 1;
  ASSERT_OK(SetUpWithParams(3, 1, false));

  const uint32_t num_tablets = 1;
  auto table = ASSERT_RESULT(CreateArrayCompositeTable(&test_cluster_, num_tablets));
  google::protobuf::RepeatedPtrField<master::TabletLocationsPB> tablets;
  ASSERT_OK(test_client()->GetTablets(table, 0, &tablets, /* partition_list_version =*/nullptr));
  ASSERT_EQ(tablets.size(), num_tablets);

  std::string table_id = ASSERT_RESULT(GetTableId(&test_cluster_, kNamespaceName, "emp_array"));
  xrepl::StreamId stream_id = ASSERT_RESULT(CreateDBStream(IMPLICIT));

  auto resp = ASSERT_RESULT(SetCDCCheckpoint(stream_id, tablets));
  ASSERT_FALSE(resp.has_error());

  int insert_count = 10;
  // Insert some records in transaction.
  ASSERT_OK(WriteArrayCompositeRows(0, insert_count, &test_cluster_));
  ASSERT_OK(test_client()->FlushTables(
      {table.table_id()}, /* add_indexes = */ false, /* timeout_secs = */ 30,
      /* is_compaction = */ false));

  // Call get changes.
  GetChangesResponsePB change_resp;
  ASSERT_OK(WaitForGetChangesToFetchRecords(&change_resp, stream_id, tablets, insert_count));

  uint32_t record_size = change_resp.cdc_sdk_proto_records_size();
  ASSERT_GT(record_size, insert_count);

  int expected_key = 0;
  for (uint32_t i = 0; i < record_size; ++i) {
    if (change_resp.cdc_sdk_proto_records(i).row_message().op() == RowMessage::INSERT) {
      const CDCSDKProtoRecordPB record = change_resp.cdc_sdk_proto_records(i);
      ASSERT_EQ(expected_key, record.row_message().new_tuple(0).datum_int32());
      ASSERT_EQ(
          "(\"{John,Middle,Doe}\",\"{123,456}\")",
          record.row_message().new_tuple(1).datum_string());
      expected_key++;
    }
  }
  ASSERT_EQ(insert_count, expected_key);
}

TEST_F(CDCSDKYsqlTest, YB_DISABLE_TEST_IN_TSAN(TestRangeCompositeType)) {
  ANNOTATE_UNPROTECTED_WRITE(FLAGS_enable_update_local_peer_min_index) = false;
  ANNOTATE_UNPROTECTED_WRITE(FLAGS_update_min_cdc_indices_interval_secs) = 1;
  ANNOTATE_UNPROTECTED_WRITE(FLAGS_cdc_state_checkpoint_update_interval_ms) = 1;
  ASSERT_OK(SetUpWithParams(3, 1, false));

  const uint32_t num_tablets = 1;
  auto table = ASSERT_RESULT(CreateRangeCompositeTable(&test_cluster_, num_tablets));
  google::protobuf::RepeatedPtrField<master::TabletLocationsPB> tablets;
  ASSERT_OK(test_client()->GetTablets(table, 0, &tablets, /* partition_list_version =*/nullptr));
  ASSERT_EQ(tablets.size(), num_tablets);

  std::string table_id =
      ASSERT_RESULT(GetTableId(&test_cluster_, kNamespaceName, "range_composite_table"));
  xrepl::StreamId stream_id = ASSERT_RESULT(CreateDBStream(IMPLICIT));

  auto resp = ASSERT_RESULT(SetCDCCheckpoint(stream_id, tablets));
  ASSERT_FALSE(resp.has_error());

  int insert_count = 10;
  // Insert some records in transaction.
  ASSERT_OK(WriteRangeCompositeRows(0, insert_count, &test_cluster_));
  ASSERT_OK(test_client()->FlushTables(
      {table.table_id()}, /* add_indexes = */ false, /* timeout_secs = */ 30,
      /* is_compaction = */ false));

  // Call get changes.
  GetChangesResponsePB change_resp;
  ASSERT_OK(WaitForGetChangesToFetchRecords(&change_resp, stream_id, tablets, insert_count));

  uint32_t record_size = change_resp.cdc_sdk_proto_records_size();
  ASSERT_GT(record_size, insert_count);

  int expected_key = 0;
  for (uint32_t i = 0; i < record_size; ++i) {
    if (change_resp.cdc_sdk_proto_records(i).row_message().op() == RowMessage::INSERT) {
      const CDCSDKProtoRecordPB record = change_resp.cdc_sdk_proto_records(i);
      ASSERT_EQ(expected_key, record.row_message().new_tuple(0).datum_int32());
      ASSERT_EQ(
          Format(
              "(\"[$0,$1]\",\"[$2,$3)\")", expected_key, expected_key + 10, expected_key + 11,
              expected_key + 21),
          record.row_message().new_tuple(1).datum_string());
      expected_key++;
    }
  }
  ASSERT_EQ(insert_count, expected_key);
}

TEST_F(CDCSDKYsqlTest, YB_DISABLE_TEST_IN_TSAN(TestRangeArrayCompositeType)) {
  ANNOTATE_UNPROTECTED_WRITE(FLAGS_enable_update_local_peer_min_index) = false;
  ANNOTATE_UNPROTECTED_WRITE(FLAGS_update_min_cdc_indices_interval_secs) = 1;
  ANNOTATE_UNPROTECTED_WRITE(FLAGS_cdc_state_checkpoint_update_interval_ms) = 1;
  ASSERT_OK(SetUpWithParams(3, 1, false));

  const uint32_t num_tablets = 1;
  auto table = ASSERT_RESULT(CreateRangeArrayCompositeTable(&test_cluster_, num_tablets));
  google::protobuf::RepeatedPtrField<master::TabletLocationsPB> tablets;
  ASSERT_OK(test_client()->GetTablets(table, 0, &tablets, /* partition_list_version =*/nullptr));
  ASSERT_EQ(tablets.size(), num_tablets);

  std::string table_id =
      ASSERT_RESULT(GetTableId(&test_cluster_, kNamespaceName, "range_array_composite_table"));
  xrepl::StreamId stream_id = ASSERT_RESULT(CreateDBStream(IMPLICIT));

  auto resp = ASSERT_RESULT(SetCDCCheckpoint(stream_id, tablets));
  ASSERT_FALSE(resp.has_error());

  int insert_count = 10;
  // Insert some records in transaction.
  ASSERT_OK(WriteRangeArrayCompositeRows(0, insert_count, &test_cluster_));
  ASSERT_OK(test_client()->FlushTables(
      {table.table_id()}, /* add_indexes = */ false, /* timeout_secs = */ 30,
      /* is_compaction = */ false));

  // Call get changes.
  GetChangesResponsePB change_resp;
  ASSERT_OK(WaitForGetChangesToFetchRecords(&change_resp, stream_id, tablets, insert_count));
  uint32_t record_size = change_resp.cdc_sdk_proto_records_size();
  ASSERT_GT(record_size, insert_count);

  int expected_key = 0;
  for (uint32_t i = 0; i < record_size; ++i) {
    if (change_resp.cdc_sdk_proto_records(i).row_message().op() == RowMessage::INSERT) {
      const CDCSDKProtoRecordPB record = change_resp.cdc_sdk_proto_records(i);
      ASSERT_EQ(expected_key, record.row_message().new_tuple(0).datum_int32());
      ASSERT_EQ(
          Format(
              "(\"{\"\"[$0,$1]\"\",\"\"[$2,$3]\"\"}\",\"{\"\"[$4,$5)\"\"}\")", expected_key,
              expected_key + 10, expected_key + 11, expected_key + 20, expected_key + 21,
              expected_key + 31),
          record.row_message().new_tuple(1).datum_string());
      expected_key++;
    }
  }
  ASSERT_EQ(insert_count, expected_key);
}

// Test GetChanges() can return records of a transaction with size was greater than
// 'consensus_max_batch_size_bytes'.
TEST_F(CDCSDKYsqlTest, YB_DISABLE_TEST_IN_TSAN(TestTransactionWithLargeBatchSize)) {
  ANNOTATE_UNPROTECTED_WRITE(FLAGS_update_min_cdc_indices_interval_secs) = 1;
  ANNOTATE_UNPROTECTED_WRITE(FLAGS_cdc_state_checkpoint_update_interval_ms) = 0;
  ANNOTATE_UNPROTECTED_WRITE(FLAGS_consensus_max_batch_size_bytes) = 1000;
  ASSERT_OK(SetUpWithParams(1, 1, false));

  const uint32_t num_tablets = 1;
  auto table = ASSERT_RESULT(CreateTable(&test_cluster_, kNamespaceName, kTableName, num_tablets));
  TableId table_id = ASSERT_RESULT(GetTableId(&test_cluster_, kNamespaceName, kTableName));
  google::protobuf::RepeatedPtrField<master::TabletLocationsPB> tablets;
  ASSERT_OK(test_client()->GetTablets(table, 0, &tablets, /* partition_list_version=*/nullptr));
  ASSERT_EQ(tablets.size(), num_tablets);
  xrepl::StreamId stream_id = ASSERT_RESULT(CreateDBStream(IMPLICIT));

  auto resp = ASSERT_RESULT(SetCDCCheckpoint(stream_id, tablets));
  ASSERT_FALSE(resp.has_error());

  // Insert some records in transaction.
  ASSERT_OK(WriteRowsHelper(0 /* start */, 100 /* end */, &test_cluster_, true));
  ASSERT_OK(test_client()->FlushTables(
      {table.table_id()}, /* add_indexes = */ false, /* timeout_secs = */ 30,
      /* is_compaction = */ false));
  GetChangesResponsePB change_resp_1;
  ASSERT_OK(WaitForGetChangesToFetchRecords(&change_resp_1, stream_id, tablets, 100));
  LOG(INFO) << "Number of records after first transaction: " << change_resp_1.records().size();

  // Insert some records in transaction.
  ASSERT_OK(WriteRowsHelper(100, 500, &test_cluster_, true));
  ASSERT_OK(test_client()->FlushTables(
      {table.table_id()}, /* add_indexes = */ false, /* timeout_secs = */ 30,
      /* is_compaction = */ false));

  int64 initial_num_intents;
  PollForIntentCount(400, 0, IntentCountCompareOption::GreaterThan, &initial_num_intents);
  LOG(INFO) << "Number of intents: " << initial_num_intents;

  GetChangesResponsePB change_resp_2;
  ASSERT_OK(WaitForGetChangesToFetchRecords(
      &change_resp_2, stream_id, tablets, 400, &change_resp_1.cdc_sdk_checkpoint()));

  uint32_t record_size = change_resp_2.cdc_sdk_proto_records_size();
  // We have run 1 transactions after the last call to "GetChangesFromCDC", thus we expect
  // atleast 400 records if we call "GetChangesFromCDC" now.
  LOG(INFO) << "Number of records after second transaction: " << record_size;
  ASSERT_GE(record_size, 400);
  ASSERT_RESULT(GetChangesFromCDC(stream_id, tablets, &change_resp_2.cdc_sdk_checkpoint()));

  int64 final_num_intents;
  PollForIntentCount(0, 0, IntentCountCompareOption::EqualTo, &final_num_intents);
  ASSERT_EQ(0, final_num_intents);
  LOG(INFO) << "Final number of intents: " << final_num_intents;
}

TEST_F(CDCSDKYsqlTest, YB_DISABLE_TEST_IN_TSAN(TestIntentCountPersistencyAfterCompaction)) {
  ANNOTATE_UNPROTECTED_WRITE(FLAGS_update_min_cdc_indices_interval_secs) = 1;
  // We want to force every GetChanges to update the cdc_state table.
  ANNOTATE_UNPROTECTED_WRITE(FLAGS_cdc_state_checkpoint_update_interval_ms) = 0;
  ANNOTATE_UNPROTECTED_WRITE(FLAGS_aborted_intent_cleanup_ms) = 1000;  // 1 sec

  ASSERT_OK(SetUpWithParams(1, 1, false));
  const uint32_t num_tablets = 1;
  auto table = ASSERT_RESULT(CreateTable(&test_cluster_, kNamespaceName, kTableName, num_tablets));

  google::protobuf::RepeatedPtrField<master::TabletLocationsPB> tablets;
  ASSERT_OK(test_client()->GetTablets(table, 0, &tablets, /* partition_list_version =*/nullptr));
  ASSERT_EQ(tablets.size(), num_tablets);

  TableId table_id = ASSERT_RESULT(GetTableId(&test_cluster_, kNamespaceName, kTableName));
  xrepl::StreamId stream_id = ASSERT_RESULT(CreateDBStream(IMPLICIT));

  auto resp = ASSERT_RESULT(SetCDCCheckpoint(stream_id, tablets));
  ASSERT_FALSE(resp.has_error());

  // Insert some records in transaction.
  ASSERT_OK(WriteRowsHelper(0 /* start */, 100 /* end */, &test_cluster_, true));
  ASSERT_OK(test_client()->FlushTables(
      {table.table_id()}, /* add_indexes = */ false, /* timeout_secs = */ 30,
      /* is_compaction = */ false));
  GetChangesResponsePB change_resp_1;
  ASSERT_OK(WaitForGetChangesToFetchRecords(&change_resp_1, stream_id, tablets, 100));
  LOG(INFO) << "Number of records after first transaction: " << change_resp_1.records().size();

  ASSERT_OK(WriteRowsHelper(100 /* start */, 200 /* end */, &test_cluster_, true));
  ASSERT_OK(test_client()->FlushTables(
      {table.table_id()}, /* add_indexes = */ false, /* timeout_secs = */ 30,
      /* is_compaction = */ false));

  ASSERT_OK(WriteRowsHelper(200 /* start */, 300 /* end */, &test_cluster_, true));
  ASSERT_OK(test_client()->FlushTables(
      {table.table_id()}, /* add_indexes = */ false, /* timeout_secs = */ 30,
      /* is_compaction = */ false));
  SleepFor(MonoDelta::FromSeconds(10));

  int64 initial_num_intents;
  PollForIntentCount(1, 0, IntentCountCompareOption::GreaterThan, &initial_num_intents);

  SleepFor(MonoDelta::FromSeconds(60));
  LOG(INFO) << "All nodes will be restarted";
  for (size_t i = 0; i < test_cluster()->num_tablet_servers(); ++i) {
    test_cluster()->mini_tablet_server(i)->Shutdown();
    ASSERT_OK(test_cluster()->mini_tablet_server(i)->Start());
  }
  LOG(INFO) << "All nodes restarted";

  std::this_thread::sleep_for(std::chrono::milliseconds(FLAGS_aborted_intent_cleanup_ms));
  ASSERT_OK(test_cluster_.mini_cluster_->CompactTablets());
  std::this_thread::sleep_for(std::chrono::seconds(10));

  int64 num_intents_after_compaction;
  PollForIntentCount(
      initial_num_intents, 0, IntentCountCompareOption::EqualTo, &num_intents_after_compaction);
  LOG(INFO) << "Number of intents after compaction: " << num_intents_after_compaction;
  ASSERT_EQ(num_intents_after_compaction, initial_num_intents);

  GetChangesResponsePB change_resp_2;
  ASSERT_OK(WaitForGetChangesToFetchRecords(
      &change_resp_2, stream_id, tablets, 200, &change_resp_1.cdc_sdk_checkpoint()));

  uint32_t record_size = change_resp_2.cdc_sdk_proto_records_size();

  // We have run 2 transactions after the last call to "GetChangesFromCDC", thus we expect
  // atleast 200 records if we call "GetChangesFromCDC" now.
  LOG(INFO) << "Number of records after compaction: " << record_size;
  ASSERT_GE(record_size, 200);

  // Now that there are no more transaction, and we have called "GetChangesFromCDC" already, there
  // must be no more records or intents remaining.
  GetChangesResponsePB change_resp_3 =
      ASSERT_RESULT(GetChangesFromCDC(stream_id, tablets, &change_resp_2.cdc_sdk_checkpoint()));
  uint32_t final_record_size = change_resp_3.cdc_sdk_proto_records_size();
  LOG(INFO) << "Number of recrods after no new transactions: " << final_record_size;
  ASSERT_EQ(final_record_size, 0);

  int64 final_num_intents;
  PollForIntentCount(0, 0, IntentCountCompareOption::EqualTo, &final_num_intents);
  ASSERT_EQ(0, final_num_intents);
}

// https://github.com/yugabyte/yugabyte-db/issues/19385
TEST_F(CDCSDKYsqlTest, YB_DISABLE_TEST_IN_TSAN(TestLogGCForNewTablesAddedAfterCreateStream)) {
  ANNOTATE_UNPROTECTED_WRITE(FLAGS_update_min_cdc_indices_interval_secs) = 100000;
  ANNOTATE_UNPROTECTED_WRITE(FLAGS_cdc_state_checkpoint_update_interval_ms) = 0;
  ANNOTATE_UNPROTECTED_WRITE(FLAGS_log_segment_size_bytes) = 100;
  ANNOTATE_UNPROTECTED_WRITE(FLAGS_log_min_seconds_to_retain) = 10;
  ASSERT_OK(SetUpWithParams(1, 1, false));
  const uint32_t num_tablets = 1;

  xrepl::StreamId stream_id = ASSERT_RESULT(CreateDBStream(EXPLICIT));

  // Create the table AFTER the stream has been created
  auto table = ASSERT_RESULT(CreateTable(&test_cluster_, kNamespaceName, kTableName, num_tablets));
  TableId table_id = ASSERT_RESULT(GetTableId(&test_cluster_, kNamespaceName, kTableName));
  google::protobuf::RepeatedPtrField<master::TabletLocationsPB> tablets;

  // Wait for a second for the table to be created and the tablets to be RUNNING
  // Only after this will the tablets of this table get entries in cdc_state table
  SleepFor(MonoDelta::FromSeconds(1));
  ASSERT_OK(test_client()->GetTablets(table, 0, &tablets, /* partition_list_version=*/nullptr));
  ASSERT_EQ(tablets.size(), num_tablets);

  auto resp = ASSERT_RESULT(SetCDCCheckpoint(stream_id, tablets));
  ASSERT_FALSE(resp.has_error());

  // Insert some records.
  ASSERT_OK(WriteRows(0 /* start */, 100 /* end */, &test_cluster_));

  GetChangesResponsePB change_resp_1;
  ASSERT_OK(WaitForGetChangesToFetchRecords(&change_resp_1, stream_id, tablets, 100));
  LOG(INFO) << "Number of records after first transaction: "
            << change_resp_1.cdc_sdk_proto_records_size();
  ASSERT_GE(change_resp_1.cdc_sdk_proto_records_size(), 100);

  ASSERT_OK(WriteRows(100 /* start */, 200 /* end */, &test_cluster_));

  ASSERT_OK(test_client()->FlushTables(
      {table.table_id()}, /* add_indexes = */ false, /* timeout_secs = */ 100,
      /* is_compaction = */ false));

  SleepFor(MonoDelta::FromSeconds(FLAGS_log_min_seconds_to_retain));
  // Here testcase behave like a WAL cleaner thread.
  for (size_t i = 0; i < test_cluster()->num_tablet_servers(); ++i) {
    for (const auto& tablet_peer : test_cluster()->GetTabletPeers(i)) {
      if (tablet_peer->tablet_id() == tablets[0].tablet_id()) {
        // There are multiple factors that influence WAL retention.
        // The goal of this test is to verify whether "wal_retention_secs"
        // has been appropriately set or not (for tables added after stream creation).
        // Hence, we first ensure that other factors do not have an effect
        // on WAL retention through appropriate settings. For example, we set
        //   FLAGS_cdc_min_replicated_index_considered_stale_secs = 1
        //   FLAGS_log_min_seconds_to_retain = 10
        // Now, at this stage, "wal_retention_secs" will primarily influence WAL retention.
        // The test will pass if and only if "wal_retention_secs" has been approproately
        // set. If not, the WAL will be GCed, errors will result and the test will fail
        ANNOTATE_UNPROTECTED_WRITE(FLAGS_cdc_min_replicated_index_considered_stale_secs) = 1;
        ASSERT_OK(tablet_peer->RunLogGC());
      }
    }
  }

  GetChangesResponsePB change_resp_2;
  ASSERT_OK(WaitForGetChangesToFetchRecords(
      &change_resp_2, stream_id, tablets, 100, &change_resp_1.cdc_sdk_checkpoint()));

  LOG(INFO) << "Number of records after second transaction: "
            << change_resp_2.cdc_sdk_proto_records_size();
  ASSERT_GE(change_resp_2.cdc_sdk_proto_records_size(), 100);
}

TEST_F(CDCSDKYsqlTest, YB_DISABLE_TEST_IN_TSAN(TestLogGCedWithTabletBootStrap)) {
  ANNOTATE_UNPROTECTED_WRITE(FLAGS_update_min_cdc_indices_interval_secs) = 100000;
  ANNOTATE_UNPROTECTED_WRITE(FLAGS_cdc_state_checkpoint_update_interval_ms) = 0;
  ANNOTATE_UNPROTECTED_WRITE(FLAGS_log_segment_size_bytes) = 100;
  ANNOTATE_UNPROTECTED_WRITE(FLAGS_log_min_seconds_to_retain) = 10;
  ASSERT_OK(SetUpWithParams(1, 1, false));
  const uint32_t num_tablets = 1;

  auto table = ASSERT_RESULT(CreateTable(&test_cluster_, kNamespaceName, kTableName, num_tablets));
  TableId table_id = ASSERT_RESULT(GetTableId(&test_cluster_, kNamespaceName, kTableName));
  google::protobuf::RepeatedPtrField<master::TabletLocationsPB> tablets;

  ASSERT_OK(test_client()->GetTablets(table, 0, &tablets, /* partition_list_version=*/nullptr));
  ASSERT_EQ(tablets.size(), num_tablets);

  xrepl::StreamId stream_id = ASSERT_RESULT(CreateDBStream(IMPLICIT));
  auto resp = ASSERT_RESULT(SetCDCCheckpoint(stream_id, tablets));
  ASSERT_FALSE(resp.has_error());

  // Insert some records.
  ASSERT_OK(WriteRows(0 /* start */, 100 /* end */, &test_cluster_));

  GetChangesResponsePB change_resp_1;
  ASSERT_OK(WaitForGetChangesToFetchRecords(&change_resp_1, stream_id, tablets, 100));
  LOG(INFO) << "Number of records after first transaction: "
            << change_resp_1.cdc_sdk_proto_records_size();
  ASSERT_GE(change_resp_1.cdc_sdk_proto_records_size(), 100);

  ASSERT_OK(WriteRows(100 /* start */, 200 /* end */, &test_cluster_));
  // SleepFor(MonoDelta::FromSeconds(FLAGS_cdc_min_replicated_index_considered_stale_secs * 2));
  ASSERT_OK(test_client()->FlushTables(
      {table.table_id()}, /* add_indexes = */ false, /* timeout_secs = */ 100,
      /* is_compaction = */ false));

  // Restart of the tsever will make Tablet Bootstrap.
  test_cluster()->mini_tablet_server(0)->Shutdown();
  ASSERT_OK(test_cluster()->mini_tablet_server(0)->Start());

  SleepFor(MonoDelta::FromSeconds(FLAGS_log_min_seconds_to_retain));
  // Here testcase behave like a WAL cleaner thread.
  for (size_t i = 0; i < test_cluster()->num_tablet_servers(); ++i) {
    for (const auto& tablet_peer : test_cluster()->GetTabletPeers(i)) {
      if (tablet_peer->tablet_id() == tablets[0].tablet_id()) {
        // Here setting FLAGS_cdc_min_replicated_index_considered_stale_secs to 1, so that CDC
        // replication index will be set to max value, which will create a scenario to clean stale
        // WAL logs, even if CDCSDK no consumed those Logs.
        ANNOTATE_UNPROTECTED_WRITE(FLAGS_cdc_min_replicated_index_considered_stale_secs) = 1;
        ASSERT_OK(tablet_peer->RunLogGC());
      }
    }
  }

  GetChangesResponsePB change_resp_2;
  ASSERT_OK(WaitForGetChangesToFetchRecords(
      &change_resp_2, stream_id, tablets, 100, &change_resp_1.cdc_sdk_checkpoint()));

  LOG(INFO) << "Number of records after second transaction: "
            << change_resp_2.cdc_sdk_proto_records_size();
  ASSERT_GE(change_resp_2.cdc_sdk_proto_records_size(), 100);
}

TEST_F(CDCSDKYsqlTest, YB_DISABLE_TEST_IN_TSAN(TestXClusterLogGCedWithTabletBootStrap)) {
  ANNOTATE_UNPROTECTED_WRITE(FLAGS_update_min_cdc_indices_interval_secs) = 100000;
  ANNOTATE_UNPROTECTED_WRITE(FLAGS_cdc_state_checkpoint_update_interval_ms) = 0;
  ANNOTATE_UNPROTECTED_WRITE(FLAGS_log_segment_size_bytes) = 100;
  ANNOTATE_UNPROTECTED_WRITE(FLAGS_log_min_seconds_to_retain) = 10;
  ASSERT_OK(SetUpWithParams(1, 1, false));
  const uint32_t num_tablets = 1;

  auto table = ASSERT_RESULT(CreateTable(&test_cluster_, kNamespaceName, kTableName, num_tablets));
  TableId table_id = ASSERT_RESULT(GetTableId(&test_cluster_, kNamespaceName, kTableName));
  google::protobuf::RepeatedPtrField<master::TabletLocationsPB> tablets;

  ASSERT_OK(test_client()->GetTablets(table, 0, &tablets, /* partition_list_version=*/nullptr));
  ASSERT_EQ(tablets.size(), num_tablets);

  RpcController rpc;
  CreateCDCStreamRequestPB create_req;
  CreateCDCStreamResponsePB create_resp;
  create_req.set_table_id(table_id);
  create_req.set_source_type(XCLUSTER);
  ASSERT_OK(cdc_proxy_->CreateCDCStream(create_req, &create_resp, &rpc));

  // Insert some records.
  ASSERT_OK(WriteRows(0 /* start */, 100 /* end */, &test_cluster_));
  rpc.Reset();

  GetChangesRequestPB change_req;
  GetChangesResponsePB change_resp_1;
  change_req.set_stream_id(create_resp.stream_id());
  change_req.set_tablet_id(tablets[0].tablet_id());
  change_req.mutable_from_checkpoint()->mutable_op_id()->set_index(0);
  change_req.mutable_from_checkpoint()->mutable_op_id()->set_term(0);
  change_req.set_serve_as_proxy(true);
  rpc.set_timeout(MonoDelta::FromSeconds(kRpcTimeout));
  ASSERT_OK(cdc_proxy_->GetChanges(change_req, &change_resp_1, &rpc));
  ASSERT_FALSE(change_resp_1.has_error());

  ASSERT_OK(WriteRows(100 /* start */, 200 /* end */, &test_cluster_));
  ASSERT_OK(test_client()->FlushTables(
      {table.table_id()}, /* add_indexes = */ false, /* timeout_secs = */ 100,
      /* is_compaction = */ false));

  // Restart of the tsever will make Tablet Bootstrap.
  test_cluster()->mini_tablet_server(0)->Shutdown();
  ASSERT_OK(test_cluster()->mini_tablet_server(0)->Start());

  SleepFor(MonoDelta::FromSeconds(FLAGS_log_min_seconds_to_retain));
  // Here testcase behave like a WAL cleaner thread.
  for (size_t i = 0; i < test_cluster()->num_tablet_servers(); ++i) {
    for (const auto& tablet_peer : test_cluster()->GetTabletPeers(i)) {
      if (tablet_peer->tablet_id() == tablets[0].tablet_id()) {
        // Here setting FLAGS_cdc_min_replicated_index_considered_stale_secs to 1, so that CDC
        // replication index will be set to max value, which will create a scenario to clean stale
        // WAL logs, even if CDCSDK no consumed those Logs.
        ANNOTATE_UNPROTECTED_WRITE(FLAGS_cdc_min_replicated_index_considered_stale_secs) = 1;
        ASSERT_OK(tablet_peer->RunLogGC());
      }
    }
  }

  GetChangesResponsePB change_resp_2;
  rpc.Reset();
  change_req.set_stream_id(create_resp.stream_id());
  change_req.set_tablet_id(tablets[0].tablet_id());
  change_req.mutable_from_checkpoint()->mutable_op_id()->set_index(
      0);
  change_req.mutable_from_checkpoint()->mutable_op_id()->set_term(
      0);
  change_req.set_serve_as_proxy(true);
  rpc.set_timeout(MonoDelta::FromSeconds(kRpcTimeout));

  ASSERT_OK(cdc_proxy_->GetChanges(change_req, &change_resp_2, &rpc));
  ASSERT_FALSE(change_resp_2.has_error());
}

TEST_F(CDCSDKYsqlTest, YB_DISABLE_TEST_IN_TSAN(TestEnumWithMultipleTablets)) {
  ANNOTATE_UNPROTECTED_WRITE(FLAGS_enable_update_local_peer_min_index) = false;

  const uint32_t num_tablets = 3;
  vector<TabletId> table_id(2);
  vector<const char*> listTablesName{"test_table_01", "test_table_02"};
  vector<std::string> tablePrefix{"_01", "_02"};
  const int total_stream_count = 2;
  vector<google::protobuf::RepeatedPtrField<master::TabletLocationsPB>> tablets(2);

  ASSERT_OK(SetUpWithParams(3, 1, false));

  // Here we are verifying Enum Cache for a tablespace that needs to be re-updated // if there is a
  // cache miss in any of the tsever. This can happen when enum cache entry is created for the
  // all the tservers as part of CreateCDCStream or GetChanges call and later stage client
  // created one more enum type on the same tablespace and a new table, then GetChanges call on
  // the newtable should not fail,(precondition:- create new stream in same namespace).
  for (int idx = 0; idx < total_stream_count; idx++) {
    auto table = ASSERT_RESULT(CreateTable(
        &test_cluster_, kNamespaceName, kTableName, num_tablets, true, false, 0, true,
        tablePrefix[idx]));
    ASSERT_OK(
        test_client()->GetTablets(table, 0, &tablets[idx], /* partition_list_version =*/nullptr));
    ASSERT_EQ(tablets[idx].size(), num_tablets);

    table_id[idx] = ASSERT_RESULT(GetTableId(&test_cluster_, kNamespaceName, listTablesName[idx]));
    auto stream_id = ASSERT_RESULT(CreateDBStream(IMPLICIT));

    for (uint32_t jdx = 0; jdx < num_tablets; jdx++) {
      auto resp = ASSERT_RESULT(
          SetCDCCheckpoint(stream_id, tablets[idx], OpId::Min(), kuint64max, true, jdx));
    }

    ASSERT_OK(WriteEnumsRows(0, 100, &test_cluster_, tablePrefix[idx], kNamespaceName, kTableName));
    ASSERT_OK(test_client()->FlushTables(
        {table.table_id()}, /* add_indexes = */ false, /* timeout_secs = */ 30,
        /* is_compaction = */ false));

    int total_count = 0;
    for (uint32_t kdx = 0; kdx < num_tablets; kdx++) {
      GetChangesResponsePB change_resp =
          ASSERT_RESULT(GetChangesFromCDC(stream_id, tablets[idx], nullptr, kdx));
      for (const auto& record : change_resp.cdc_sdk_proto_records()) {
        if (record.row_message().op() == RowMessage::INSERT) {
          total_count += 1;
        }
      }
    }
    LOG(INFO) << "Total GetChanges record counts: " << total_count;
    ASSERT_EQ(total_count, 100);
  }
}

TEST_F(CDCSDKYsqlTest, YB_DISABLE_TEST_IN_TSAN(TestSetCDCCheckpointWithHigherTserverThanTablet)) {
  // Create a cluster where the number of tservers are 5 (tserver-1, tserver-2, tserver-3,
  // tserver-4, tserver-5). Create table with tablet split 3(tablet-1, tablet-2, tablet-3).
  // Consider the tablet-1 LEADER is in tserver-3, tablet-2 LEADER in tserver-4 and tablet-3 LEADER
  // is in tserver-5. Consider cdc proxy connection is created with tserver-1. calling
  // setCDCCheckpoint from tserver-1 should PASS.
  // Since number of tablets is lesser than the number of tservers, there must be atleast 2 tservers
  // which do not host any of the tablet. But still, calling setCDCCheckpoint any of the
  // tserver, even the ones not hosting tablet, should PASS.
  ASSERT_OK(SetUpWithParams(5, 1, false));

  const uint32_t num_tablets = 3;
  auto table = ASSERT_RESULT(CreateTable(&test_cluster_, kNamespaceName, kTableName, num_tablets));
  google::protobuf::RepeatedPtrField<master::TabletLocationsPB> tablets;
  ASSERT_OK(test_client()->GetTablets(table, 0, &tablets, /* partition_list_version =*/nullptr));
  ASSERT_EQ(tablets.size(), num_tablets);
  std::string table_id = ASSERT_RESULT(GetTableId(&test_cluster_, kNamespaceName, kTableName));
  xrepl::StreamId stream_id = ASSERT_RESULT(CreateDBStreamWithReplicationSlot());

  for (uint32_t idx = 0; idx < num_tablets; idx++) {
    auto resp = ASSERT_RESULT(SetCDCCheckpoint(stream_id, tablets, OpId::Min(), true, idx));
    ASSERT_FALSE(resp.has_error());
  }
}


TEST_F(CDCSDKYsqlTest, YB_DISABLE_TEST_IN_TSAN(TestGetTabletListToPollForCDC)) {
  google::protobuf::RepeatedPtrField<master::TabletLocationsPB> tablets;
  ASSERT_OK(SetUpWithParams(3, 1, false));
  const uint32_t num_tablets = 3;

  auto table = ASSERT_RESULT(CreateTable(&test_cluster_, kNamespaceName, kTableName, num_tablets));
  ASSERT_OK(test_client()->GetTablets(table, 0, &tablets, /* partition_list_version =*/nullptr));
  ASSERT_EQ(tablets.size(), num_tablets);
  TableId table_id = ASSERT_RESULT(GetTableId(&test_cluster_, kNamespaceName, kTableName));

  xrepl::StreamId stream_id = ASSERT_RESULT(CreateDBStream(IMPLICIT));
  auto resp = ASSERT_RESULT(SetCDCCheckpoint(stream_id, tablets));
  ASSERT_FALSE(resp.has_error());

  auto get_tablets_resp = ASSERT_RESULT(GetTabletListToPollForCDC(stream_id, table_id));

  ASSERT_EQ(get_tablets_resp.tablet_checkpoint_pairs().size(), num_tablets);

  // Assert that GetTabletListToPollForCDC also populates the snapshot_time.
  for (const auto& tablet_checkpoint_pair : get_tablets_resp.tablet_checkpoint_pairs()) {
    ASSERT_GE(tablet_checkpoint_pair.cdc_sdk_checkpoint().snapshot_time(), 0);
  }
}

// Here creating a single table inside a namespace and a CDC stream on top of the namespace.
// Deleting the table should clean every thing from master cache as well as the system
// catalog.
TEST_F(CDCSDKYsqlTest, YB_DISABLE_TEST_IN_TSAN(TestStreamMetaDataCleanupAndDropTable)) {
  // Setup cluster.
  ASSERT_OK(SetUpWithParams(3, 1, false));

  auto table = ASSERT_RESULT(CreateTable(&test_cluster_, kNamespaceName, kTableName));

  google::protobuf::RepeatedPtrField<master::TabletLocationsPB> tablets;
  ASSERT_OK(test_client()->GetTablets(table, 0, &tablets, /* partition_list_version = */ nullptr));

  TableId table_id = ASSERT_RESULT(GetTableId(&test_cluster_, kNamespaceName, kTableName));
  xrepl::StreamId stream_id = ASSERT_RESULT(CreateDBStreamWithReplicationSlot());
  ASSERT_OK(WriteRows(0 /* start */, 100 /* end */, &test_cluster_));

  DropTable(&test_cluster_, kTableName);
  ASSERT_OK(WaitFor(
      [&]() -> Result<bool> {
        while (true) {
          auto get_resp = GetDBStreamInfo(stream_id);
          // Wait until the background thread cleanup up the stream-id.
          if (get_resp.ok() && get_resp->has_error() && get_resp->table_info_size() == 0) {
            return true;
          }
        }
      },
      MonoDelta::FromSeconds(60), "Waiting for stream metadata cleanup."));
}

// Here we are creating multiple tables and a CDC stream on the same namespace.
// Deleting multiple tables from the namespace should only clean metadata related to
// deleted tables from master cache as well as system catalog.
TEST_F(CDCSDKYsqlTest, YB_DISABLE_TEST_IN_TSAN(TestStreamMetaDataCleanupMultiTableDrop)) {
  // Setup cluster.
  ASSERT_OK(SetUpWithParams(3, 1, false));
  const vector<string> table_list_suffix = {"_1", "_2", "_3"};
  const int kNumTables = 3;
  vector<YBTableName> table(kNumTables);
  int idx = 0;
  vector<google::protobuf::RepeatedPtrField<master::TabletLocationsPB>> tablets(kNumTables);

  for (auto table_suffix : table_list_suffix) {
    table[idx] = ASSERT_RESULT(CreateTable(
        &test_cluster_, kNamespaceName, kTableName, 1, true, false, 0, true, table_suffix));
    ASSERT_OK(test_client()->GetTablets(
        table[idx], 0, &tablets[idx], /* partition_list_version = */ nullptr));
    TableId table_id =
        ASSERT_RESULT(GetTableId(&test_cluster_, kNamespaceName, kTableName + table_suffix));

    ASSERT_OK(WriteEnumsRows(
        0 /* start */, 100 /* end */, &test_cluster_, table_suffix, kNamespaceName, kTableName));
    idx += 1;
  }
  auto stream_id = ASSERT_RESULT(CreateDBStreamWithReplicationSlot());

  // Drop table1 and table2 from the namespace, check stream associated with namespace should not
  // be deleted, but metadata related to the dropped tables should be cleaned up from the master.
  for (int idx = 1; idx < kNumTables; idx++) {
    char drop_table[64] = {0};
    (void)snprintf(drop_table, sizeof(drop_table), "%s_%d", kTableName, idx);
    DropTable(&test_cluster_, drop_table);
  }

  ASSERT_OK(WaitFor(
      [&]() -> Result<bool> {
        while (true) {
          auto get_resp = GetDBStreamInfo(stream_id);
          // Wait until the background thread cleanup up the drop table metadata.
          if (get_resp.ok() && !get_resp->has_error() && get_resp->table_info_size() == 1) {
            return true;
          }
        }
      },
      MonoDelta::FromSeconds(60), "Waiting for stream metadata cleanup."));

  for (int idx = 0; idx < 2; idx++) {
    auto change_resp = GetChangesFromCDC(stream_id, tablets[idx], nullptr);
    // test_table_1 and test_table_2 GetChanges should retrun error where as test_table_3 should
    // succeed.
    if (idx == 0 || idx == 1) {
      ASSERT_FALSE(change_resp.ok());

    } else {
      uint32_t record_size = (*change_resp).cdc_sdk_proto_records_size();
      ASSERT_GT(record_size, 100);
    }
  }

  // Verify that cdc_state only has tablets from table3 left.
  std::unordered_set<TabletId> table_3_tablet_ids;
  for (const auto& tablet : tablets[2]) {
    table_3_tablet_ids.insert(tablet.tablet_id());
  }
  CDCStateTable cdc_state_table(test_client());
  ASSERT_OK(WaitFor(
      [&]() -> Result<bool> {
        Status s;
        std::unordered_set<TabletId> tablets_found;
        for (auto row_result : VERIFY_RESULT(cdc_state_table.GetTableRange(
                 CDCStateTableEntrySelector().IncludeCheckpoint(), &s))) {
          RETURN_NOT_OK(row_result);
          auto& row = *row_result;
          if (row.key.stream_id == stream_id && !table_3_tablet_ids.contains(row.key.tablet_id)) {
            // Still have a tablet left over from a dropped table.
            return false;
          }
          if (row.key.stream_id == stream_id) {
            tablets_found.insert(row.key.tablet_id);
          }
        }
        RETURN_NOT_OK(s);
        LOG(INFO) << "tablets found: " << AsString(tablets_found)
                  << ", expected tablets: " << AsString(table_3_tablet_ids);
        return table_3_tablet_ids == tablets_found;
      },
      MonoDelta::FromSeconds(60), "Waiting for stream metadata cleanup."));

  // Deleting the created stream.
  ASSERT_TRUE(DeleteCDCStream(stream_id));

  // GetChanges should retrun error, for all tables.
  for (int idx = 0; idx < 2; idx++) {
    auto change_resp = GetChangesFromCDC(stream_id, tablets[idx], nullptr);
    ASSERT_FALSE(change_resp.ok());
  }
}

// After delete stream, metadata related to stream should be deleted from the master cache as well
// as system catalog.
TEST_F(CDCSDKYsqlTest, YB_DISABLE_TEST_IN_TSAN(TestStreamMetaCleanUpAndDeleteStream)) {
  // Setup cluster.
  ASSERT_OK(SetUpWithParams(3, 1, false));

  auto table = ASSERT_RESULT(CreateTable(&test_cluster_, kNamespaceName, kTableName));

  google::protobuf::RepeatedPtrField<master::TabletLocationsPB> tablets;
  ASSERT_OK(test_client()->GetTablets(table, 0, &tablets, /* partition_list_version = */ nullptr));

  TableId table_id = ASSERT_RESULT(GetTableId(&test_cluster_, kNamespaceName, kTableName));
  xrepl::StreamId stream_id = ASSERT_RESULT(CreateDBStreamWithReplicationSlot());
  ASSERT_OK(WriteRows(0 /* start */, 100 /* end */, &test_cluster_));

  // Deleting the created DB Stream ID.
  ASSERT_TRUE(DeleteCDCStream(stream_id));

  ASSERT_OK(WaitFor(
      [&]() -> Result<bool> {
        while (true) {
          auto get_resp = GetDBStreamInfo(stream_id);
          // Wait until the background thread cleanup up the stream-id.
          if (get_resp.ok() && get_resp->has_error() && get_resp->table_info_size() == 0) {
            return true;
          }
        }
      },
      MonoDelta::FromSeconds(60), "Waiting for stream metadata cleanup."));
}

TEST_F(CDCSDKYsqlTest, YB_DISABLE_TEST_IN_TSAN(TestDeletedStreamRowRemovedEvenAfterGetChanges)) {
  ANNOTATE_UNPROTECTED_WRITE(FLAGS_cdc_state_checkpoint_update_interval_ms) = 0;
  ANNOTATE_UNPROTECTED_WRITE(FLAGS_update_min_cdc_indices_interval_secs) = 60;

  ASSERT_OK(SetUpWithParams(1, 1, false));

  const uint32_t num_tablets = 1;
  auto table = ASSERT_RESULT(CreateTable(&test_cluster_, kNamespaceName, kTableName, num_tablets));
  google::protobuf::RepeatedPtrField<master::TabletLocationsPB> tablets;
  ASSERT_OK(test_client()->GetTablets(table, 0, &tablets, /* partition_list_version =*/nullptr));
  ASSERT_EQ(tablets.size(), num_tablets);

  TableId table_id = ASSERT_RESULT(GetTableId(&test_cluster_, kNamespaceName, kTableName));
  xrepl::StreamId stream_id = ASSERT_RESULT(CreateDBStream(IMPLICIT));

  auto resp = ASSERT_RESULT(SetCDCCheckpoint(stream_id, tablets));
  ASSERT_FALSE(resp.has_error());

  // Insert some records in transaction.
  ASSERT_OK(WriteRowsHelper(0 /* start */, 100 /* end */, &test_cluster_, true));
  ASSERT_OK(test_client()->FlushTables(
      {table.table_id()}, /* add_indexes = */ false, /* timeout_secs = */ 30,
      /* is_compaction = */ false));
  GetChangesResponsePB change_resp_1;
  ASSERT_OK(WaitForGetChangesToFetchRecords(&change_resp_1, stream_id, tablets, 100));

  ASSERT_OK(WriteRowsHelper(100 /* start */, 200 /* end */, &test_cluster_, true));
  ASSERT_OK(test_client()->FlushTables(
      {table.table_id()}, /* add_indexes = */ false, /* timeout_secs = */ 30,
      /* is_compaction = */ false));

  ASSERT_EQ(DeleteCDCStream(stream_id), true);
  VerifyStreamCheckpointInCdcState(
      test_client(), stream_id, tablets[0].tablet_id(), OpIdExpectedValue::MaxOpId);
  LOG(INFO) << "The stream's checkpoint has been marked as OpId::Max()";

  ASSERT_OK(WaitForGetChangesToFetchRecords(
      &change_resp_1, stream_id, tablets, 100, &change_resp_1.cdc_sdk_checkpoint()));

  VerifyStreamCheckpointInCdcState(
      test_client(), stream_id, tablets[0].tablet_id(), OpIdExpectedValue::ValidNonMaxOpId);
  LOG(INFO) << "Verified that GetChanges() overwrote checkpoint from OpId::Max().";

  // We shutdown the TServer so that the stream cache is cleared.
  test_cluster()->mini_tablet_server(0)->Shutdown();
  ASSERT_OK(test_cluster()->mini_tablet_server(0)->Start());

  // We verify that the row is deleted even after GetChanges() overwrote the OpId from Max.
  VerifyStreamDeletedFromCdcState(test_client(), stream_id, tablets[0].tablet_id());
}

// Here we are creating a table test_table_1 and a CDC stream ex:- stream-id-1.
// Now create another table test_table_2 and create another stream ex:- stream-id-2 on the same
// namespace. stream-id-1 and stream-id-2 are now associated with test_table_1. drop test_table_1,
// call GetDBStreamInfo on both stream-id, we should not get any information related to drop table.
TEST_F(CDCSDKYsqlTest, YB_DISABLE_TEST_IN_TSAN(TestMultiStreamOnSameTableAndDropTable)) {
  // Prevent newly added tables to be added to existing active streams.
  ANNOTATE_UNPROTECTED_WRITE(FLAGS_cdcsdk_table_processing_limit_per_run) = 0;
  // Setup cluster.
  ASSERT_OK(SetUpWithParams(3, 1, false));
  const vector<string> table_list_suffix = {"_1", "_2"};
  vector<YBTableName> table(2);
  vector<xrepl::StreamId> stream_ids;
  vector<google::protobuf::RepeatedPtrField<master::TabletLocationsPB>> tablets(2);

  for (int idx = 0; idx < 2; idx++) {
    table[idx] = ASSERT_RESULT(CreateTable(
        &test_cluster_, kNamespaceName, kTableName, 1, true, false, 0, true,
        table_list_suffix[idx]));
    ASSERT_OK(test_client()->GetTablets(
        table[idx], 0, &tablets[idx], /* partition_list_version = */ nullptr));
    TableId table_id = ASSERT_RESULT(
        GetTableId(&test_cluster_, kNamespaceName, kTableName + table_list_suffix[idx]));

    stream_ids.push_back(ASSERT_RESULT(CreateDBStreamWithReplicationSlot()));
    ASSERT_OK(WriteEnumsRows(
        0 /* start */, 100 /* end */, &test_cluster_, table_list_suffix[idx], kNamespaceName,
        kTableName));
  }

  // Drop table test_table_1 which is associated with both streams.
  for (int idx = 1; idx < 2; idx++) {
    char drop_table[64] = {0};
    (void)snprintf(drop_table, sizeof(drop_table), "%s_%d", kTableName, idx);
    DropTable(&test_cluster_, drop_table);
  }

  ASSERT_OK(WaitFor(
      [&]() -> Result<bool> {
        int idx = 1;
        while (idx <= 2) {
          auto get_resp = GetDBStreamInfo(stream_ids[idx - 1]);
          if (!get_resp.ok()) {
            return false;
          }
          // stream-1 is associated with a single table, so as part of table drop, stream-1 should
          // be cleaned and wait until the background thread is done with cleanup.
          if (idx == 1 && false == get_resp->has_error()) {
            continue;
          }
          // stream-2 is associated with both tables, so dropping one table, should not clean the
          // stream from cache as well as from system catalog, except the dropped table metadata.
          if (idx > 1 && get_resp->table_info_size() > 1) {
            continue;
          }
          idx += 1;
        }
        return true;
      },
      MonoDelta::FromSeconds(60), "Waiting for stream metadata cleanup."));
}

TEST_F(CDCSDKYsqlTest, YB_DISABLE_TEST_IN_TSAN(TestMultiStreamOnSameTableAndDeleteStream)) {
  // Setup cluster.
  ASSERT_OK(SetUpWithParams(3, 1, false));
  const vector<string> table_list_suffix = {"_1", "_2"};
  vector<YBTableName> table(2);
  vector<xrepl::StreamId> stream_ids;
  vector<google::protobuf::RepeatedPtrField<master::TabletLocationsPB>> tablets(2);

  for (int idx = 0; idx < 2; idx++) {
    table[idx] = ASSERT_RESULT(CreateTable(
        &test_cluster_, kNamespaceName, kTableName, 1, true, false, 0, true,
        table_list_suffix[idx]));
    ASSERT_OK(test_client()->GetTablets(
        table[idx], 0, &tablets[idx], /* partition_list_version = */ nullptr));
    TableId table_id = ASSERT_RESULT(
        GetTableId(&test_cluster_, kNamespaceName, kTableName + table_list_suffix[idx]));

    stream_ids.push_back(ASSERT_RESULT(CreateDBStreamWithReplicationSlot()));
    ASSERT_OK(WriteEnumsRows(
        0 /* start */, 100 /* end */, &test_cluster_, table_list_suffix[idx], kNamespaceName,
        kTableName));
  }

  // Deleting the stream-2 associated with both tables
  ASSERT_TRUE(DeleteCDCStream(stream_ids[1]));

  ASSERT_OK(WaitFor(
      [&]() -> Result<bool> {
        int idx = 1;
        while (idx <= 2) {
          auto get_resp = GetDBStreamInfo(stream_ids[idx - 1]);
          if (!get_resp.ok()) {
            return false;
          }

          // stream-2 is deleted, so its metadata from the master cache as well as from the system
          // catalog should be cleaned and wait until the background thread is done with the
          // cleanup.
          if (idx > 1 && (false == get_resp->has_error() || get_resp->table_info_size() != 0)) {
            continue;
          }
          idx += 1;
        }
        return true;
      },
      MonoDelta::FromSeconds(60), "Waiting for stream metadata cleanup."));
}

TEST_F(CDCSDKYsqlTest, YB_DISABLE_TEST_IN_TSAN(TestCreateStreamAfterSetCheckpointMax)) {
  ANNOTATE_UNPROTECTED_WRITE(FLAGS_update_min_cdc_indices_interval_secs) = 1;
  // We want to force every GetChanges to update the cdc_state table.
  ANNOTATE_UNPROTECTED_WRITE(FLAGS_cdc_state_checkpoint_update_interval_ms) = 0;

  ASSERT_OK(SetUpWithParams(1, 1, false));
  const uint32_t num_tablets = 1;
  auto table = ASSERT_RESULT(CreateTable(&test_cluster_, kNamespaceName, kTableName, num_tablets));
  google::protobuf::RepeatedPtrField<master::TabletLocationsPB> tablets;
  ASSERT_OK(test_client()->GetTablets(table, 0, &tablets, /* partition_list_version =*/nullptr));
  ASSERT_EQ(tablets.size(), num_tablets);

  TableId table_id = ASSERT_RESULT(GetTableId(&test_cluster_, kNamespaceName, kTableName));

  xrepl::StreamId stream_id = ASSERT_RESULT(CreateDBStream(IMPLICIT));
  auto resp = ASSERT_RESULT(SetCDCCheckpoint(stream_id, tablets));
  ASSERT_FALSE(resp.has_error());

  // Insert some records in transaction.
  ASSERT_OK(WriteRowsHelper(0 /* start */, 100 /* end */, &test_cluster_, true));
  ASSERT_OK(test_client()->FlushTables(
      {table.table_id()}, /* add_indexes = */ false, /* timeout_secs = */ 30,
      /* is_compaction = */ false));

  GetChangesResponsePB change_resp;
  ASSERT_OK(WaitForGetChangesToFetchRecords(&change_resp, stream_id, tablets, 100));

  uint32_t record_size = change_resp.cdc_sdk_proto_records_size();
  ASSERT_GE(record_size, 100);
  LOG(INFO) << "Total records read by GetChanges call on stream_id_1: " << record_size;

  // Forcefully update the checkpoint of the stream as MAX.
  auto max_commit_op_id = OpId::Max();
  CDCStateTable cdc_state_table(test_client());
  CDCStateTableEntry entry(tablets[0].tablet_id(), stream_id);
  entry.checkpoint = max_commit_op_id;
  ASSERT_OK(cdc_state_table.UpdateEntries({entry}));

  // Now Read the cdc_state table check checkpoint is updated to MAX.

  auto entry_opt = ASSERT_RESULT(
      cdc_state_table.TryFetchEntry(entry.key, CDCStateTableEntrySelector().IncludeCheckpoint()));
  ASSERT_TRUE(entry_opt.has_value()) << "Row not found in cdc_state table";
  ASSERT_EQ(*entry_opt->checkpoint, max_commit_op_id);

  VerifyCdcStateMatches(
      test_client(), stream_id, tablets[0].tablet_id(), max_commit_op_id.term,
      max_commit_op_id.index);

  xrepl::StreamId stream_id_2 = ASSERT_RESULT(CreateDBStream(IMPLICIT));
  resp = ASSERT_RESULT(SetCDCCheckpoint(stream_id_2, tablets));
  ASSERT_FALSE(resp.has_error());
}

TEST_F(CDCSDKYsqlTest, YB_DISABLE_TEST_IN_TSAN(TestCDCSDKCacheWithLeaderChange)) {
  // Disable lb as we move tablets around
  ANNOTATE_UNPROTECTED_WRITE(FLAGS_enable_load_balancing) = false;
  ANNOTATE_UNPROTECTED_WRITE(FLAGS_update_min_cdc_indices_interval_secs) = 1;
  ANNOTATE_UNPROTECTED_WRITE(FLAGS_cdc_state_checkpoint_update_interval_ms) = 0;
  ANNOTATE_UNPROTECTED_WRITE(FLAGS_cdc_intent_retention_ms) = 10000;
  // ANNOTATE_UNPROTECTED_WRITE(FLAGS_cdc_intent_retention_ms) = 1000;
  const int num_tservers = 3;
  ASSERT_OK(SetUpWithParams(num_tservers, 1, false));

  const uint32_t num_tablets = 1;
  auto table = ASSERT_RESULT(CreateTable(&test_cluster_, kNamespaceName, kTableName, num_tablets));
  google::protobuf::RepeatedPtrField<master::TabletLocationsPB> tablets;
  ASSERT_OK(test_client()->GetTablets(table, 0, &tablets, /* partition_list_version =*/nullptr));
  ASSERT_EQ(tablets.size(), num_tablets);

  EnableCDCServiceInAllTserver(3);
  TableId table_id = ASSERT_RESULT(GetTableId(&test_cluster_, kNamespaceName, kTableName));

  xrepl::StreamId stream_id = ASSERT_RESULT(CreateDBStream(IMPLICIT));
  auto resp = ASSERT_RESULT(SetCDCCheckpoint(stream_id, tablets));
  ASSERT_FALSE(resp.has_error());

  // Insert some records in transaction.
  ASSERT_OK(WriteRows(0 /* start */, 100 /* end */, &test_cluster_));

  GetChangesResponsePB change_resp;
  ASSERT_OK(WaitForGetChangesToFetchRecords(&change_resp, stream_id, tablets, 100));
  uint32_t record_size = change_resp.cdc_sdk_proto_records_size();
  ASSERT_GE(record_size, 100);
  LOG(INFO) << "Total records read by GetChanges call on stream_id_1: " << record_size;

  int cache_hit_tservers =
      FindTserversWithCacheHit(stream_id, tablets[0].tablet_id(), num_tservers);
  ASSERT_GE(cache_hit_tservers, 1);

  // change LEADER of the tablet to tserver-2
  ASSERT_OK(ChangeLeaderOfTablet(1, tablets[0].tablet_id()));

  // check the condition of cache after LEADER step down.
  // we will see prev as well as current LEADER cache, search stream exist.
  cache_hit_tservers = FindTserversWithCacheHit(stream_id, tablets[0].tablet_id(), num_tservers);
  ASSERT_GE(cache_hit_tservers, 1);

  // Keep refreshing the stream from the new LEADER, till we cross the
  // FLAGS_cdc_intent_retention_ms.
  int idx = 0;
  while (idx < 10) {
    auto result =
        ASSERT_RESULT(GetChangesFromCDC(stream_id, tablets, &change_resp.cdc_sdk_checkpoint()));
    idx += 1;
    SleepFor(MonoDelta::FromMilliseconds(100));
  }

  // change LEADER of the tablet to tserver-1
  ASSERT_OK(ChangeLeaderOfTablet(0, tablets[0].tablet_id()));

  auto result = GetChangesFromCDC(stream_id, tablets, &change_resp.cdc_sdk_checkpoint());
  ASSERT_OK(result);
}

TEST_F(CDCSDKYsqlTest, YB_DISABLE_TEST_IN_TSAN(TestCDCSDKCacheWithLeaderReElect)) {
  // Disable lb as we move tablets around
  ANNOTATE_UNPROTECTED_WRITE(FLAGS_enable_load_balancing) = false;
  ANNOTATE_UNPROTECTED_WRITE(FLAGS_update_min_cdc_indices_interval_secs) = 1;
  ANNOTATE_UNPROTECTED_WRITE(FLAGS_update_metrics_interval_ms) = 1000;
  ANNOTATE_UNPROTECTED_WRITE(FLAGS_cdc_state_checkpoint_update_interval_ms) = 0;
  const int num_tservers = 3;
  ASSERT_OK(SetUpWithParams(num_tservers, 1, false));

  const uint32_t num_tablets = 1;
  auto table = ASSERT_RESULT(CreateTable(&test_cluster_, kNamespaceName, kTableName, num_tablets));

  google::protobuf::RepeatedPtrField<master::TabletLocationsPB> tablets;
  ASSERT_OK(test_client()->GetTablets(table, 0, &tablets, /* partition_list_version =*/nullptr));
  ASSERT_EQ(tablets.size(), num_tablets);

  TableId table_id = ASSERT_RESULT(GetTableId(&test_cluster_, kNamespaceName, kTableName));

  xrepl::StreamId stream_id = ASSERT_RESULT(CreateDBStream(IMPLICIT));

  auto resp = ASSERT_RESULT(SetCDCCheckpoint(stream_id, tablets));
  ASSERT_FALSE(resp.has_error());

  // Insert some records in transaction.
  ASSERT_OK(WriteRowsHelper(0 /* start */, 100 /* end */, &test_cluster_, true));
  ASSERT_OK(test_client()->FlushTables(
      {table.table_id()}, /* add_indexes = */ false, /* timeout_secs = */ 30,
      /* is_compaction = */ false));

  GetChangesResponsePB change_resp;
  ASSERT_OK(WaitForGetChangesToFetchRecords(&change_resp, stream_id, tablets, 100));
  uint32_t record_size = change_resp.cdc_sdk_proto_records_size();
  ASSERT_GE(record_size, 100);
  LOG(INFO) << "Total records read by GetChanges call on stream_id_1: " << record_size;
  SleepFor(MonoDelta::FromSeconds(1));
  size_t first_leader_index = 0;
  size_t first_follower_index = 0;
  GetTabletLeaderAndAnyFollowerIndex(tablets, &first_leader_index, &first_follower_index);

  GetChangesResponsePB change_resp_1 = ASSERT_RESULT(GetChangesFromCDC(stream_id, tablets));
  LOG(INFO) << "Number of records after first transaction: " << change_resp_1.records().size();

  ASSERT_OK(ChangeLeaderOfTablet(first_follower_index, tablets[0].tablet_id()));

  size_t second_leader_index = -1;
  google::protobuf::RepeatedPtrField<master::TabletLocationsPB> tablets2;
  ASSERT_OK(test_client()->GetTablets(table, 0, &tablets2, /* partition_list_version =*/nullptr));
  ASSERT_EQ(tablets.size(), num_tablets);

  for (auto replica : tablets2[0].replicas()) {
    if (replica.role() == PeerRole::LEADER) {
      for (size_t i = 0; i < test_cluster()->num_tablet_servers(); i++) {
        if (test_cluster()->mini_tablet_server(i)->server()->permanent_uuid() ==
            replica.ts_info().permanent_uuid()) {
          second_leader_index = i;
          LOG(INFO) << "Found second leader index: " << i;
          break;
        }
      }
    }
  }

  // Insert some records in transaction after first leader stepdown.
  ASSERT_OK(WriteRowsHelper(100 /* start */, 200 /* end */, &test_cluster_, true));
  ASSERT_OK(test_client()->FlushTables(
      {table.table_id()}, /* add_indexes = */ false, /* timeout_secs = */ 30,
      /* is_compaction = */ false));

  // Call GetChanges so that the last active time is updated on the new leader.
  auto result = GetChangesFromCDC(stream_id, tablets2, &change_resp.cdc_sdk_checkpoint());

  SleepFor(MonoDelta::FromSeconds(2));
  CoarseTimePoint correct_expiry_time;
  for (auto const& peer : test_cluster()->GetTabletPeers(second_leader_index)) {
    if (peer->tablet_id() == tablets2[0].tablet_id()) {
      correct_expiry_time = peer->cdc_sdk_min_checkpoint_op_id_expiration();
      break;
    }
  }
  LOG(INFO) << "The correct expiry time after the final GetChanges call: "
            << correct_expiry_time.time_since_epoch().count();

  // we need to ensure the initial leader get's back leadership
  ASSERT_OK(ChangeLeaderOfTablet(first_follower_index, tablets[0].tablet_id()));
  LOG(INFO) << "Changed leadership back to the first leader TServer";

  // Call the test RPC to get last active time of the current leader (original), and it should
  // be lower than the previously recorded last_active_time.
  CompareExpirationTime(tablets2[0].tablet_id(), correct_expiry_time, first_leader_index);
  LOG(INFO) << "Succesfully compared expiry times";
}

TEST_F(CDCSDKYsqlTest, YB_DISABLE_TEST_IN_TSAN(TestCDCSDKCacheWithLeaderRestart)) {
  // Disable lb as we move tablets around
  ANNOTATE_UNPROTECTED_WRITE(FLAGS_enable_load_balancing) = false;
  ANNOTATE_UNPROTECTED_WRITE(FLAGS_update_min_cdc_indices_interval_secs) = 1;
  ANNOTATE_UNPROTECTED_WRITE(FLAGS_cdc_state_checkpoint_update_interval_ms) = 0;
  const int num_tservers = 3;
  ASSERT_OK(SetUpWithParams(num_tservers, 1, false));

  // RF: 3, num of tservers: 4.
  for (int i = 0; i < 1; ++i) {
    ASSERT_OK(test_cluster()->AddTabletServer());
    ASSERT_OK(test_cluster()->WaitForAllTabletServers());
    LOG(INFO) << "Added new TServer to test cluster";
  }

  const uint32_t num_tablets = 1;
  auto table = ASSERT_RESULT(CreateTable(&test_cluster_, kNamespaceName, kTableName, num_tablets));
  google::protobuf::RepeatedPtrField<master::TabletLocationsPB> tablets;
  ASSERT_OK(test_client()->GetTablets(table, 0, &tablets, /* partition_list_version =*/nullptr));
  ASSERT_EQ(tablets.size(), num_tablets);

  TableId table_id = ASSERT_RESULT(GetTableId(&test_cluster_, kNamespaceName, kTableName));

  xrepl::StreamId stream_id = ASSERT_RESULT(CreateDBStream(IMPLICIT));
  auto resp = ASSERT_RESULT(SetCDCCheckpoint(stream_id, tablets));
  ASSERT_FALSE(resp.has_error());

  size_t first_leader_index = 0;
  size_t first_follower_index = 0;
  GetTabletLeaderAndAnyFollowerIndex(tablets, &first_leader_index, &first_follower_index);

  // Insert some records in transaction.
  ASSERT_OK(WriteRowsHelper(0 /* start */, 100 /* end */, &test_cluster_, true));
  ASSERT_OK(test_client()->FlushTables(
      {table.table_id()}, /* add_indexes = */ false, /* timeout_secs = */ 30,
      /* is_compaction = */ false));

  GetChangesResponsePB change_resp;
  ASSERT_OK(WaitForGetChangesToFetchRecords(&change_resp, stream_id, tablets, 100));
  uint32_t record_size = change_resp.cdc_sdk_proto_records_size();
  ASSERT_GE(record_size, 100);
  LOG(INFO) << "Total records read by GetChanges call on stream_id_1: " << record_size;
  SleepFor(MonoDelta::FromSeconds(10));

  ASSERT_OK(ChangeLeaderOfTablet(first_follower_index, tablets[0].tablet_id()));

  // Shutdown tserver hosting tablet leader.
  test_cluster()->mini_tablet_server(first_leader_index)->Shutdown();
  LOG(INFO) << "TServer hosting tablet leader shutdown";
  SleepFor(MonoDelta::FromSeconds(10));

  size_t second_leader_index = -1;
  google::protobuf::RepeatedPtrField<master::TabletLocationsPB> tablets2;
  ASSERT_OK(test_client()->GetTablets(table, 0, &tablets2, /* partition_list_version =*/nullptr));
  ASSERT_EQ(tablets.size(), num_tablets);

  for (auto replica : tablets2[0].replicas()) {
    if (replica.role() == PeerRole::LEADER) {
      for (size_t i = 0; i < test_cluster()->num_tablet_servers(); i++) {
        if (i == first_leader_index) continue;
        if (test_cluster()->mini_tablet_server(i)->server()->permanent_uuid() ==
            replica.ts_info().permanent_uuid()) {
          second_leader_index = i;
          LOG(INFO) << "Found second leader index: " << i;
          break;
        }
      }
    }
    if (replica.role() == PeerRole::FOLLOWER) {
      for (size_t i = 0; i < test_cluster()->num_tablet_servers(); i++) {
        if (i == first_leader_index) continue;
        if (test_cluster()->mini_tablet_server(i)->server()->permanent_uuid() ==
            replica.ts_info().permanent_uuid()) {
          LOG(INFO) << "Found second follower index: " << i;
          break;
        }
      }
    }
  }

  // restart the initial leader tserver
  ASSERT_OK(test_cluster()->mini_tablet_server(first_leader_index)->Start());

  // Insert some records in transaction after leader shutdown.
  ASSERT_OK(WriteRowsHelper(100 /* start */, 200 /* end */, &test_cluster_, true));
  ASSERT_OK(test_client()->FlushTables(
      {table.table_id()}, /* add_indexes = */ false, /* timeout_secs = */ 30,
      /* is_compaction = */ false));

  // Call GetChanges so that the last active time is updated on the new leader.
  GetChangesResponsePB prev_change_resp = change_resp;
  ASSERT_OK(WaitForGetChangesToFetchRecords(
      &change_resp, stream_id, tablets2, 100, &prev_change_resp.cdc_sdk_checkpoint()));

  record_size = change_resp.cdc_sdk_proto_records_size();
  ASSERT_GE(record_size, 100);

  SleepFor(MonoDelta::FromSeconds(2));
  CoarseTimePoint correct_expiry_time;
  for (auto const& peer : test_cluster()->GetTabletPeers(second_leader_index)) {
    if (peer->tablet_id() == tablets2[0].tablet_id()) {
      correct_expiry_time = peer->cdc_sdk_min_checkpoint_op_id_expiration();
    }
  }
  LOG(INFO) << "CDKSDK checkpoint expiration time with LEADER tserver:" << second_leader_index
            << " : " << correct_expiry_time.time_since_epoch().count();

  // We need to ensure the initial leader get's back leadership.
  ASSERT_OK(ChangeLeaderOfTablet(first_leader_index, tablets[0].tablet_id()));

  ASSERT_OK(WriteRowsHelper(200 /* start */, 300 /* end */, &test_cluster_, true));
  ASSERT_OK(test_client()->FlushTables(
      {table.table_id()}, /* add_indexes = */ false, /* timeout_secs = */ 30,
      /* is_compaction = */ false));

  // Call GetChanges so that the last active time is updated on the new leader.
  prev_change_resp = change_resp;
  ASSERT_OK(WaitForGetChangesToFetchRecords(
      &change_resp, stream_id, tablets2, 100, &prev_change_resp.cdc_sdk_checkpoint()));
  record_size = change_resp.cdc_sdk_proto_records_size();
  ASSERT_GE(record_size, 100);

  // Call the test RPC to get last active time of the current leader (original), and it will
  // be lower than the previously recorded last_active_time.
  CompareExpirationTime(tablets2[0].tablet_id(), correct_expiry_time, first_leader_index);
}

TEST_F(CDCSDKYsqlTest, YB_DISABLE_TEST_IN_TSAN(TestCDCSDKActiveTimeCacheInSyncWithCDCStateTable)) {
  // Disable lb as we move tablets around
  ANNOTATE_UNPROTECTED_WRITE(FLAGS_enable_load_balancing) = false;
  ANNOTATE_UNPROTECTED_WRITE(FLAGS_update_min_cdc_indices_interval_secs) = 1;
  ANNOTATE_UNPROTECTED_WRITE(FLAGS_update_metrics_interval_ms) = 1000;
  ANNOTATE_UNPROTECTED_WRITE(FLAGS_cdc_state_checkpoint_update_interval_ms) = 0;
  const int num_tservers = 3;
  ASSERT_OK(SetUpWithParams(num_tservers, 1, false));

  const uint32_t num_tablets = 1;
  auto table = ASSERT_RESULT(CreateTable(&test_cluster_, kNamespaceName, kTableName, num_tablets));

  google::protobuf::RepeatedPtrField<master::TabletLocationsPB> tablets;
  ASSERT_OK(test_client()->GetTablets(table, 0, &tablets, /* partition_list_version =*/nullptr));
  ASSERT_EQ(tablets.size(), num_tablets);

  TableId table_id = ASSERT_RESULT(GetTableId(&test_cluster_, kNamespaceName, kTableName));

  xrepl::StreamId stream_id = ASSERT_RESULT(CreateDBStream(IMPLICIT));

  auto resp = ASSERT_RESULT(SetCDCCheckpoint(stream_id, tablets));
  ASSERT_FALSE(resp.has_error());

  // Insert some records in transaction.
  ASSERT_OK(WriteRowsHelper(0 /* start */, 100 /* end */, &test_cluster_, true));
  ASSERT_OK(test_client()->FlushTables(
      {table.table_id()}, /* add_indexes = */ false, /* timeout_secs = */ 30,
      /* is_compaction = */ false));

  GetChangesResponsePB change_resp;
  ASSERT_OK(WaitForGetChangesToFetchRecords(&change_resp, stream_id, tablets, 100));
  uint32_t record_size = change_resp.cdc_sdk_proto_records_size();
  ASSERT_GE(record_size, 100);
  LOG(INFO) << "Total records read by GetChanges call on stream_id_1: " << record_size;

  size_t first_leader_index = -1;
  size_t first_follower_index = -1;
  GetTabletLeaderAndAnyFollowerIndex(tablets, &first_leader_index, &first_follower_index);

  GetChangesResponsePB change_resp_1 =
      ASSERT_RESULT(GetChangesFromCDC(stream_id, tablets, &change_resp.cdc_sdk_checkpoint()));
  LOG(INFO) << "Number of records after first transaction: " << change_resp_1.records().size();

  const auto& first_leader_tserver =
      test_cluster()->mini_tablet_server(first_leader_index)->server();
  auto cdc_service = dynamic_cast<CDCServiceImpl*>(first_leader_tserver->rpc_server()
                                                       ->TEST_service_pool("yb.cdc.CDCService")
                                                       ->TEST_get_service()
                                                       .get());
  auto tablet_info = ASSERT_RESULT(
      cdc_service->TEST_GetTabletInfoFromCache({{}, stream_id, tablets[0].tablet_id()}));
  auto first_last_active_time = tablet_info.last_active_time;
  auto last_active_time_from_table = ASSERT_RESULT(
      GetLastActiveTimeFromCdcStateTable(stream_id, tablets[0].tablet_id(), test_client()));
  // Now check the active time in CDCSTate table, it should be greater than or equal to the
  // last_active_time from the cache.
  ASSERT_GE(last_active_time_from_table, first_last_active_time);
  LOG(INFO) << "The active time is equal in both the cache and cdc_state table";

  const size_t& second_leader_index = first_follower_index;
  ASSERT_OK(ChangeLeaderOfTablet(second_leader_index, tablets[0].tablet_id()));

  // Insert some records in transaction after first leader stepdown.
  ASSERT_OK(WriteRowsHelper(100 /* start */, 200 /* end */, &test_cluster_, true));
  ASSERT_OK(test_client()->FlushTables(
      {table.table_id()}, /* add_indexes = */ false, /* timeout_secs = */ 30,
      /* is_compaction = */ false));

  // Call GetChanges so that the last active time is updated on the new leader.
  auto result = GetChangesFromCDC(stream_id, tablets, &change_resp.cdc_sdk_checkpoint());

  const auto& second_leader_tserver =
      test_cluster()->mini_tablet_server(second_leader_index)->server();
  cdc_service = dynamic_cast<CDCServiceImpl*>(second_leader_tserver->rpc_server()
                                                  ->TEST_service_pool("yb.cdc.CDCService")
                                                  ->TEST_get_service()
                                                  .get());
  tablet_info = ASSERT_RESULT(
      cdc_service->TEST_GetTabletInfoFromCache({{}, stream_id, tablets[0].tablet_id()}));
  auto second_last_active_time = tablet_info.last_active_time;

  last_active_time_from_table = ASSERT_RESULT(
      GetLastActiveTimeFromCdcStateTable(stream_id, tablets[0].tablet_id(), test_client()));
  ASSERT_GE(last_active_time_from_table, second_last_active_time);
  LOG(INFO) << "The active time is equal in both the cache and cdc_state table";
}

TEST_F(CDCSDKYsqlTest, YB_DISABLE_TEST_IN_TSAN(TestCDCSDKCacheWhenAFollowerIsUnavailable)) {
  ANNOTATE_UNPROTECTED_WRITE(FLAGS_update_min_cdc_indices_interval_secs) = 1;
  ANNOTATE_UNPROTECTED_WRITE(FLAGS_update_metrics_interval_ms) = 500;
  ANNOTATE_UNPROTECTED_WRITE(FLAGS_cdc_state_checkpoint_update_interval_ms) = 0;
  const int num_tservers = 5;
  ASSERT_OK(SetUpWithParams(num_tservers, 1, false));

  const uint32_t num_tablets = 1;
  auto table = ASSERT_RESULT(CreateTable(&test_cluster_, kNamespaceName, kTableName, num_tablets));
  google::protobuf::RepeatedPtrField<master::TabletLocationsPB> tablets;
  ASSERT_OK(test_client()->GetTablets(table, 0, &tablets, /* partition_list_version =*/nullptr));
  ASSERT_EQ(tablets.size(), num_tablets);

  TableId table_id = ASSERT_RESULT(GetTableId(&test_cluster_, kNamespaceName, kTableName));

  xrepl::StreamId stream_id = ASSERT_RESULT(CreateDBStream(IMPLICIT));
  auto resp = ASSERT_RESULT(SetCDCCheckpoint(stream_id, tablets));
  ASSERT_FALSE(resp.has_error());

  size_t first_leader_index = 0;
  size_t first_follower_index = 0;
  GetTabletLeaderAndAnyFollowerIndex(tablets, &first_leader_index, &first_follower_index);

  SleepFor(MonoDelta::FromSeconds(2));

  // Insert some records in transaction.
  ASSERT_OK(WriteRowsHelper(0 /* start */, 100 /* end */, &test_cluster_, true));
  ASSERT_OK(test_client()->FlushTables(
      {table.table_id()}, /* add_indexes = */ false, /* timeout_secs = */ 30,
      /* is_compaction = */ false));

  GetChangesResponsePB change_resp;
  ASSERT_OK(WaitForGetChangesToFetchRecords(&change_resp, stream_id, tablets, 100));
  uint32_t record_size = change_resp.cdc_sdk_proto_records_size();
  ASSERT_GE(record_size, 100);
  LOG(INFO) << "Total records read by GetChanges call on stream_id_1: " << record_size;
  SleepFor(MonoDelta::FromSeconds(10));

  // Insert some records in transaction after leader shutdown.
  ASSERT_OK(WriteRowsHelper(100 /* start */, 200 /* end */, &test_cluster_, true));
  ASSERT_OK(test_client()->FlushTables(
      {table.table_id()}, /* add_indexes = */ false, /* timeout_secs = */ 30,
      /* is_compaction = */ false));

  auto result = GetChangesFromCDC(stream_id, tablets, &change_resp.cdc_sdk_checkpoint());

  CoarseTimePoint first_expiry_time;
  for (auto const& peer : test_cluster()->GetTabletPeers(first_leader_index)) {
    if (peer->tablet_id() == tablets[0].tablet_id()) {
      first_expiry_time = peer->cdc_sdk_min_checkpoint_op_id_expiration();
    }
  }
  LOG(INFO) << "The expiry time after the first GetChanges call: "
            << first_expiry_time.time_since_epoch().count();

  // Shutdown tserver having tablet FOLLOWER.
  test_cluster()->mini_tablet_server(first_follower_index)->Shutdown();
  LOG(INFO) << "TServer hosting tablet follower shutdown";
  // Call GetChanges so that the last active time is updated on the new leader.
  result = GetChangesFromCDC(stream_id, tablets, &change_resp.cdc_sdk_checkpoint());

  // Call the test RPC to get last active time of the current leader (original), and it must
  // be greater than or equal to the previously recorded last_active_time.
  CompareExpirationTime(tablets[0].tablet_id(), first_expiry_time, first_leader_index, true);
}

TEST_F(CDCSDKYsqlTest, YB_DISABLE_TEST_IN_TSAN(TestColocation)) {
  ANNOTATE_UNPROTECTED_WRITE(FLAGS_enable_update_local_peer_min_index) = false;
  ANNOTATE_UNPROTECTED_WRITE(FLAGS_update_min_cdc_indices_interval_secs) = 1;
  ANNOTATE_UNPROTECTED_WRITE(FLAGS_cdc_state_checkpoint_update_interval_ms) = 1;
  ASSERT_OK(SetUpWithParams(3, 1, false));

  ASSERT_OK(CreateColocatedObjects(&test_cluster_));
  auto table = ASSERT_RESULT(GetTable(&test_cluster_, kNamespaceName, "test1"));
  google::protobuf::RepeatedPtrField<master::TabletLocationsPB> tablets;
  ASSERT_OK(test_client()->GetTablets(table, 0, &tablets, /* partition_list_version =*/nullptr));
  ASSERT_EQ(tablets.size(), 1);

  std::string table_id = table.table_id();
  xrepl::StreamId stream_id = ASSERT_RESULT(CreateDBStream(IMPLICIT));
  auto resp = ASSERT_RESULT(SetCDCCheckpoint(stream_id, tablets));
  ASSERT_FALSE(resp.has_error());

  int insert_count = 30;
  ASSERT_OK(PopulateColocatedData(&test_cluster_, insert_count));
  ASSERT_OK(test_client()->FlushTables(
      {table.table_id()}, /* add_indexes = */ false, /* timeout_secs = */ 30,
      /* is_compaction = */ false));

  // Call get changes.
  GetChangesResponsePB change_resp;
  ASSERT_OK(WaitForGetChangesToFetchRecords(&change_resp, stream_id, tablets, insert_count*2));

  uint32_t record_size = change_resp.cdc_sdk_proto_records_size();
  ASSERT_GT(record_size, insert_count);

  int expected_key1 = 0;
  int expected_key2 = 0;
  int ddl_count = 0;
  std::unordered_set<string> ddl_tables;
  for (uint32_t i = 0; i < record_size; ++i) {
    const auto record = change_resp.cdc_sdk_proto_records(i);
    if (record.row_message().op() == RowMessage::INSERT) {
      if (record.row_message().table() == "test1") {
        ASSERT_EQ(expected_key1, record.row_message().new_tuple(0).datum_int32());
        expected_key1++;
      } else if (record.row_message().table() == "test2") {
        ASSERT_EQ(std::to_string(expected_key2), record.row_message().new_tuple(0).datum_string());
        expected_key2++;
      }
    } else if (record.row_message().op() == RowMessage::DDL) {
      ddl_tables.insert(record.row_message().table());
      ddl_count++;
    }
  }

  ASSERT_TRUE(ddl_tables.contains("test1"));
  ASSERT_TRUE(ddl_tables.contains("test2"));

  ASSERT_EQ(insert_count, expected_key1);
  ASSERT_EQ(insert_count, expected_key2);
  ASSERT_EQ(ddl_count, 2);
}

TEST_F(CDCSDKYsqlTest, YB_DISABLE_TEST_IN_TSAN(TestIntentsInColocation)) {
  ANNOTATE_UNPROTECTED_WRITE(FLAGS_enable_update_local_peer_min_index) = false;
  ANNOTATE_UNPROTECTED_WRITE(FLAGS_update_min_cdc_indices_interval_secs) = 1;
  ANNOTATE_UNPROTECTED_WRITE(FLAGS_cdc_state_checkpoint_update_interval_ms) = 1;
  ASSERT_OK(SetUpWithParams(3, 1, false));

  ASSERT_OK(CreateColocatedObjects(&test_cluster_));
  auto table = ASSERT_RESULT(GetTable(&test_cluster_, kNamespaceName, "test1"));
  google::protobuf::RepeatedPtrField<master::TabletLocationsPB> tablets;
  ASSERT_OK(test_client()->GetTablets(table, 0, &tablets, /* partition_list_version =*/nullptr));
  ASSERT_EQ(tablets.size(), 1);

  std::string table_id = table.table_id();
  xrepl::StreamId stream_id = ASSERT_RESULT(CreateDBStream(IMPLICIT));
  auto resp = ASSERT_RESULT(SetCDCCheckpoint(stream_id, tablets));
  ASSERT_FALSE(resp.has_error());

  int insert_count = 30;
  ASSERT_OK(PopulateColocatedData(&test_cluster_, insert_count, true));
  ASSERT_OK(test_client()->FlushTables(
      {table.table_id()}, /* add_indexes = */ false, /* timeout_secs = */ 30,
      /* is_compaction = */ false));

  // Call get changes.
  GetChangesResponsePB change_resp;
  ASSERT_OK(WaitForGetChangesToFetchRecords(&change_resp, stream_id, tablets, insert_count*2));
  uint32_t record_size = change_resp.cdc_sdk_proto_records_size();
  ASSERT_GT(record_size, insert_count);

  int expected_key1 = 0;
  int expected_key2 = 0;
  for (uint32_t i = 0; i < record_size; ++i) {
    const auto record = change_resp.cdc_sdk_proto_records(i);
    LOG(INFO) << "Record found: " << record.ShortDebugString();
    if (record.row_message().op() == RowMessage::INSERT) {
      if (record.row_message().table() == "test1") {
        ASSERT_EQ(expected_key1, record.row_message().new_tuple(0).datum_int32());
        expected_key1++;
      } else if (record.row_message().table() == "test2") {
        ASSERT_EQ(std::to_string(expected_key2), record.row_message().new_tuple(0).datum_string());
        expected_key2++;
      }
    }
  }

  ASSERT_EQ(insert_count, expected_key1);
  ASSERT_EQ(insert_count, expected_key2);
}

TEST_F(CDCSDKYsqlTest, YB_DISABLE_TEST_IN_TSAN(TestCDCSDKLagMetrics)) {
  ANNOTATE_UNPROTECTED_WRITE(FLAGS_update_metrics_interval_ms) = 1;
  ANNOTATE_UNPROTECTED_WRITE(FLAGS_update_min_cdc_indices_interval_secs) = 1;
  ASSERT_OK(SetUpWithParams(1, 1, false));

  const uint32_t num_tablets = 1;
  auto table = ASSERT_RESULT(CreateTable(&test_cluster_, kNamespaceName, kTableName, num_tablets));
  google::protobuf::RepeatedPtrField<master::TabletLocationsPB> tablets;
  ASSERT_OK(test_client()->GetTablets(table, 0, &tablets, /* partition_list_version =*/nullptr));
  ASSERT_EQ(tablets.size(), num_tablets);

  TableId table_id = ASSERT_RESULT(GetTableId(&test_cluster_, kNamespaceName, kTableName));
  vector<xrepl::StreamId> stream_ids;
  for (int idx = 0; idx < 2; idx++) {
    stream_ids.push_back(ASSERT_RESULT(CreateDBStream(IMPLICIT)));
  }

  auto resp = ASSERT_RESULT(SetCDCCheckpoint(stream_ids[0], tablets));
  ASSERT_FALSE(resp.has_error());

  const auto& tserver = test_cluster()->mini_tablet_server(0)->server();
  auto cdc_service = dynamic_cast<CDCServiceImpl*>(
      tserver->rpc_server()->TEST_service_pool("yb.cdc.CDCService")->TEST_get_service().get());

  ASSERT_OK(WaitFor(
      [&]() { return cdc_service->CDCEnabled(); }, MonoDelta::FromSeconds(30), "IsCDCEnabled"));
  ASSERT_OK(WaitFor(
      [&]() -> Result<bool> {
        auto metrics =
            std::static_pointer_cast<cdc::CDCSDKTabletMetrics>(cdc_service->GetCDCTabletMetrics(
                {{}, stream_ids[0], tablets[0].tablet_id()}, nullptr, CDCSDK));
        return metrics->cdcsdk_sent_lag_micros->value() == 0;
      },
      MonoDelta::FromSeconds(10) * kTimeMultiplier, "Wait for Lag == 0"));
  // Insert test rows, one at a time so they have different hybrid times.
  ASSERT_OK(WriteRowsHelper(0, 1, &test_cluster_, true));
  ASSERT_OK(WriteRowsHelper(1, 2, &test_cluster_, true));
  ASSERT_OK(test_client()->FlushTables(
      {table.table_id()}, /* add_indexes = */ false, /* timeout_secs = */ 30,
      /* is_compaction = */ false));

  // Call get changes.
  GetChangesResponsePB change_resp;
  ASSERT_OK(WaitForGetChangesToFetchRecords(&change_resp, stream_ids[0], tablets, 2));

  uint32_t record_size = change_resp.cdc_sdk_proto_records_size();
  ASSERT_GT(record_size, 2);
  ASSERT_OK(WaitFor(
      [&]() -> Result<bool> {
        auto metrics =
            std::static_pointer_cast<cdc::CDCSDKTabletMetrics>(cdc_service->GetCDCTabletMetrics(
                {{}, stream_ids[0], tablets[0].tablet_id()}, nullptr, CDCSDK));
        return metrics->cdcsdk_sent_lag_micros->value() > 0;
      },
      MonoDelta::FromSeconds(10) * kTimeMultiplier, "Wait for Lag > 0"));

  // Now, delete the CDC stream and check the metrics information for the tablet_id and stream_id
  // combination should be deleted from the cdc metrics map.
  ASSERT_EQ(DeleteCDCStream(stream_ids[0]), true);
  VerifyStreamDeletedFromCdcState(test_client(), stream_ids[0], tablets.Get(0).tablet_id());
  ASSERT_OK(WaitFor(
      [&]() -> Result<bool> {
        auto metrics =
            std::static_pointer_cast<cdc::CDCSDKTabletMetrics>(cdc_service->GetCDCTabletMetrics(
                {{}, stream_ids[0], tablets[0].tablet_id()},
                /* tablet_peer */ nullptr, CDCSDK, CreateCDCMetricsEntity::kFalse));
        return metrics == nullptr;
      },
      MonoDelta::FromSeconds(10) * kTimeMultiplier, "Wait for tablet metrics entry remove."));
}

TEST_F(CDCSDKYsqlTest, YB_DISABLE_TEST_IN_TSAN(TestCDCSDKLastSentTimeMetric)) {
  ANNOTATE_UNPROTECTED_WRITE(FLAGS_update_metrics_interval_ms) = 1;
  ANNOTATE_UNPROTECTED_WRITE(FLAGS_update_min_cdc_indices_interval_secs) = 1;
  ASSERT_OK(SetUpWithParams(1, 1, false));

  const uint32_t num_tablets = 1;
  auto table = ASSERT_RESULT(CreateTable(&test_cluster_, kNamespaceName, kTableName, num_tablets));
  google::protobuf::RepeatedPtrField<master::TabletLocationsPB> tablets;
  ASSERT_OK(test_client()->GetTablets(table, 0, &tablets, /* partition_list_version =*/nullptr));
  ASSERT_EQ(tablets.size(), num_tablets);

  TableId table_id = ASSERT_RESULT(GetTableId(&test_cluster_, kNamespaceName, kTableName));
  auto stream_id = ASSERT_RESULT(CreateDBStream(IMPLICIT));

  auto resp = ASSERT_RESULT(SetCDCCheckpoint(stream_id, tablets));
  ASSERT_FALSE(resp.has_error());

  const auto& tserver = test_cluster()->mini_tablet_server(0)->server();
  auto cdc_service = dynamic_cast<CDCServiceImpl*>(
      tserver->rpc_server()->TEST_service_pool("yb.cdc.CDCService")->TEST_get_service().get());

  ASSERT_OK(WriteRowsHelper(0, 1, &test_cluster_, true));
  ASSERT_OK(test_client()->FlushTables(
      {table.table_id()}, /* add_indexes = */ false, /* timeout_secs = */ 30,
      /* is_compaction = */ false));

  GetChangesResponsePB change_resp;
  ASSERT_OK(WaitForGetChangesToFetchRecords(&change_resp, stream_id, tablets, 1));


  auto metrics =
      std::static_pointer_cast<cdc::CDCSDKTabletMetrics>(cdc_service->GetCDCTabletMetrics(
          {{}, stream_id, tablets[0].tablet_id()},
          /* tablet_peer */ nullptr, CDCSDK, CreateCDCMetricsEntity::kFalse));
  uint64_t last_sent_time = metrics->cdcsdk_last_sent_physicaltime->value();

  ASSERT_OK(WriteRowsHelper(1, 2, &test_cluster_, true));
  ASSERT_OK(test_client()->FlushTables(
      {table.table_id()}, /* add_indexes = */ false, /* timeout_secs = */ 30,
      /* is_compaction = */ false));

  GetChangesResponsePB new_change_resp;
  ASSERT_OK(WaitForGetChangesToFetchRecords(
      &new_change_resp, stream_id, tablets, 1, &change_resp.cdc_sdk_checkpoint()));

  auto metrics_ =
      std::static_pointer_cast<cdc::CDCSDKTabletMetrics>(cdc_service->GetCDCTabletMetrics(
          {{}, stream_id, tablets[0].tablet_id()},
          /* tablet_peer */ nullptr, CDCSDK, CreateCDCMetricsEntity::kFalse));

  ASSERT_TRUE(
      last_sent_time < metrics_->cdcsdk_last_sent_physicaltime->value() &&
      last_sent_time * 2 > metrics_->cdcsdk_last_sent_physicaltime->value());
}

TEST_F(CDCSDKYsqlTest, YB_DISABLE_TEST_IN_TSAN(TestCDCSDKExpiryMetric)) {
  ANNOTATE_UNPROTECTED_WRITE(FLAGS_update_metrics_interval_ms) = 1;
  ANNOTATE_UNPROTECTED_WRITE(FLAGS_update_min_cdc_indices_interval_secs) = 1;
  ASSERT_OK(SetUpWithParams(1, 1, false));

  const uint32_t num_tablets = 1;
  auto table = ASSERT_RESULT(CreateTable(&test_cluster_, kNamespaceName, kTableName, num_tablets));
  google::protobuf::RepeatedPtrField<master::TabletLocationsPB> tablets;
  ASSERT_OK(test_client()->GetTablets(table, 0, &tablets, /* partition_list_version =*/nullptr));
  ASSERT_EQ(tablets.size(), num_tablets);

  TableId table_id = ASSERT_RESULT(GetTableId(&test_cluster_, kNamespaceName, kTableName));
  auto stream_id = ASSERT_RESULT(CreateDBStream(IMPLICIT));

  auto resp = ASSERT_RESULT(SetCDCCheckpoint(stream_id, tablets));
  ASSERT_FALSE(resp.has_error());

  const auto& tserver = test_cluster()->mini_tablet_server(0)->server();
  auto cdc_service = dynamic_cast<CDCServiceImpl*>(
      tserver->rpc_server()->TEST_service_pool("yb.cdc.CDCService")->TEST_get_service().get());
  ASSERT_OK(WriteRowsHelper(1, 100, &test_cluster_, true));
  ASSERT_OK(test_client()->FlushTables(
      {table.table_id()}, /* add_indexes = */ false, /* timeout_secs = */ 30,
      /* is_compaction = */ false));

  // Call get changes.
  GetChangesResponsePB change_resp;
  ASSERT_OK(WaitForGetChangesToFetchRecords(&change_resp, stream_id, tablets, 99));

  uint32_t record_size = change_resp.cdc_sdk_proto_records_size();
  ASSERT_GT(record_size, 100);
  auto metrics =
      std::static_pointer_cast<cdc::CDCSDKTabletMetrics>(cdc_service->GetCDCTabletMetrics(
          {{}, stream_id, tablets[0].tablet_id()},
          /* tablet_peer */ nullptr, CDCSDK, CreateCDCMetricsEntity::kFalse));
  uint64_t current_stream_expiry_time = metrics->cdcsdk_expiry_time_ms->value();
  LOG(INFO) << "stream expiry time in milli seconds after GetChanges call: "
            << current_stream_expiry_time;
  ASSERT_OK(WaitFor(
      [&]() -> Result<bool> {
        auto metrics =
            std::static_pointer_cast<cdc::CDCSDKTabletMetrics>(cdc_service->GetCDCTabletMetrics(
                {{}, stream_id, tablets[0].tablet_id()}, nullptr, CDCSDK));
        return current_stream_expiry_time > metrics->cdcsdk_expiry_time_ms->value();
      },
      MonoDelta::FromSeconds(10) * kTimeMultiplier, "Wait for stream expiry time update."));
}

TEST_F(CDCSDKYsqlTest, YB_DISABLE_TEST_IN_TSAN(TestCDCSDKTrafficSentMetric)) {
  ANNOTATE_UNPROTECTED_WRITE(FLAGS_update_metrics_interval_ms) = 1;
  ANNOTATE_UNPROTECTED_WRITE(FLAGS_update_min_cdc_indices_interval_secs) = 1;
  ASSERT_OK(SetUpWithParams(1, 1, false));

  const uint32_t num_tablets = 1;
  auto table = ASSERT_RESULT(CreateTable(&test_cluster_, kNamespaceName, kTableName, num_tablets));
  google::protobuf::RepeatedPtrField<master::TabletLocationsPB> tablets;
  ASSERT_OK(test_client()->GetTablets(table, 0, &tablets, /* partition_list_version =*/nullptr));
  ASSERT_EQ(tablets.size(), num_tablets);

  TableId table_id = ASSERT_RESULT(GetTableId(&test_cluster_, kNamespaceName, kTableName));
  auto stream_id = ASSERT_RESULT(CreateDBStream(IMPLICIT));

  auto resp = ASSERT_RESULT(SetCDCCheckpoint(stream_id, tablets));
  ASSERT_FALSE(resp.has_error());

  const auto& tserver = test_cluster()->mini_tablet_server(0)->server();
  auto cdc_service = dynamic_cast<CDCServiceImpl*>(
      tserver->rpc_server()->TEST_service_pool("yb.cdc.CDCService")->TEST_get_service().get());
  ASSERT_OK(WriteRowsHelper(1, 100, &test_cluster_, true));
  ASSERT_OK(test_client()->FlushTables(
      {table.table_id()}, /* add_indexes = */ false, /* timeout_secs = */ 30,
      /* is_compaction = */ false));

  // Call get changes.
  GetChangesResponsePB change_resp;
  ASSERT_OK(WaitForGetChangesToFetchRecords(&change_resp, stream_id, tablets, 99));

  uint32_t record_size = change_resp.cdc_sdk_proto_records_size();
  ASSERT_GT(record_size, 100);
  auto metrics =
      std::static_pointer_cast<cdc::CDCSDKTabletMetrics>(cdc_service->GetCDCTabletMetrics(
          {{}, stream_id, tablets[0].tablet_id()},
          /* tablet_peer */ nullptr, CDCSDK, CreateCDCMetricsEntity::kFalse));
  int64_t current_traffic_sent_bytes = metrics->cdcsdk_traffic_sent->value();

  // Isnert few more records
  ASSERT_OK(WriteRowsHelper(101, 200, &test_cluster_, true));
  ASSERT_OK(test_client()->FlushTables(
      {table.table_id()}, /* add_indexes = */ false, /* timeout_secs = */ 30,
      /* is_compaction = */ false));

  // Call get changes.
  GetChangesResponsePB new_change_resp;
  ASSERT_OK(WaitForGetChangesToFetchRecords(
      &new_change_resp, stream_id, tablets, 99, &change_resp.cdc_sdk_checkpoint()));

  record_size = new_change_resp.cdc_sdk_proto_records_size();
  ASSERT_GT(record_size, 100);

  LOG(INFO) << "Traffic sent in bytes after GetChanges call: " << current_traffic_sent_bytes;
  ASSERT_OK(WaitFor(
      [&]() -> Result<bool> {
        auto metrics =
            std::static_pointer_cast<cdc::CDCSDKTabletMetrics>(cdc_service->GetCDCTabletMetrics(
                {{}, stream_id, tablets[0].tablet_id()}, nullptr, CDCSDK));
        return current_traffic_sent_bytes < metrics->cdcsdk_traffic_sent->value();
      },
      MonoDelta::FromSeconds(10) * kTimeMultiplier,
      "Wait for CDCSDK traffic sent attribute update."));
}

TEST_F(CDCSDKYsqlTest, YB_DISABLE_TEST_IN_TSAN(TestCDCSDKChangeEventCountMetric)) {
  ANNOTATE_UNPROTECTED_WRITE(FLAGS_update_metrics_interval_ms) = 1;
  ANNOTATE_UNPROTECTED_WRITE(FLAGS_update_min_cdc_indices_interval_secs) = 1;
  ANNOTATE_UNPROTECTED_WRITE(FLAGS_cdc_state_checkpoint_update_interval_ms) = 0;
  ASSERT_OK(SetUpWithParams(1, 1, false));

  const uint32_t num_tablets = 1;
  auto table = ASSERT_RESULT(CreateTable(&test_cluster_, kNamespaceName, kTableName, num_tablets));
  google::protobuf::RepeatedPtrField<master::TabletLocationsPB> tablets;
  ASSERT_OK(test_client()->GetTablets(table, 0, &tablets, /* partition_list_version =*/nullptr));
  ASSERT_EQ(tablets.size(), num_tablets);

  TableId table_id = ASSERT_RESULT(GetTableId(&test_cluster_, kNamespaceName, kTableName));
  auto stream_id = ASSERT_RESULT(CreateDBStream(IMPLICIT));

  auto resp = ASSERT_RESULT(SetCDCCheckpoint(stream_id, tablets));
  ASSERT_FALSE(resp.has_error());

  const auto& tserver = test_cluster()->mini_tablet_server(0)->server();
  auto cdc_service = dynamic_cast<CDCServiceImpl*>(
      tserver->rpc_server()->TEST_service_pool("yb.cdc.CDCService")->TEST_get_service().get());
  ASSERT_OK(WriteRowsHelper(1, 100, &test_cluster_, true));
  ASSERT_OK(test_client()->FlushTables(
      {table.table_id()}, /* add_indexes = */ false, /* timeout_secs = */ 30,
      /* is_compaction = */ false));

  // Call get changes.
  GetChangesResponsePB change_resp;
  ASSERT_OK(WaitForGetChangesToFetchRecords(&change_resp, stream_id, tablets, 99));

  uint32_t record_size = change_resp.cdc_sdk_proto_records_size();
  ASSERT_GT(record_size, 100);
  auto metrics =
      std::static_pointer_cast<cdc::CDCSDKTabletMetrics>(cdc_service->GetCDCTabletMetrics(
          {{}, stream_id, tablets[0].tablet_id()},
          /* tablet_peer */ nullptr, CDCSDK, CreateCDCMetricsEntity::kFalse));
  LOG(INFO) << "Total event counts after GetChanges call: "
            << metrics->cdcsdk_change_event_count->value();
  ASSERT_GT(metrics->cdcsdk_change_event_count->value(), 100);
}

TEST_F(CDCSDKYsqlTest, YB_DISABLE_TEST_IN_TSAN(TestCDCSDKMetricsTwoTablesSingleStream)) {
  ANNOTATE_UNPROTECTED_WRITE(FLAGS_update_metrics_interval_ms) = 1;
  ANNOTATE_UNPROTECTED_WRITE(FLAGS_update_min_cdc_indices_interval_secs) = 1;
  ASSERT_OK(SetUpWithParams(1, 1, false));

  const uint32_t num_tablets = 1;
  const uint32_t num_tables = 2;
  vector<string> table_suffix = {"_1", "_2"};

  vector<YBTableName> table(num_tables);
  vector<google::protobuf::RepeatedPtrField<master::TabletLocationsPB>> tablets(num_tables);
  vector<TableId> table_id(num_tables);

  for (uint32_t idx = 0; idx < num_tables; idx++) {
    table[idx] = ASSERT_RESULT(
        CreateTable(&test_cluster_, kNamespaceName, kTableName + table_suffix[idx], num_tablets));

    ASSERT_OK(test_client()->GetTablets(
        table[idx], 0, &tablets[idx],
        /* partition_list_version =*/nullptr));
    ASSERT_EQ(tablets[idx].size(), num_tablets);

    table_id[idx] =
        ASSERT_RESULT(GetTableId(&test_cluster_, kNamespaceName, kTableName + table_suffix[idx]));
  }

  auto stream_id = ASSERT_RESULT(CreateDBStream(IMPLICIT));

  for (auto tablet : tablets) {
    auto resp = ASSERT_RESULT(SetCDCCheckpoint(stream_id, tablet));
    ASSERT_FALSE(resp.has_error());
  }

  const auto& tserver = test_cluster()->mini_tablet_server(0)->server();
  auto cdc_service = dynamic_cast<CDCServiceImpl*>(
      tserver->rpc_server()->TEST_service_pool("yb.cdc.CDCService")->TEST_get_service().get());

  int64_t current_traffic_sent_bytes = 0;
  vector<GetChangesResponsePB> change_resp(num_tables);
  vector<std::shared_ptr<cdc::CDCSDKTabletMetrics>> metrics(num_tables);
  uint32_t total_record_size = 0;
  int64_t total_traffic_sent = 0;
  uint64_t total_change_event_count = 0;


  for (uint32_t idx = 0; idx < num_tables; idx++) {
    ASSERT_OK(
        WriteRowsHelper(1, 50, &test_cluster_, true, 2, (kTableName + table_suffix[idx]).c_str()));
    ASSERT_OK(test_client()->FlushTables(
        {table[idx].table_id()}, /* add_indexes = */ false, /* timeout_secs = */ 30,
        /* is_compaction = */ false));

    ASSERT_OK(WaitForGetChangesToFetchRecords(&change_resp[idx], stream_id, tablets[idx], 49));

    total_record_size += change_resp[idx].cdc_sdk_proto_records_size();

    metrics[idx] =
        std::static_pointer_cast<cdc::CDCSDKTabletMetrics>(cdc_service->GetCDCTabletMetrics(
            {{}, stream_id, tablets[idx][0].tablet_id()},
            /* tablet_peer */ nullptr, CDCSDK, CreateCDCMetricsEntity::kFalse));
    total_traffic_sent += metrics[idx]->cdcsdk_traffic_sent->value();
    total_change_event_count += metrics[idx]->cdcsdk_change_event_count->value();

    auto current_expiry_time = metrics[idx]->cdcsdk_expiry_time_ms->value();
    ASSERT_OK(WaitFor(
        [&]() -> Result<bool> {
          auto metrics =
              std::static_pointer_cast<cdc::CDCSDKTabletMetrics>(cdc_service->GetCDCTabletMetrics(
                  {{}, stream_id, tablets[idx][0].tablet_id()}, nullptr, CDCSDK));
          return current_expiry_time > metrics->cdcsdk_expiry_time_ms->value();
        },
        MonoDelta::FromSeconds(10) * kTimeMultiplier, "Wait for stream expiry time update."));
  }

  ASSERT_GT(total_record_size, 100);
  ASSERT_GT(total_change_event_count, 100);
  ASSERT_TRUE(current_traffic_sent_bytes < total_traffic_sent);
}

TEST_F(
    CDCSDKYsqlTest,
    YB_DISABLE_TEST_IN_TSAN(TestCDCSDKMetricsTwoTablesTwoStreamsOnIndividualTables)) {
  ANNOTATE_UNPROTECTED_WRITE(FLAGS_update_metrics_interval_ms) = 1;
  ANNOTATE_UNPROTECTED_WRITE(FLAGS_update_min_cdc_indices_interval_secs) = 1;
  ANNOTATE_UNPROTECTED_WRITE(FLAGS_cdc_state_checkpoint_update_interval_ms) = 0;
  ASSERT_OK(SetUpWithParams(1, 1, false));

  const uint32_t num_tablets = 1;
  const uint32_t num_tables = 2;
  string underscore = "_";

  vector<YBTableName> table(num_tables);
  vector<google::protobuf::RepeatedPtrField<master::TabletLocationsPB>> tablets(num_tables);
  vector<TableId> table_id(num_tables);
  vector<xrepl::StreamId> stream_ids;

  for (uint32_t idx = 0; idx < num_tables; idx++) {
    table[idx] = ASSERT_RESULT(CreateTable(
        &test_cluster_, kNamespaceName, kTableName + underscore + std::to_string(idx),
        num_tablets));
    ASSERT_OK(test_client()->GetTablets(
        table[idx], 0, &tablets[idx], /* partition_list_version =*/nullptr));
    ASSERT_EQ(tablets[idx].size(), num_tablets);

    table_id[idx] = ASSERT_RESULT(
        GetTableId(&test_cluster_, kNamespaceName, kTableName + underscore + std::to_string(idx)));

    auto stream_id = ASSERT_RESULT(CreateDBStream(IMPLICIT));
    stream_ids.push_back(stream_id);
    auto resp = ASSERT_RESULT(SetCDCCheckpoint(stream_id, tablets[idx]));
    ASSERT_FALSE(resp.has_error());
  }
  const auto& tserver = test_cluster()->mini_tablet_server(0)->server();
  auto cdc_service = dynamic_cast<CDCServiceImpl*>(
      tserver->rpc_server()->TEST_service_pool("yb.cdc.CDCService")->TEST_get_service().get());

  for (uint32_t idx = 0; idx < num_tables; idx++) {
    int64_t current_traffic_sent_bytes = 0;
    ASSERT_OK(WriteRowsHelper(
        1, 100, &test_cluster_, true, 2, (kTableName + underscore + std::to_string(idx)).c_str()));
    ASSERT_OK(test_client()->FlushTables(
        {table[idx].table_id()}, /* add_indexes = */ false, /* timeout_secs = */ 30,
        /* is_compaction = */ false));
    GetChangesResponsePB change_resp;
    ASSERT_OK(WaitForGetChangesToFetchRecords(&change_resp, stream_ids[idx], tablets[idx], 99));

    uint32_t record_size = change_resp.cdc_sdk_proto_records_size();
    ASSERT_GT(record_size, 100);

    auto metrics =
        std::static_pointer_cast<cdc::CDCSDKTabletMetrics>(cdc_service->GetCDCTabletMetrics(
            {{}, stream_ids[idx], tablets[idx][0].tablet_id()},
            /* tablet_peer */ nullptr, CDCSDK, CreateCDCMetricsEntity::kFalse));

    auto current_expiry_time = metrics->cdcsdk_expiry_time_ms->value();
    ASSERT_OK(WaitFor(
        [&]() -> Result<bool> {
          auto metrics =
              std::static_pointer_cast<cdc::CDCSDKTabletMetrics>(cdc_service->GetCDCTabletMetrics(
                  {{}, stream_ids[idx], tablets[idx][0].tablet_id()}, nullptr, CDCSDK));
          return current_expiry_time > metrics->cdcsdk_expiry_time_ms->value();
        },
        MonoDelta::FromSeconds(10) * kTimeMultiplier, "Wait for stream expiry time update."));

    ASSERT_GT(metrics->cdcsdk_change_event_count->value(), 100);
    ASSERT_TRUE(current_traffic_sent_bytes < metrics->cdcsdk_traffic_sent->value());
  }
}

TEST_F(CDCSDKYsqlTest, YB_DISABLE_TEST_IN_TSAN(TestCDCSDKMetricsTwoTablesTwoStreamsOnBothTables)) {
  ANNOTATE_UNPROTECTED_WRITE(FLAGS_update_metrics_interval_ms) = 1;
  ANNOTATE_UNPROTECTED_WRITE(FLAGS_update_min_cdc_indices_interval_secs) = 1;
  ANNOTATE_UNPROTECTED_WRITE(FLAGS_cdc_state_checkpoint_update_interval_ms) = 0;
  ASSERT_OK(SetUpWithParams(1, 1, false));

  const uint32_t num_tablets = 1;
  const uint32_t num_tables = 2;
  const uint32_t num_streams = 2;
  string underscore = "_";

  vector<YBTableName> table(num_tables);
  vector<google::protobuf::RepeatedPtrField<master::TabletLocationsPB>> tablets(num_tables);
  vector<TableId> table_id(num_tables);
  vector<xrepl::StreamId> stream_ids;

  for (uint32_t idx = 0; idx < num_tables; idx++) {
    table[idx] = ASSERT_RESULT(CreateTable(
        &test_cluster_, kNamespaceName, kTableName + underscore + std::to_string(idx),
        num_tablets));
    ASSERT_OK(test_client()->GetTablets(
        table[idx], 0, &tablets[idx], /* partition_list_version =*/nullptr));
    ASSERT_EQ(tablets[idx].size(), num_tablets);

    table_id[idx] = ASSERT_RESULT(
        GetTableId(&test_cluster_, kNamespaceName, kTableName + underscore + std::to_string(idx)));
  }

  for (uint32_t idx = 0; idx < num_streams; idx++) {
    auto stream_id = ASSERT_RESULT(CreateDBStream(IMPLICIT));
    stream_ids.push_back(stream_id);
    for (auto tablet : tablets) {
      auto resp = ASSERT_RESULT(SetCDCCheckpoint(stream_id, tablet));
      ASSERT_FALSE(resp.has_error());
    }
  }
  const auto& tserver = test_cluster()->mini_tablet_server(0)->server();
  auto cdc_service = dynamic_cast<CDCServiceImpl*>(
      tserver->rpc_server()->TEST_service_pool("yb.cdc.CDCService")->TEST_get_service().get());

  for (uint32_t idx = 0; idx < num_tables; idx++) {
    int64_t current_traffic_sent_bytes = 0;
    ASSERT_OK(WriteRowsHelper(
        1, 100, &test_cluster_, true, 2, (kTableName + underscore + std::to_string(idx)).c_str()));
    ASSERT_OK(test_client()->FlushTables(
        {table[idx].table_id()}, /* add_indexes = */ false, /* timeout_secs = */ 30,
        /* is_compaction = */ false));

    for (uint32_t stream_idx = 0; stream_idx < num_streams; stream_idx++) {
      GetChangesResponsePB change_resp;
      ASSERT_OK(
          WaitForGetChangesToFetchRecords(&change_resp, stream_ids[stream_idx], tablets[idx], 99));

      uint32_t record_size = change_resp.cdc_sdk_proto_records_size();
      ASSERT_GT(record_size, 100);

      auto metrics =
          std::static_pointer_cast<cdc::CDCSDKTabletMetrics>(cdc_service->GetCDCTabletMetrics(
              {{}, stream_ids[stream_idx], tablets[idx][0].tablet_id()},
              /* tablet_peer */ nullptr, CDCSDK, CreateCDCMetricsEntity::kFalse));
      auto current_expiry_time = metrics->cdcsdk_expiry_time_ms->value();
      ASSERT_OK(WaitFor(
          [&]() -> Result<bool> {
            auto metrics =
                std::static_pointer_cast<cdc::CDCSDKTabletMetrics>(cdc_service->GetCDCTabletMetrics(
                    {{}, stream_ids[idx], tablets[idx][0].tablet_id()}, nullptr, CDCSDK));
            return current_expiry_time > metrics->cdcsdk_expiry_time_ms->value();
          },
          MonoDelta::FromSeconds(10) * kTimeMultiplier, "Wait for stream expiry time update."));
      ASSERT_GT(metrics->cdcsdk_change_event_count->value(), 100);
      ASSERT_TRUE(current_traffic_sent_bytes < metrics->cdcsdk_traffic_sent->value());
    }
  }
}

TEST_F(CDCSDKYsqlTest, YB_DISABLE_TEST_IN_TSAN(TestCDCSDKMetricsWithAddStream)) {
  ANNOTATE_UNPROTECTED_WRITE(FLAGS_update_metrics_interval_ms) = 1;
  ANNOTATE_UNPROTECTED_WRITE(FLAGS_update_min_cdc_indices_interval_secs) = 1;
  ANNOTATE_UNPROTECTED_WRITE(FLAGS_cdc_state_checkpoint_update_interval_ms) = 0;
  ASSERT_OK(SetUpWithParams(1, 1, false));

  const uint32_t num_tablets = 1;
  auto table = ASSERT_RESULT(CreateTable(&test_cluster_, kNamespaceName, kTableName, num_tablets));
  google::protobuf::RepeatedPtrField<master::TabletLocationsPB> tablets;
  ASSERT_OK(test_client()->GetTablets(table, 0, &tablets, /* partition_list_version =*/nullptr));
  ASSERT_EQ(tablets.size(), num_tablets);

  TableId table_id = ASSERT_RESULT(GetTableId(&test_cluster_, kNamespaceName, kTableName));
  auto stream_id = ASSERT_RESULT(CreateDBStream(IMPLICIT));

  auto resp = ASSERT_RESULT(SetCDCCheckpoint(stream_id, tablets));
  ASSERT_FALSE(resp.has_error());

  const auto& tserver = test_cluster()->mini_tablet_server(0)->server();
  auto cdc_service = dynamic_cast<CDCServiceImpl*>(
      tserver->rpc_server()->TEST_service_pool("yb.cdc.CDCService")->TEST_get_service().get());

  int64_t current_traffic_sent_bytes = 0;

  ASSERT_OK(WriteRowsHelper(1, 100, &test_cluster_, true));
  ASSERT_OK(test_client()->FlushTables(
      {table.table_id()}, /* add_indexes = */ false, /* timeout_secs = */ 30,
      /* is_compaction = */ false));

  auto change_resp = GetAllPendingChangesFromCdc(stream_id, tablets);
  size_t record_size = change_resp.records.size();
  ASSERT_GT(record_size, 100);

  auto metrics =
      std::static_pointer_cast<cdc::CDCSDKTabletMetrics>(cdc_service->GetCDCTabletMetrics(
          {{}, stream_id, tablets[0].tablet_id()},
          /* tablet_peer */ nullptr, CDCSDK, CreateCDCMetricsEntity::kFalse));

  auto current_expiry_time = metrics->cdcsdk_expiry_time_ms->value();
  ASSERT_OK(WaitFor(
      [&]() -> Result<bool> {
        auto metrics =
            std::static_pointer_cast<cdc::CDCSDKTabletMetrics>(cdc_service->GetCDCTabletMetrics(
                {{}, stream_id, tablets[0].tablet_id()}, nullptr, CDCSDK));
        return current_expiry_time > metrics->cdcsdk_expiry_time_ms->value();
      },
      MonoDelta::FromSeconds(10) * kTimeMultiplier, "Wait for stream expiry time update."));

  ASSERT_GT(metrics->cdcsdk_change_event_count->value(), 100);
  ASSERT_TRUE(current_traffic_sent_bytes < metrics->cdcsdk_traffic_sent->value());

  // Create a new stream
  auto
  new_stream_id = ASSERT_RESULT(CreateDBStream(IMPLICIT));

  auto new_resp = ASSERT_RESULT(SetCDCCheckpoint(new_stream_id, tablets));
  ASSERT_FALSE(new_resp.has_error());

  current_traffic_sent_bytes = metrics->cdcsdk_traffic_sent->value();

  ASSERT_OK(WriteRowsHelper(101, 200, &test_cluster_, true));
  ASSERT_OK(test_client()->FlushTables(
      {table.table_id()}, /* add_indexes = */ false, /* timeout_secs = */ 30,
      /* is_compaction = */ false));

  auto new_change_resp = GetAllPendingChangesFromCdc(new_stream_id, tablets);
  record_size = new_change_resp.records.size();
  ASSERT_GT(record_size, 100);

  auto new_metrics =
      std::static_pointer_cast<cdc::CDCSDKTabletMetrics>(cdc_service->GetCDCTabletMetrics(
          {{}, new_stream_id, tablets[0].tablet_id()},
          /* tablet_peer */ nullptr, CDCSDK, CreateCDCMetricsEntity::kFalse));

  current_expiry_time = new_metrics->cdcsdk_expiry_time_ms->value();
  ASSERT_OK(WaitFor(
      [&]() -> Result<bool> {
        auto metrics =
            std::static_pointer_cast<cdc::CDCSDKTabletMetrics>(cdc_service->GetCDCTabletMetrics(
                {{}, new_stream_id, tablets[0].tablet_id()}, nullptr, CDCSDK));
        return current_expiry_time > metrics->cdcsdk_expiry_time_ms->value();
      },
      MonoDelta::FromSeconds(10) * kTimeMultiplier, "Wait for stream expiry time update."));
  ASSERT_GT(new_metrics->cdcsdk_change_event_count->value(), 100);
  ASSERT_TRUE(current_traffic_sent_bytes < new_metrics->cdcsdk_traffic_sent->value());
}

TEST_F(
    CDCSDKYsqlTest,
    YB_DISABLE_TEST_IN_TSAN(TestCDCSDKAddColumnsWithImplictTransactionWithoutPackedRow)) {
  CDCSDKAddColumnsWithImplictTransaction(false);
}

TEST_F(
    CDCSDKYsqlTest,
    YB_DISABLE_TEST_IN_TSAN(TestCDCSDKAddColumnsWithImplictTransactionWithPackedRow)) {
  CDCSDKAddColumnsWithImplictTransaction(true);
}

TEST_F(
    CDCSDKYsqlTest,
    YB_DISABLE_TEST_IN_TSAN(TestCDCSDKAddColumnsWithExplictTransactionWithOutPackedRow)) {
  CDCSDKAddColumnsWithExplictTransaction(false);
}

TEST_F(
    CDCSDKYsqlTest,
    YB_DISABLE_TEST_IN_TSAN(TestCDCSDKAddColumnsWithExplictTransactionWithPackedRow)) {
  CDCSDKAddColumnsWithExplictTransaction(true);
}

TEST_F(
    CDCSDKYsqlTest,
    YB_DISABLE_TEST_IN_TSAN(TestCDCSDKDropColumnsWithRestartTServerWithOutPackedRow)) {
  CDCSDKDropColumnsWithRestartTServer(false);
}

TEST_F(
    CDCSDKYsqlTest, YB_DISABLE_TEST_IN_TSAN(TestCDCSDKDropColumnsWithRestartTServerWithPackedRow)) {
  CDCSDKDropColumnsWithRestartTServer(true);
}

TEST_F(
    CDCSDKYsqlTest,
    YB_DISABLE_TEST_IN_TSAN(TestCDCSDKDropColumnsWithImplictTransactionWithOutPackedRow)) {
  CDCSDKDropColumnsWithImplictTransaction(false);
}

TEST_F(
    CDCSDKYsqlTest,
    YB_DISABLE_TEST_IN_TSAN(TestCDCSDKDropColumnsWithImplictTransactionWithPackedRow)) {
  CDCSDKDropColumnsWithImplictTransaction(true);
}

TEST_F(
    CDCSDKYsqlTest,
    YB_DISABLE_TEST_IN_TSAN(TestCDCSDKDropColumnsWithExplictTransactionWithOutPackedRow)) {
  CDCSDKDropColumnsWithExplictTransaction(false);
}

TEST_F(
    CDCSDKYsqlTest,
    YB_DISABLE_TEST_IN_TSAN(TestCDCSDKDropColumnsWithExplictTransactionWithPackedRow)) {
  CDCSDKDropColumnsWithExplictTransaction(true);
}

TEST_F(
    CDCSDKYsqlTest,
    YB_DISABLE_TEST_IN_TSAN(TestCDCSDKRenameColumnsWithImplictTransactionWithOutPackedRow)) {
  CDCSDKRenameColumnsWithImplictTransaction(false);
}

TEST_F(
    CDCSDKYsqlTest,
    YB_DISABLE_TEST_IN_TSAN(TestCDCSDKRenameColumnsWithImplictTransactionWithPackedRow)) {
  CDCSDKRenameColumnsWithImplictTransaction(true);
}

TEST_F(
    CDCSDKYsqlTest,
    YB_DISABLE_TEST_IN_TSAN(TestCDCSDKRenameColumnsWithExplictTransactionWithOutPackedRow)) {
  CDCSDKRenameColumnsWithExplictTransaction(false);
}

TEST_F(
    CDCSDKYsqlTest,
    YB_DISABLE_TEST_IN_TSAN(TestCDCSDKRenameColumnsWithExplictTransactionWithPackedRow)) {
  CDCSDKRenameColumnsWithExplictTransaction(true);
}

TEST_F(
    CDCSDKYsqlTest,
    YB_DISABLE_TEST_IN_TSAN(TestCDCSDKMultipleAlterWithRestartTServerWithOutPackedRow)) {
  CDCSDKMultipleAlterWithRestartTServer(false);
}

TEST_F(
    CDCSDKYsqlTest,
    YB_DISABLE_TEST_IN_TSAN(TestCDCSDKMultipleAlterWithRestartTServerWithPackedRow)) {
  CDCSDKMultipleAlterWithRestartTServer(true);
}

TEST_F(
    CDCSDKYsqlTest,
    YB_DISABLE_TEST_IN_TSAN(TestCDCSDKMultipleAlterWithTabletLeaderSwitchWithOutPackedRow)) {
  CDCSDKMultipleAlterWithTabletLeaderSwitch(false);
}
TEST_F(
    CDCSDKYsqlTest,
    YB_DISABLE_TEST_IN_TSAN(TestCDCSDKMultipleAlterWithTabletLeaderSwitchWithPackedRow)) {
  CDCSDKMultipleAlterWithTabletLeaderSwitch(true);
}

TEST_F(
    CDCSDKYsqlTest,
    YB_DISABLE_TEST_IN_TSAN(TestCDCSDKAlterWithSysCatalogCompactionWithOutPackedRow)) {
  CDCSDKAlterWithSysCatalogCompaction(false);
}

TEST_F(
    CDCSDKYsqlTest, YB_DISABLE_TEST_IN_TSAN(TestCDCSDKAlterWithSysCatalogCompactionWithPackedRow)) {
  CDCSDKAlterWithSysCatalogCompaction(true);
}

TEST_F(
    CDCSDKYsqlTest,
    YB_DISABLE_TEST_IN_TSAN(
        TestCDCSDKIntentsBatchReadWithAlterAndTabletLeaderSwitchWithOutPackedRow)) {
  CDCSDKIntentsBatchReadWithAlterAndTabletLeaderSwitch(false);
}

TEST_F(
    CDCSDKYsqlTest,
    YB_DISABLE_TEST_IN_TSAN(
        TestCDCSDKIntentsBatchReadWithAlterAndTabletLeaderSwitchWithPackedRow)) {
  CDCSDKIntentsBatchReadWithAlterAndTabletLeaderSwitch(true);
}

TEST_F(CDCSDKYsqlTest, YB_DISABLE_TEST_IN_TSAN(TestAddTableToNamespaceWithActiveStream)) {
  ASSERT_OK(SetUpWithParams(1, 1, false));

  const uint32_t num_tablets = 3;
  auto table = ASSERT_RESULT(CreateTable(&test_cluster_, kNamespaceName, kTableName, num_tablets));
  google::protobuf::RepeatedPtrField<master::TabletLocationsPB> tablets;
  ASSERT_OK(test_client()->GetTablets(table, 0, &tablets, /* partition_list_version =*/nullptr));
  ASSERT_EQ(tablets.size(), num_tablets);

  std::vector<TableId> expected_table_ids;
  expected_table_ids.reserve(2);
  TableId table_id = ASSERT_RESULT(GetTableId(&test_cluster_, kNamespaceName, kTableName));
  expected_table_ids.push_back(table_id);
  xrepl::StreamId stream_id = ASSERT_RESULT(CreateDBStream(IMPLICIT));

  std::unordered_set<TabletId> expected_tablet_ids;
  for (const auto& tablet : tablets) {
    expected_tablet_ids.insert(tablet.tablet_id());
  }
  ASSERT_EQ(expected_tablet_ids.size(), num_tablets);
  CheckTabletsInCDCStateTable(expected_tablet_ids, test_client());

  auto table_2 =
      ASSERT_RESULT(CreateTable(&test_cluster_, kNamespaceName, "test_table_1", num_tablets));
  TableId table_2_id = ASSERT_RESULT(GetTableId(&test_cluster_, kNamespaceName, "test_table_1"));
  expected_table_ids.push_back(table_2_id);
  google::protobuf::RepeatedPtrField<master::TabletLocationsPB> tablets_2;
  ASSERT_OK(
      test_client()->GetTablets(table_2, 0, &tablets_2, /* partition_list_version =*/nullptr));
  for (const auto& tablet : tablets_2) {
    expected_tablet_ids.insert(tablet.tablet_id());
  }
  ASSERT_EQ(expected_tablet_ids.size(), num_tablets * 2);

  CheckTabletsInCDCStateTable(expected_tablet_ids, test_client());

  ASSERT_EQ(ASSERT_RESULT(GetCDCStreamTableIds(stream_id)), expected_table_ids);

  auto resp = ASSERT_RESULT(SetCDCCheckpoint(stream_id, tablets_2));
  ASSERT_FALSE(resp.has_error());
  ASSERT_RESULT(GetChangesFromCDC(stream_id, tablets_2));
}

TEST_F(CDCSDKYsqlTest, YB_DISABLE_TEST_IN_TSAN(TestAdd100TableToNamespaceWithActiveStream)) {
  ASSERT_OK(SetUpWithParams(1, 1, true));

  const uint32_t num_tablets = 1;
  auto table = ASSERT_RESULT(CreateTable(&test_cluster_, kNamespaceName, kTableName, num_tablets));
  google::protobuf::RepeatedPtrField<master::TabletLocationsPB> tablets;
  ASSERT_OK(test_client()->GetTablets(table, 0, &tablets, /* partition_list_version =*/nullptr));
  ASSERT_EQ(tablets.size(), num_tablets);

  TableId table_id = ASSERT_RESULT(GetTableId(&test_cluster_, kNamespaceName, kTableName));
  xrepl::StreamId stream_id = ASSERT_RESULT(CreateDBStream(IMPLICIT));

  const int num_new_tables = 100;
  auto conn = ASSERT_RESULT(test_cluster_.ConnectToDB(kNamespaceName));
  for (int i = 1; i <= num_new_tables; i++) {
    std::string table_name = "test_table_" + std::to_string(i);
    ASSERT_OK(conn.ExecuteFormat("CREATE TABLE $0(key int PRIMARY KEY, value_1 int);", table_name));
  }

  ASSERT_OK(WaitFor(
      [&]() -> Result<bool> {
        auto result = GetCDCStreamTableIds(stream_id);
        if (!result.ok()) return false;

        return (result.get().size() == num_new_tables + 1);
      },
      MonoDelta::FromSeconds(180),
      "Could not find all the added table's in the stream's metadata"));
}

TEST_F(
    CDCSDKYsqlTest, YB_DISABLE_TEST_IN_TSAN(TestAddTableToNamespaceWithActiveStreamMasterRestart)) {
  ANNOTATE_UNPROTECTED_WRITE(FLAGS_catalog_manager_bg_task_wait_ms) = 60 * 1000;
  ASSERT_OK(SetUpWithParams(1, 1, false));

  const uint32_t num_tablets = 3;
  auto table = ASSERT_RESULT(CreateTable(&test_cluster_, kNamespaceName, kTableName, num_tablets));
  google::protobuf::RepeatedPtrField<master::TabletLocationsPB> tablets;
  ASSERT_OK(test_client()->GetTablets(table, 0, &tablets, /* partition_list_version =*/nullptr));
  ASSERT_EQ(tablets.size(), num_tablets);

  std::vector<TableId> expected_table_ids;
  expected_table_ids.reserve(2);
  TableId table_id = ASSERT_RESULT(GetTableId(&test_cluster_, kNamespaceName, kTableName));
  expected_table_ids.push_back(table_id);
  xrepl::StreamId stream_id = ASSERT_RESULT(CreateDBStream(IMPLICIT));

  std::unordered_set<TabletId> expected_tablet_ids;
  for (const auto& tablet : tablets) {
    expected_tablet_ids.insert(tablet.tablet_id());
  }
  ASSERT_EQ(expected_tablet_ids.size(), num_tablets);
  CheckTabletsInCDCStateTable(expected_tablet_ids, test_client());
  LOG(INFO) << "Verified tablets of first table exist in cdc_state table";

  auto table_2 =
      ASSERT_RESULT(CreateTable(&test_cluster_, kNamespaceName, "test_table_1", num_tablets));
  TableId table_2_id = ASSERT_RESULT(GetTableId(&test_cluster_, kNamespaceName, "test_table_1"));
  expected_table_ids.push_back(table_2_id);
  LOG(INFO) << "Created second table";

  test_cluster_.mini_cluster_->mini_master()->Shutdown();
  ASSERT_OK(test_cluster_.mini_cluster_->StartMasters());
  LOG(INFO) << "Restarted Master";

  google::protobuf::RepeatedPtrField<master::TabletLocationsPB> tablets_2;
  ASSERT_OK(
      test_client()->GetTablets(table_2, 0, &tablets_2, /* partition_list_version =*/nullptr));
  for (const auto& tablet : tablets_2) {
    expected_tablet_ids.insert(tablet.tablet_id());
  }
  ASSERT_EQ(expected_tablet_ids.size(), num_tablets * 2);

  CheckTabletsInCDCStateTable(expected_tablet_ids, test_client());
  LOG(INFO) << "Verified the number of tablets in the cdc_state table";

  test_cluster_.mini_cluster_->mini_master()->Shutdown();
  ASSERT_OK(test_cluster_.mini_cluster_->StartMasters());
  LOG(INFO) << "Restarted Master";

  ASSERT_EQ(ASSERT_RESULT(GetCDCStreamTableIds(stream_id)), expected_table_ids);

  auto get_tablets_resp = ASSERT_RESULT(GetTabletListToPollForCDC(stream_id, table_2_id));
  for (const auto& tablet_checkpoint_pair : get_tablets_resp.tablet_checkpoint_pairs()) {
    const auto& tablet_id = tablet_checkpoint_pair.tablet_locations().tablet_id();
    ASSERT_TRUE(expected_tablet_ids.contains(tablet_id));
  }
  ASSERT_EQ(get_tablets_resp.tablet_checkpoint_pairs_size(), 3);

  auto resp = ASSERT_RESULT(SetCDCCheckpoint(stream_id, tablets_2));
  ASSERT_FALSE(resp.has_error());
  ASSERT_RESULT(GetChangesFromCDC(stream_id, tablets_2));
}

TEST_F(CDCSDKYsqlTest, YB_DISABLE_TEST_IN_TSAN(TestAddColocatedTableToNamespaceWithActiveStream)) {
  ASSERT_OK(SetUpWithParams(1, 1, false));

  const uint32_t num_tablets = 1;

  ASSERT_OK(CreateColocatedObjects(&test_cluster_));
  auto table = ASSERT_RESULT(GetTable(&test_cluster_, kNamespaceName, "test1"));
  google::protobuf::RepeatedPtrField<master::TabletLocationsPB> tablets;
  ASSERT_OK(test_client()->GetTablets(table, 0, &tablets, /* partition_list_version =*/nullptr));
  ASSERT_EQ(tablets.size(), num_tablets);

  std::vector<TableId> expected_table_ids;
  expected_table_ids.reserve(3);
  TableId table_id = ASSERT_RESULT(GetTableId(&test_cluster_, kNamespaceName, "test1"));
  TableId table_id_2 = ASSERT_RESULT(GetTableId(&test_cluster_, kNamespaceName, "test2"));
  expected_table_ids.push_back(table_id);
  expected_table_ids.push_back(table_id_2);

  xrepl::StreamId stream_id = ASSERT_RESULT(CreateDBStream(IMPLICIT));

  std::unordered_set<TabletId> expected_tablet_ids;
  for (const auto& tablet : tablets) {
    expected_tablet_ids.insert(tablet.tablet_id());
  }
  ASSERT_EQ(expected_tablet_ids.size(), num_tablets);
  CheckTabletsInCDCStateTable(expected_tablet_ids, test_client());

  ASSERT_OK(AddColocatedTable(&test_cluster_, "test3"));
  auto table_3 = ASSERT_RESULT(GetTable(&test_cluster_, kNamespaceName, "test3"));
  TableId table_id_3 = ASSERT_RESULT(GetTableId(&test_cluster_, kNamespaceName, "test3"));
  expected_table_ids.push_back(table_id_3);
  google::protobuf::RepeatedPtrField<master::TabletLocationsPB> tablets_3;
  ASSERT_OK(
      test_client()->GetTablets(table_3, 0, &tablets_3, /* partition_list_version =*/nullptr));
  for (const auto& tablet : tablets_3) {
    expected_tablet_ids.insert(tablet.tablet_id());
  }
  // Since we added a new table to an existing table group, no new tablet details is expected.
  ASSERT_EQ(expected_tablet_ids.size(), num_tablets);
  CheckTabletsInCDCStateTable(expected_tablet_ids, test_client());

  // Wait for a background task cycle to complete.
  std::sort(expected_table_ids.begin(), expected_table_ids.end());
  auto result = WaitFor(
      [&]() -> Result<bool> {
        auto actual_table_ids = VERIFY_RESULT(GetCDCStreamTableIds(stream_id));
        std::sort(actual_table_ids.begin(), actual_table_ids.end());
        return actual_table_ids == expected_table_ids;
      },
      MonoDelta::FromSeconds(10) * kTimeMultiplier,
      "Waiting for background task to update cdc streams.");
  EXPECT_OK(result);
  // Extra ASSERT here to get nicely formatted debug information in case of failure.
  if (!result.ok()) {
    EXPECT_THAT(ASSERT_RESULT(GetCDCStreamTableIds(stream_id)),
        testing::UnorderedElementsAreArray(expected_table_ids));
  }
}

TEST_F(CDCSDKYsqlTest, YB_DISABLE_TEST_IN_TSAN(TestAddTableToNamespaceWithMultipleActiveStreams)) {
  ASSERT_OK(SetUpWithParams(1, 1, false));

  const uint32_t num_tablets = 3;
  auto table = ASSERT_RESULT(CreateTable(&test_cluster_, kNamespaceName, kTableName, num_tablets));
  google::protobuf::RepeatedPtrField<master::TabletLocationsPB> tablets;
  ASSERT_OK(test_client()->GetTablets(table, 0, &tablets, /* partition_list_version =*/nullptr));
  ASSERT_EQ(tablets.size(), num_tablets);

  std::vector<TableId> expected_table_ids;
  expected_table_ids.reserve(2);
  TableId table_id = ASSERT_RESULT(GetTableId(&test_cluster_, kNamespaceName, kTableName));
  expected_table_ids.push_back(table_id);
  xrepl::StreamId stream_id = ASSERT_RESULT(CreateDBStream(IMPLICIT));

  std::unordered_set<TabletId> expected_tablet_ids;
  for (const auto& tablet : tablets) {
    expected_tablet_ids.insert(tablet.tablet_id());
  }
  ASSERT_EQ(expected_tablet_ids.size(), num_tablets);

  auto table_1 =
      ASSERT_RESULT(CreateTable(&test_cluster_, kNamespaceName, "test_table_1", num_tablets));
  TableId table_1_id = ASSERT_RESULT(GetTableId(&test_cluster_, kNamespaceName, "test_table_1"));
  expected_table_ids.push_back(table_1_id);
  google::protobuf::RepeatedPtrField<master::TabletLocationsPB> tablets_1;
  ASSERT_OK(
      test_client()->GetTablets(table_1, 0, &tablets_1, /* partition_list_version =*/nullptr));
  for (const auto& tablet : tablets_1) {
    expected_tablet_ids.insert(tablet.tablet_id());
  }
  ASSERT_EQ(expected_tablet_ids.size(), num_tablets * 2);

  xrepl::StreamId stream_id_1 = ASSERT_RESULT(CreateDBStream(IMPLICIT));

  auto table_2 =
      ASSERT_RESULT(CreateTable(&test_cluster_, kNamespaceName, "test_table_2", num_tablets));
  TableId table_2_id = ASSERT_RESULT(GetTableId(&test_cluster_, kNamespaceName, "test_table_2"));
  expected_table_ids.push_back(table_2_id);
  google::protobuf::RepeatedPtrField<master::TabletLocationsPB> tablets_2;
  ASSERT_OK(
      test_client()->GetTablets(table_2, 0, &tablets_2, /* partition_list_version =*/nullptr));
  for (const auto& tablet : tablets_2) {
    expected_tablet_ids.insert(tablet.tablet_id());
  }
  ASSERT_EQ(expected_tablet_ids.size(), num_tablets * 3);

  // Check that 'cdc_state' table has all the expected tables for both streams.
  CheckTabletsInCDCStateTable(expected_tablet_ids, test_client(), stream_id);
  CheckTabletsInCDCStateTable(expected_tablet_ids, test_client(), stream_id_1);

  // Check that both the streams metadata has all the 3 table ids.
  ASSERT_THAT(
      ASSERT_RESULT(GetCDCStreamTableIds(stream_id)),
      testing::UnorderedElementsAreArray(expected_table_ids));
  ASSERT_THAT(
      ASSERT_RESULT(GetCDCStreamTableIds(stream_id_1)),
      testing::UnorderedElementsAreArray(expected_table_ids));
}

TEST_F(
    CDCSDKYsqlTest, YB_DISABLE_TEST_IN_TSAN(TestAddTableWithMultipleActiveStreamsMasterRestart)) {
  ANNOTATE_UNPROTECTED_WRITE(FLAGS_catalog_manager_bg_task_wait_ms) = 60 * 1000;
  ASSERT_OK(SetUpWithParams(1, 1, false));

  const uint32_t num_tablets = 3;
  auto table = ASSERT_RESULT(CreateTable(&test_cluster_, kNamespaceName, kTableName, num_tablets));
  google::protobuf::RepeatedPtrField<master::TabletLocationsPB> tablets;
  ASSERT_OK(test_client()->GetTablets(table, 0, &tablets, /* partition_list_version =*/nullptr));
  ASSERT_EQ(tablets.size(), num_tablets);

  std::vector<TableId> expected_table_ids;
  expected_table_ids.reserve(2);
  TableId table_id = ASSERT_RESULT(GetTableId(&test_cluster_, kNamespaceName, kTableName));
  expected_table_ids.push_back(table_id);
  xrepl::StreamId stream_id = ASSERT_RESULT(CreateDBStream(IMPLICIT));

  std::unordered_set<TabletId> expected_tablet_ids;
  for (const auto& tablet : tablets) {
    expected_tablet_ids.insert(tablet.tablet_id());
  }
  ASSERT_EQ(expected_tablet_ids.size(), num_tablets);

  auto table_1 =
      ASSERT_RESULT(CreateTable(&test_cluster_, kNamespaceName, "test_table_1", num_tablets));
  TableId table_1_id = ASSERT_RESULT(GetTableId(&test_cluster_, kNamespaceName, "test_table_1"));
  expected_table_ids.push_back(table_1_id);
  google::protobuf::RepeatedPtrField<master::TabletLocationsPB> tablets_1;
  ASSERT_OK(
      test_client()->GetTablets(table_1, 0, &tablets_1, /* partition_list_version =*/nullptr));
  for (const auto& tablet : tablets_1) {
    expected_tablet_ids.insert(tablet.tablet_id());
  }
  ASSERT_EQ(expected_tablet_ids.size(), num_tablets * 2);

  xrepl::StreamId stream_id_1 = ASSERT_RESULT(CreateDBStream(IMPLICIT));

  auto table_2 =
      ASSERT_RESULT(CreateTable(&test_cluster_, kNamespaceName, "test_table_2", num_tablets));
  TableId table_2_id = ASSERT_RESULT(GetTableId(&test_cluster_, kNamespaceName, "test_table_2"));
  expected_table_ids.push_back(table_2_id);

  xrepl::StreamId stream_id_2 = ASSERT_RESULT(CreateDBStream(IMPLICIT));

  test_cluster_.mini_cluster_->mini_master()->Shutdown();
  ASSERT_OK(test_cluster_.mini_cluster_->StartMasters());
  LOG(INFO) << "Restarted Master";

  google::protobuf::RepeatedPtrField<master::TabletLocationsPB> tablets_2;
  ASSERT_OK(
      test_client()->GetTablets(table_2, 0, &tablets_2, /* partition_list_version =*/nullptr));
  for (const auto& tablet : tablets_2) {
    expected_tablet_ids.insert(tablet.tablet_id());
  }
  ASSERT_EQ(expected_tablet_ids.size(), num_tablets * 3);

  // Check that 'cdc_state' table has all the expected tables for both streams.
  CheckTabletsInCDCStateTable(expected_tablet_ids, test_client(), stream_id);
  CheckTabletsInCDCStateTable(expected_tablet_ids, test_client(), stream_id_1);
  CheckTabletsInCDCStateTable(expected_tablet_ids, test_client(), stream_id_2);

  // Check that both the streams metadata has all the 3 table ids.
  ASSERT_THAT(
      ASSERT_RESULT(GetCDCStreamTableIds(stream_id)),
      testing::UnorderedElementsAreArray(expected_table_ids));
  ASSERT_THAT(
      ASSERT_RESULT(GetCDCStreamTableIds(stream_id_1)),
      testing::UnorderedElementsAreArray(expected_table_ids));
  ASSERT_THAT(
      ASSERT_RESULT(GetCDCStreamTableIds(stream_id_2)),
      testing::UnorderedElementsAreArray(expected_table_ids));
}

TEST_F(CDCSDKYsqlTest, YB_DISABLE_TEST_IN_TSAN(TestAddMultipleTableToNamespaceWithActiveStream)) {
  // We set the limit of newly added tables per iteration to 1.
  ANNOTATE_UNPROTECTED_WRITE(FLAGS_cdcsdk_table_processing_limit_per_run) = 1;
  ASSERT_OK(SetUpWithParams(1, 1, false));

  std::unordered_set<TableId> expected_table_ids;
  std::unordered_set<TabletId> expected_tablet_ids;
  const uint32_t num_tablets = 2;
  const uint32_t num_new_tables = 3;
  expected_table_ids.reserve(num_new_tables + 1);

  auto table = ASSERT_RESULT(CreateTable(&test_cluster_, kNamespaceName, kTableName, num_tablets));
  TableId table_id = ASSERT_RESULT(GetTableId(&test_cluster_, kNamespaceName, kTableName));
  google::protobuf::RepeatedPtrField<master::TabletLocationsPB> tablets;
  ASSERT_OK(test_client()->GetTablets(table, 0, &tablets, /* partition_list_version =*/nullptr));
  for (const auto& tablet : tablets) {
    expected_tablet_ids.insert(tablet.tablet_id());
  }
  expected_table_ids.insert(table_id);
  xrepl::StreamId stream_id = ASSERT_RESULT(CreateDBStream(IMPLICIT));

  // We add another table without a primary key. And we do not include the table_id in
  // 'expected_table_ids' nor do we add the tablets to 'expected_tablet_ids', since this table will
  // not be added to the stream.
  ASSERT_OK(CreateTableWithoutPK(&test_cluster_));

  // Add 3 more tables after the stream is created.
  for (uint32_t i = 1; i <= num_new_tables; ++i) {
    std::string table_name = "test_table_" + std::to_string(i);
    auto table =
        ASSERT_RESULT(CreateTable(&test_cluster_, kNamespaceName, table_name, num_tablets));
    TableId table_id = ASSERT_RESULT(GetTableId(&test_cluster_, kNamespaceName, table_name));
    expected_table_ids.insert(table_id);

    google::protobuf::RepeatedPtrField<master::TabletLocationsPB> tablets;
    ASSERT_OK(test_client()->GetTablets(table, 0, &tablets, /* partition_list_version =*/nullptr));

    for (const auto& tablet : tablets) {
      expected_tablet_ids.insert(tablet.tablet_id());
    }
  }

  CheckTabletsInCDCStateTable(expected_tablet_ids, test_client());

  ASSERT_OK(WaitFor(
      [&]() -> Result<bool> {
        std::unordered_set<TableId> stream_table_ids_set;
        for (const auto& stream_id : VERIFY_RESULT(GetCDCStreamTableIds(stream_id))) {
          stream_table_ids_set.insert(stream_id);
        }

        return stream_table_ids_set == expected_table_ids;
      },
      MonoDelta::FromSeconds(60),
      "Tables associated to the stream are not the same as expected"));
}

TEST_F(CDCSDKYsqlTest, YB_DISABLE_TEST_IN_TSAN(TestStreamActiveOnEmptyNamespace)) {
  ASSERT_OK(SetUpWithParams(1, 1, false));

  // Create a stream on the empty namespace: test_namespace (kNamespaceName).
  xrepl::StreamId stream_id = ASSERT_RESULT(CreateDBStream(IMPLICIT));

  NamespaceId ns_id;
  std::vector<TableId> stream_table_ids;
  std::unordered_map<std::string, std::string> options;
  StreamModeTransactional transactional(false);
  ASSERT_OK(
      test_client()->GetCDCStream(stream_id, &ns_id, &stream_table_ids, &options, &transactional));

  const std::string& stream_state = options.at(kStreamState);
  ASSERT_EQ(
      stream_state, master::SysCDCStreamEntryPB::State_Name(master::SysCDCStreamEntryPB::ACTIVE));

  // Now add a new table to the same namespace.
  const uint32_t num_tablets = 3;
  auto table = ASSERT_RESULT(CreateTable(&test_cluster_, kNamespaceName, kTableName, num_tablets));
  google::protobuf::RepeatedPtrField<master::TabletLocationsPB> tablets;
  ASSERT_OK(test_client()->GetTablets(table, 0, &tablets, /* partition_list_version =*/nullptr));
  ASSERT_EQ(tablets.size(), num_tablets);
  std::unordered_set<TabletId> expected_tablet_ids;
  for (const auto& tablet : tablets) {
    expected_tablet_ids.insert(tablet.tablet_id());
  }

  std::vector<TableId> expected_table_ids;
  expected_table_ids.reserve(1);
  TableId table_id = ASSERT_RESULT(GetTableId(&test_cluster_, kNamespaceName, kTableName));
  expected_table_ids.push_back(table_id);

  // Check that 'cdc_state' table to see if the tablets of the newly added table are also in
  // the'cdc_state' table.
  CheckTabletsInCDCStateTable(expected_tablet_ids, test_client(), stream_id);

  // Check that the stream's metadata has the newly added table_id.
  auto resp = ASSERT_RESULT(GetDBStreamInfo(stream_id));
  ASSERT_EQ(resp.table_info(0).table_id(), table_id);
}

TEST_F(CDCSDKYsqlTest, YB_DISABLE_TEST_IN_TSAN(TestStreamActiveOnNamespaceNoPKTable)) {
  ASSERT_OK(SetUpWithParams(1, 1, false));

  // Create a table without a PK.
  ASSERT_OK(CreateTableWithoutPK(&test_cluster_));

  // Create a stream on the namespace: test_namespace (kNamespaceName).
  xrepl::StreamId stream_id = ASSERT_RESULT(CreateDBStream(IMPLICIT));

  NamespaceId ns_id;
  std::vector<TableId> stream_table_ids;
  std::unordered_map<std::string, std::string> options;
  StreamModeTransactional transactional(false);
  ASSERT_OK(
      test_client()->GetCDCStream(stream_id, &ns_id, &stream_table_ids, &options, &transactional));

  const std::string& stream_state = options.at(kStreamState);
  ASSERT_EQ(
      stream_state, master::SysCDCStreamEntryPB::State_Name(master::SysCDCStreamEntryPB::ACTIVE));

  const uint32_t num_tablets = 3;
  auto table = ASSERT_RESULT(CreateTable(&test_cluster_, kNamespaceName, kTableName, num_tablets));
  google::protobuf::RepeatedPtrField<master::TabletLocationsPB> tablets;
  ASSERT_OK(test_client()->GetTablets(table, 0, &tablets, /* partition_list_version =*/nullptr));
  ASSERT_EQ(tablets.size(), num_tablets);
  std::unordered_set<TabletId> expected_tablet_ids;
  for (const auto& tablet : tablets) {
    expected_tablet_ids.insert(tablet.tablet_id());
  }

  std::vector<TableId> expected_table_ids;
  expected_table_ids.reserve(1);
  TableId table_id = ASSERT_RESULT(GetTableId(&test_cluster_, kNamespaceName, kTableName));
  expected_table_ids.push_back(table_id);

  // Check that 'cdc_state' table to see if the tablets of the newly added table are also in
  // the'cdc_state' table.
  CheckTabletsInCDCStateTable(expected_tablet_ids, test_client(), stream_id);

  // Check that the stream's metadata has the newly added table_id.
  auto resp = ASSERT_RESULT(GetDBStreamInfo(stream_id));
  ASSERT_EQ(resp.table_info(0).table_id(), table_id);
}

TEST_F(CDCSDKYsqlTest, YB_DISABLE_TEST_IN_TSAN(TestIntentGCedWithTabletBootStrap)) {
  ANNOTATE_UNPROTECTED_WRITE(FLAGS_enable_load_balancing) = false;
  ANNOTATE_UNPROTECTED_WRITE(FLAGS_update_min_cdc_indices_interval_secs) = 1;

  ASSERT_OK(SetUpWithParams(3, 1, false));

  const uint32_t num_tablets = 1;
  auto table = ASSERT_RESULT(CreateTable(&test_cluster_, kNamespaceName, kTableName, num_tablets));
  google::protobuf::RepeatedPtrField<master::TabletLocationsPB> tablets;
  ASSERT_OK(test_client()->GetTablets(table, 0, &tablets, /* partition_list_version =*/nullptr));
  ASSERT_EQ(tablets.size(), num_tablets);

  TableId table_id = ASSERT_RESULT(GetTableId(&test_cluster_, kNamespaceName, kTableName));

  xrepl::StreamId stream_id = ASSERT_RESULT(CreateDBStream(IMPLICIT));
  auto resp = ASSERT_RESULT(SetCDCCheckpoint(stream_id, tablets));
  ASSERT_FALSE(resp.has_error());

  EnableCDCServiceInAllTserver(3);
  // Insert some records.
  ASSERT_OK(WriteRows(0 /* start */, 100 /* end */, &test_cluster_));

  // Forcefully change the tablet state from RUNNING to BOOTSTRAPPING and check metadata should not
  // set to MAX.
  for (size_t i = 0; i < test_cluster()->num_tablet_servers(); i++) {
    for (const auto& tablet_peer : test_cluster()->GetTabletPeers(i)) {
      if (tablet_peer->tablet_id() == tablets[0].tablet_id()) {
        ASSERT_OK(tablet_peer->UpdateState(
            tablet::RaftGroupStatePB::RUNNING, tablet::RaftGroupStatePB::BOOTSTRAPPING,
            "Incorrect state to start TabletPeer, "));
      }
    }
  }
  SleepFor(MonoDelta::FromSeconds(10));
  for (size_t i = 0; i < test_cluster()->num_tablet_servers(); i++) {
    for (const auto& tablet_peer : test_cluster()->GetTabletPeers(i)) {
      if (tablet_peer->tablet_id() == tablets[0].tablet_id()) {
        ASSERT_NE(tablet_peer->cdc_sdk_min_checkpoint_op_id(), OpId::Max());
        ASSERT_OK(tablet_peer->UpdateState(
            tablet::RaftGroupStatePB::BOOTSTRAPPING, tablet::RaftGroupStatePB::RUNNING,
            "Incorrect state to start TabletPeer, "));
      }
    }
  }
  LOG(INFO) << "All nodes will be restarted";
  for (size_t i = 0; i < test_cluster()->num_tablet_servers(); ++i) {
    test_cluster()->mini_tablet_server(i)->Shutdown();
    ASSERT_OK(test_cluster()->mini_tablet_server(i)->Start());
  }

  GetChangesResponsePB change_resp;
  ASSERT_OK(WaitForGetChangesToFetchRecords(&change_resp, stream_id, tablets, 100));

  uint32_t record_size = change_resp.cdc_sdk_proto_records_size();
  ASSERT_GE(record_size, 100);
  LOG(INFO) << "Total records read by GetChanges call on stream_id_1: " << record_size;
}

TEST_F(CDCSDKYsqlTest, YB_DISABLE_TEST_IN_TSAN(TestBackwardCompatibillitySupportActiveTime)) {
  ANNOTATE_UNPROTECTED_WRITE(FLAGS_update_min_cdc_indices_interval_secs) = 1;
  // We want to force every GetChanges to update the cdc_state table.
  ANNOTATE_UNPROTECTED_WRITE(FLAGS_cdc_state_checkpoint_update_interval_ms) = 0;

  ASSERT_OK(SetUpWithParams(1, 1, false));
  const uint32_t num_tablets = 1;
  auto table = ASSERT_RESULT(CreateTable(&test_cluster_, kNamespaceName, kTableName, num_tablets));
  google::protobuf::RepeatedPtrField<master::TabletLocationsPB> tablets;
  ASSERT_OK(test_client()->GetTablets(table, 0, &tablets, /* partition_list_version =*/nullptr));
  ASSERT_EQ(tablets.size(), num_tablets);

  TableId table_id = ASSERT_RESULT(GetTableId(&test_cluster_, kNamespaceName, kTableName));

  xrepl::StreamId stream_id = ASSERT_RESULT(CreateDBStream(IMPLICIT));
  auto resp = ASSERT_RESULT(SetCDCCheckpoint(stream_id, tablets));
  ASSERT_FALSE(resp.has_error());

  GetChangesResponsePB change_resp;
  change_resp = ASSERT_RESULT(GetChangesFromCDC(stream_id, tablets));

  // Here we are creating a scenario where active_time is not set in the cdc_state table because of
  // older server version, if we upgrade the server where active_time is part of cdc_state table,
  // GetChanges call should successful not intents GCed error.
  CDCStateTable cdc_state_table(test_client());
  auto entry_opt = ASSERT_RESULT(cdc_state_table.TryFetchEntry(
      {tablets[0].tablet_id(), stream_id}, CDCStateTableEntrySelector().IncludeAll()));
  ASSERT_TRUE(entry_opt.has_value());
  entry_opt->active_time = std::nullopt;

  ASSERT_OK(cdc_state_table.DeleteEntries({entry_opt->key}));
  ASSERT_OK(cdc_state_table.InsertEntries({*entry_opt}));

  // Now Read the cdc_state table check active_time is set to null.
  entry_opt = ASSERT_RESULT(cdc_state_table.TryFetchEntry(
      {tablets[0].tablet_id(), stream_id}, CDCStateTableEntrySelector().IncludeAll()));
  ASSERT_TRUE(entry_opt.has_value());
  ASSERT_TRUE(!entry_opt->active_time.has_value());

  SleepFor(MonoDelta::FromSeconds(10));

  // Insert some records in transaction.
  ASSERT_OK(WriteRowsHelper(0 /* start */, 100 /* end */, &test_cluster_, true));
  ASSERT_OK(test_client()->FlushTables(
      {table.table_id()}, /* add_indexes = */ false, /* timeout_secs = */ 30,
      /* is_compaction = */ false));

  ASSERT_OK(WaitForGetChangesToFetchRecords(&change_resp, stream_id, tablets, 100));

  uint32_t record_size = change_resp.cdc_sdk_proto_records_size();
  ASSERT_GE(record_size, 100);
  LOG(INFO) << "Total records read by GetChanges call on stream_id_1: " << record_size;
}

TEST_F(CDCSDKYsqlTest, YB_DISABLE_TEST_IN_TSAN(TestBackwardCompatibillitySupportSafeTime)) {
  ANNOTATE_UNPROTECTED_WRITE(FLAGS_update_metrics_interval_ms) = 1;
  ANNOTATE_UNPROTECTED_WRITE(FLAGS_update_min_cdc_indices_interval_secs) = 1;
  // We want to force every GetChanges to update the cdc_state table.
  ANNOTATE_UNPROTECTED_WRITE(FLAGS_cdc_state_checkpoint_update_interval_ms) = 0;

  const uint32_t num_tservers = 3;
  ASSERT_OK(SetUpWithParams(num_tservers, 1, false));
  const uint32_t num_tablets = 1;
  auto table = ASSERT_RESULT(CreateTable(&test_cluster_, kNamespaceName, kTableName, num_tablets));
  google::protobuf::RepeatedPtrField<master::TabletLocationsPB> tablets;
  ASSERT_OK(test_client()->GetTablets(table, 0, &tablets, /* partition_list_version =*/nullptr));
  ASSERT_EQ(tablets.size(), num_tablets);

  TableId table_id = ASSERT_RESULT(GetTableId(&test_cluster_, kNamespaceName, kTableName));

  xrepl::StreamId stream_id =
      ASSERT_RESULT(CreateDBStream(CDCCheckpointType::IMPLICIT, CDCRecordType::ALL));
  auto resp = ASSERT_RESULT(SetCDCCheckpoint(stream_id, tablets));
  ASSERT_FALSE(resp.has_error());

  GetChangesResponsePB change_resp;
  change_resp = ASSERT_RESULT(GetChangesFromCDC(stream_id, tablets));

  // Here we are creating a scenario where active_time is not set in the cdc_state table because of
  // older server version, if we upgrade the server where active_time is part of cdc_state table,
  // GetChanges call should successful not intents GCed error.
  CDCStateTable cdc_state_table(test_client());

  // Insert some records in transaction.
  ASSERT_OK(WriteRowsHelper(0 /* start */, 100 /* end */, &test_cluster_, true));
  ASSERT_OK(test_client()->FlushTables(
      {table.table_id()}, /* add_indexes = */ false, /* timeout_secs = */ 30,
      /* is_compaction = */ false));

  ASSERT_OK(WaitForGetChangesToFetchRecords(&change_resp, stream_id, tablets, 100));
  uint32_t record_size = change_resp.cdc_sdk_proto_records_size();
  ASSERT_GE(record_size, 100);
  LOG(INFO) << "Total records read by GetChanges call on stream_id_1: " << record_size;

  // Call GetChanges again so that the checkpoint is updated.
  change_resp =
      ASSERT_RESULT(GetChangesFromCDC(stream_id, tablets, &change_resp.cdc_sdk_checkpoint()));

  auto entry_opt = ASSERT_RESULT(cdc_state_table.TryFetchEntry(
      {tablets[0].tablet_id(), stream_id}, CDCStateTableEntrySelector().IncludeAll()));
  ASSERT_TRUE(entry_opt.has_value());
  entry_opt->cdc_sdk_safe_time = std::nullopt;

  ASSERT_OK(cdc_state_table.DeleteEntries({entry_opt->key}));
  ASSERT_OK(cdc_state_table.InsertEntries({*entry_opt}));

  // Now Read the cdc_state table check cdc_sdk_safe_time is set to null.
  entry_opt = ASSERT_RESULT(cdc_state_table.TryFetchEntry(
      {tablets[0].tablet_id(), stream_id}, CDCStateTableEntrySelector().IncludeAll()));
  ASSERT_TRUE(entry_opt.has_value());
  ASSERT_TRUE(!entry_opt->cdc_sdk_safe_time.has_value());

  // We confirm if 'UpdatePeersAndMetrics' thread has updated the checkpoint in tablet tablet peer.
  for (uint tserver_index = 0; tserver_index < num_tservers; tserver_index++) {
    for (const auto& peer : test_cluster()->GetTabletPeers(tserver_index)) {
      if (peer->tablet_id() == tablets[0].tablet_id()) {
        ASSERT_OK(WaitFor(
            [&]() -> Result<bool> {
              return change_resp.cdc_sdk_checkpoint().index() ==
                     peer->cdc_sdk_min_checkpoint_op_id().index;
            },
            MonoDelta::FromSeconds(60),
            "Failed to update checkpoint in tablet peer."));
      }
    }
  }
}

TEST_F(CDCSDKYsqlTest, YB_DISABLE_TEST_IN_TSAN(TestDDLRecordValidationWithColocation)) {
  ANNOTATE_UNPROTECTED_WRITE(FLAGS_enable_update_local_peer_min_index) = false;
  ASSERT_OK(SetUpWithParams(3, 1, false));

  ASSERT_OK(CreateColocatedObjects(&test_cluster_));
  auto table = ASSERT_RESULT(GetTable(&test_cluster_, kNamespaceName, "test1"));
  google::protobuf::RepeatedPtrField<master::TabletLocationsPB> tablets;
  ASSERT_OK(test_client()->GetTablets(table, 0, &tablets, /* partition_list_version =*/nullptr));
  ASSERT_EQ(tablets.size(), 1);

  std::string table_id = table.table_id();
  xrepl::StreamId stream_id = ASSERT_RESULT(CreateDBStream(IMPLICIT));
  auto resp = ASSERT_RESULT(SetCDCCheckpoint(stream_id, tablets));
  ASSERT_FALSE(resp.has_error());

  int insert_count = 30;
  ASSERT_OK(PopulateColocatedData(&test_cluster_, insert_count, true));
  ASSERT_OK(test_client()->FlushTables(
      {table.table_id()}, /* add_indexes = */ false, /* timeout_secs = */ 30,
      /* is_compaction = */ false));

  // Call get changes.
  GetChangesResponsePB change_resp;
  ASSERT_OK(WaitForGetChangesToFetchRecords(&change_resp, stream_id, tablets, insert_count*2));

  uint32_t record_size = change_resp.cdc_sdk_proto_records_size();
  ASSERT_GT(record_size, insert_count);

  std::unordered_map<std::string, std::string> excepected_schema_name{
      {"test1", "public"}, {"test2", "public"}};
  std::unordered_map<std::string, std::vector<std::string>> excepected_column_name{
      {"test1", {"id1"}}, {"test2", {"id2"}}};

  for (uint32_t i = 0; i < record_size; ++i) {
    const auto record = change_resp.cdc_sdk_proto_records(i);
    LOG(INFO) << "Record found: " << record.ShortDebugString();
    if (record.row_message().op() == RowMessage::DDL) {
      if (excepected_schema_name.find(record.row_message().table()) ==
          excepected_schema_name.end()) {
        LOG(INFO) << "Tablename got in the record is wrong: " << record.row_message().table();
        FAIL();
      }
      ASSERT_EQ(
          excepected_schema_name[record.row_message().table()],
          record.row_message().pgschema_name());
      for (auto& ech_column_info : record.row_message().schema().column_info()) {
        if (excepected_column_name.find(record.row_message().table()) ==
            excepected_column_name.end()) {
          LOG(INFO) << "Tablename got in the record is wrong: " << record.row_message().table();
          FAIL();
        }
        auto& excepted_column_list = excepected_column_name[record.row_message().table()];
        if (std::find(
                excepted_column_list.begin(), excepted_column_list.end(), ech_column_info.name()) ==
            excepted_column_list.end()) {
          LOG(INFO) << "Colname found in the record:" << ech_column_info.name()
                    << " for the table: " << record.row_message().table()
                    << " doesn't match the expected result.";
          FAIL();
        }
      }
    }
  }
}

TEST_F(CDCSDKYsqlTest, YB_DISABLE_TEST_IN_TSAN(TestBeginCommitRecordValidationWithColocation)) {
  ANNOTATE_UNPROTECTED_WRITE(FLAGS_enable_update_local_peer_min_index) = false;
  ASSERT_OK(SetUpWithParams(3, 1, false));

  ASSERT_OK(CreateColocatedObjects(&test_cluster_));
  auto table = ASSERT_RESULT(GetTable(&test_cluster_, kNamespaceName, "test1"));
  google::protobuf::RepeatedPtrField<master::TabletLocationsPB> tablets;
  ASSERT_OK(test_client()->GetTablets(table, 0, &tablets, /* partition_list_version =*/nullptr));
  ASSERT_EQ(tablets.size(), 1);

  std::string table_id = table.table_id();
  xrepl::StreamId stream_id = ASSERT_RESULT(CreateDBStream(IMPLICIT));
  auto resp = ASSERT_RESULT(SetCDCCheckpoint(stream_id, tablets));
  ASSERT_FALSE(resp.has_error());

  int insert_count = 30;
  ASSERT_OK(PopulateColocatedData(&test_cluster_, insert_count, true));
  ASSERT_OK(test_client()->FlushTables(
      {table.table_id()}, /* add_indexes = */ false, /* timeout_secs = */ 30,
      /* is_compaction = */ false));

  // Call get changes.
  GetChangesResponsePB change_resp;
  ASSERT_OK(WaitForGetChangesToFetchRecords(&change_resp, stream_id, tablets, insert_count*2));

  uint32_t record_size = change_resp.cdc_sdk_proto_records_size();
  ASSERT_GT(record_size, insert_count);

  int expected_begin_records = 2;
  int expected_commit_records = 2;
  int actual_begin_records = 0;
  int actual_commit_records = 0;
  std::vector<std::string> excepted_table_list{"test1", "test2"};
  for (uint32_t i = 0; i < record_size; ++i) {
    const auto record = change_resp.cdc_sdk_proto_records(i);
    LOG(INFO) << "Record found: " << record.ShortDebugString();
    if (std::find(
            excepted_table_list.begin(), excepted_table_list.end(), record.row_message().table()) ==
        excepted_table_list.end()) {
      LOG(INFO) << "Tablename got in the record is wrong: " << record.row_message().table();
      FAIL();
    }

    if (record.row_message().op() == RowMessage::BEGIN) {
      actual_begin_records += 1;
    } else if (record.row_message().op() == RowMessage::COMMIT) {
      actual_commit_records += 1;
    }
  }
  ASSERT_EQ(actual_begin_records, expected_begin_records);
  ASSERT_EQ(actual_commit_records, expected_commit_records);
}

TEST_F(
    CDCSDKYsqlTest,
    YB_DISABLE_TEST_IN_TSAN(TestCDCSDKChangeEventCountMetricUnchangedOnEmptyBatches)) {
  ANNOTATE_UNPROTECTED_WRITE(FLAGS_update_metrics_interval_ms) = 1;
  ANNOTATE_UNPROTECTED_WRITE(FLAGS_update_min_cdc_indices_interval_secs) = 1;
  ANNOTATE_UNPROTECTED_WRITE(FLAGS_cdc_state_checkpoint_update_interval_ms) = 0;
  ASSERT_OK(SetUpWithParams(1, 1, false));

  const uint32_t num_tablets = 1;
  const uint32_t num_get_changes_before_commit = 3;
  auto table = ASSERT_RESULT(CreateTable(&test_cluster_, kNamespaceName, kTableName, num_tablets));
  google::protobuf::RepeatedPtrField<master::TabletLocationsPB> tablets;
  ASSERT_OK(test_client()->GetTablets(table, 0, &tablets, /* partition_list_version =*/nullptr));
  ASSERT_EQ(tablets.size(), num_tablets);

  TableId table_id = ASSERT_RESULT(GetTableId(&test_cluster_, kNamespaceName, kTableName));
  auto stream_id = ASSERT_RESULT(CreateDBStream(IMPLICIT));

  auto resp = ASSERT_RESULT(SetCDCCheckpoint(stream_id, tablets));
  ASSERT_FALSE(resp.has_error());

  const auto& tserver = test_cluster()->mini_tablet_server(0)->server();
  auto cdc_service = dynamic_cast<CDCServiceImpl*>(
      tserver->rpc_server()->TEST_service_pool("yb.cdc.CDCService")->TEST_get_service().get());

  // Initiate a transaction with 'BEGIN' statement.
  auto conn = ASSERT_RESULT(test_cluster_.ConnectToDB(kNamespaceName));
  ASSERT_OK(conn.Execute("BEGIN"));

  // Insert 100 rows as part of the initiated transaction.
  for (uint32_t i = 0; i < 100; ++i) {
    uint32_t value = i;
    std::stringstream statement_buff;
    statement_buff << "INSERT INTO $0 VALUES (";
    for (uint32_t iter = 0; iter < 2; ++value, ++iter) {
      statement_buff << value << ",";
    }

    std::string statement(statement_buff.str());
    statement.at(statement.size() - 1) = ')';
    ASSERT_OK(conn.ExecuteFormat(statement, kTableName));
  }

  GetChangesResponsePB change_resp = ASSERT_RESULT(GetChangesFromCDC(stream_id, tablets));
  auto metrics =
      std::static_pointer_cast<cdc::CDCSDKTabletMetrics>(cdc_service->GetCDCTabletMetrics(
          {{}, stream_id, tablets[0].tablet_id()},
          /* tablet_peer */ nullptr, CDCSDK, CreateCDCMetricsEntity::kFalse));
  // The 'cdcsdk_change_event_count' will be 1 due to the DDL record on the first GetChanges call.
  ASSERT_EQ(metrics->cdcsdk_change_event_count->value(), 1);

  // Call 'GetChanges' 3 times, and ensure that the 'cdcsdk_change_event_count' metric dosen't
  // increase since there are no records.
  for (uint32_t i = 0; i < num_get_changes_before_commit; ++i) {
    change_resp =
        ASSERT_RESULT(GetChangesFromCDC(stream_id, tablets, &change_resp.cdc_sdk_checkpoint()));

    metrics = std::static_pointer_cast<cdc::CDCSDKTabletMetrics>(cdc_service->GetCDCTabletMetrics(
        {{}, stream_id, tablets[0].tablet_id()},
        /* tablet_peer */ nullptr, CDCSDK, CreateCDCMetricsEntity::kFalse));

    ASSERT_EQ(metrics->cdcsdk_change_event_count->value(), 1);
  }

  // Commit the trasaction.
  ASSERT_OK(conn.Execute("COMMIT"));

  ASSERT_OK(test_client()->FlushTables(
      {table.table_id()}, /* add_indexes = */ false, /* timeout_secs = */ 30,
      /* is_compaction = */ false));

  // Call get changes after the transaction is committed.
  ASSERT_OK(WaitForGetChangesToFetchRecords(
      &change_resp, stream_id, tablets, 100, &change_resp.cdc_sdk_checkpoint()));
  uint32_t record_size = change_resp.cdc_sdk_proto_records_size();
  ASSERT_GT(record_size, 100);
  metrics = std::static_pointer_cast<cdc::CDCSDKTabletMetrics>(cdc_service->GetCDCTabletMetrics(
      {{}, stream_id, tablets[0].tablet_id()},
      /* tablet_peer */ nullptr, CDCSDK, CreateCDCMetricsEntity::kFalse));
  LOG(INFO) << "Total event counts after GetChanges call: "
            << metrics->cdcsdk_change_event_count->value();
  ASSERT_GT(metrics->cdcsdk_change_event_count->value(), 100);
}

TEST_F(CDCSDKYsqlTest, YB_DISABLE_TEST_IN_TSAN(TestCDCSDKLagMetricUnchangedOnEmptyBatches)) {
  ASSERT_OK(SetUpWithParams(1, 1, false));

  const uint32_t num_tablets = 1;
  const uint32_t num_get_changes_before_commit = 3;
  auto table = ASSERT_RESULT(CreateTable(&test_cluster_, kNamespaceName, kTableName, num_tablets));
  google::protobuf::RepeatedPtrField<master::TabletLocationsPB> tablets;
  ASSERT_OK(test_client()->GetTablets(table, 0, &tablets, /* partition_list_version =*/nullptr));
  ASSERT_EQ(tablets.size(), num_tablets);

  TableId table_id = ASSERT_RESULT(GetTableId(&test_cluster_, kNamespaceName, kTableName));
  auto stream_id = ASSERT_RESULT(CreateDBStream(IMPLICIT));

  auto resp = ASSERT_RESULT(SetCDCCheckpoint(stream_id, tablets));
  ASSERT_FALSE(resp.has_error());

  const auto& tserver = test_cluster()->mini_tablet_server(0)->server();
  auto cdc_service = dynamic_cast<CDCServiceImpl*>(
      tserver->rpc_server()->TEST_service_pool("yb.cdc.CDCService")->TEST_get_service().get());

  // Initiate a transaction with 'BEGIN' statement.
  auto conn = ASSERT_RESULT(test_cluster_.ConnectToDB(kNamespaceName));
  ASSERT_OK(conn.Execute("BEGIN"));

  // Insert 100 rows as part of the initiated transaction.
  for (uint32_t i = 0; i < 100; ++i) {
    uint32_t value = i;
    std::stringstream statement_buff;
    statement_buff << "INSERT INTO $0 VALUES (";
    for (uint32_t iter = 0; iter < 2; ++value, ++iter) {
      statement_buff << value << ",";
    }

    std::string statement(statement_buff.str());
    statement.at(statement.size() - 1) = ')';
    ASSERT_OK(conn.ExecuteFormat(statement, kTableName));
  }

  GetChangesResponsePB change_resp = ASSERT_RESULT(GetChangesFromCDC(stream_id, tablets));

  // First GetChanges call would give a single DDL record. We need to see lag in subsequent calls
  change_resp =
      ASSERT_RESULT(GetChangesFromCDC(stream_id, tablets, &change_resp.cdc_sdk_checkpoint()));
  auto metrics =
      std::static_pointer_cast<cdc::CDCSDKTabletMetrics>(cdc_service->GetCDCTabletMetrics(
          {{}, stream_id, tablets[0].tablet_id()},
          /* tablet_peer */ nullptr, CDCSDK, CreateCDCMetricsEntity::kFalse));

  auto current_lag = metrics->cdcsdk_sent_lag_micros->value();
  ASSERT_EQ(current_lag, 0);

  // Call 'GetChanges' 3 times, and ensure that the 'cdcsdk_sent_lag_micros' metric dosen't increase
  for (uint32_t i = 0; i < num_get_changes_before_commit; ++i) {
    change_resp =
        ASSERT_RESULT(GetChangesFromCDC(stream_id, tablets, &change_resp.cdc_sdk_checkpoint()));

    metrics = std::static_pointer_cast<cdc::CDCSDKTabletMetrics>(cdc_service->GetCDCTabletMetrics(
        {{}, stream_id, tablets[0].tablet_id()},
        /* tablet_peer */ nullptr, CDCSDK, CreateCDCMetricsEntity::kFalse));

    ASSERT_EQ(metrics->cdcsdk_sent_lag_micros->value(), current_lag);
  }

  // Commit the trasaction.
  ASSERT_OK(conn.Execute("COMMIT"));

  ASSERT_OK(test_client()->FlushTables(
      {table.table_id()}, /* add_indexes = */ false, /* timeout_secs = */ 30,
      /* is_compaction = */ false));

  // Call get changes after the transaction is committed.
  ASSERT_OK(WaitForGetChangesToFetchRecords(
      &change_resp, stream_id, tablets, 100, &change_resp.cdc_sdk_checkpoint()));

  uint32_t record_size = change_resp.cdc_sdk_proto_records_size();
  ASSERT_GT(record_size, 100);
  metrics = std::static_pointer_cast<cdc::CDCSDKTabletMetrics>(cdc_service->GetCDCTabletMetrics(
      {{}, stream_id, tablets[0].tablet_id()},
      /* tablet_peer */ nullptr, CDCSDK, CreateCDCMetricsEntity::kFalse));
  ASSERT_GE(metrics->cdcsdk_sent_lag_micros->value(), current_lag);
}

<<<<<<< HEAD
TEST_F(CDCSDKYsqlTest, YB_DISABLE_TEST_IN_TSAN(TestGetTabletListToPollForCDCWithTabletId)) {
  ANNOTATE_UNPROTECTED_WRITE(FLAGS_update_min_cdc_indices_interval_secs) = 1;
  ANNOTATE_UNPROTECTED_WRITE(FLAGS_cdc_state_checkpoint_update_interval_ms) = 0;
  ANNOTATE_UNPROTECTED_WRITE(FLAGS_aborted_intent_cleanup_ms) = 1000;

  google::protobuf::RepeatedPtrField<master::TabletLocationsPB> tablets;
  ASSERT_OK(SetUpWithParams(3, 1, false));
  const uint32_t num_tablets = 1;

  auto table = ASSERT_RESULT(CreateTable(&test_cluster_, kNamespaceName, kTableName, num_tablets));
  ASSERT_OK(test_client()->GetTablets(table, 0, &tablets, /* partition_list_version =*/nullptr));
  ASSERT_EQ(tablets.size(), num_tablets);

  xrepl::StreamId stream_id = ASSERT_RESULT(CreateDBStream(IMPLICIT));
  auto resp = ASSERT_RESULT(SetCDCCheckpoint(stream_id, tablets));
  ASSERT_FALSE(resp.has_error());
  GetChangesResponsePB change_resp_1 = ASSERT_RESULT(GetChangesFromCDC(stream_id, tablets));

  TableId table_id = ASSERT_RESULT(GetTableId(&test_cluster_, kNamespaceName, kTableName));
  ASSERT_OK(WriteRowsHelper(1, 200, &test_cluster_, true));
  ASSERT_OK(test_client()->FlushTables(
      {table.table_id()}, /* add_indexes = */ false, /* timeout_secs = */ 30,
      /* is_compaction = */ true));
  std::this_thread::sleep_for(std::chrono::milliseconds(FLAGS_aborted_intent_cleanup_ms));
  ASSERT_OK(test_cluster_.mini_cluster_->CompactTablets());
  SleepFor(MonoDelta::FromSeconds(30));

  WaitUntilSplitIsSuccesful(tablets.Get(0).tablet_id(), table);

  // Further calls of 'GetChangesFromCDC' to the same tablet should fail.
  ASSERT_NOK(GetChangesFromCDC(stream_id, tablets, &change_resp_1.cdc_sdk_checkpoint()));
  LOG(INFO) << "The tablet split error is now communicated to the client.";

  // Store parent tablet id so that we can later assert that we no longer see the entry
  // corresponding to the parent tablet.
  TabletId parent_tablet_id = tablets[0].tablet_id();

  auto get_tablets_resp =
      ASSERT_RESULT(GetTabletListToPollForCDC(stream_id, table_id, tablets[0].tablet_id()));
  ASSERT_EQ(get_tablets_resp.tablet_checkpoint_pairs().size(), 2);

  // Since the tablet is split, we will need to call further GetChanges on children tablets.
  ASSERT_OK(test_client()->GetTablets(table, 0, &tablets, /* partition_list_version =*/nullptr));
  ASSERT_EQ(tablets.size(), 2);

  SleepFor(MonoDelta::FromSeconds(5));

  GetChangesResponsePB resp_1 =
      ASSERT_RESULT(GetChangesFromCDC(stream_id, tablets, &change_resp_1.cdc_sdk_checkpoint(), 0));

  GetChangesResponsePB resp_2 =
      ASSERT_RESULT(GetChangesFromCDC(stream_id, tablets, &change_resp_1.cdc_sdk_checkpoint(), 1));

  ASSERT_GE(resp_1.cdc_sdk_proto_records_size() + resp_2.cdc_sdk_proto_records_size(), 200);
  LOG(INFO) << "Number of records after restart: "
            << resp_1.cdc_sdk_proto_records_size() + resp_2.cdc_sdk_proto_records_size();

  // Wait until the 'cdc_parent_tablet_deletion_task_' has run.
  SleepFor(MonoDelta::FromSeconds(2));
  google::protobuf::RepeatedPtrField<master::TabletLocationsPB> tablets_after_split;
  ASSERT_OK(test_client()->GetTablets(
      table, 0, &tablets_after_split, /* partition_list_version =*/nullptr));

  bool saw_row_child_one = false;
  bool saw_row_child_two = false;
  for (const auto& tablet_checkpoint_pair : get_tablets_resp.tablet_checkpoint_pairs()) {
    const auto& tablet_id = tablet_checkpoint_pair.tablet_locations().tablet_id();
    ASSERT_TRUE(parent_tablet_id != tablet_id);

    if (tablet_id == tablets_after_split[0].tablet_id()) {
      saw_row_child_one = true;
    } else if (tablet_id == tablets_after_split[1].tablet_id()) {
      saw_row_child_two = true;
    }
  }

  ASSERT_TRUE(saw_row_child_one && saw_row_child_two);
}

=======
>>>>>>> cf402083
TEST_F(CDCSDKYsqlTest, YB_DISABLE_TEST_IN_TSAN(TestExpiredStreamWithCompaction)) {
  ANNOTATE_UNPROTECTED_WRITE(FLAGS_update_min_cdc_indices_interval_secs) = 1;
  ANNOTATE_UNPROTECTED_WRITE(FLAGS_cdc_state_checkpoint_update_interval_ms) = 0;
  ASSERT_OK(SetUpWithParams(3, 1, false));
  auto table = ASSERT_RESULT(CreateTable(&test_cluster_, kNamespaceName, kTableName));
  google::protobuf::RepeatedPtrField<master::TabletLocationsPB> tablets;
  ASSERT_OK(test_client()->GetTablets(table, 0, &tablets, nullptr));
  ASSERT_EQ(tablets.size(), 1);
  xrepl::StreamId stream_id =
      ASSERT_RESULT(CreateDBStream(CDCCheckpointType::IMPLICIT, CDCRecordType::ALL));
  auto set_resp =
      ASSERT_RESULT(SetCDCCheckpoint(stream_id, tablets, OpId::Min(), kuint64max, false, 0, true));
  ASSERT_FALSE(set_resp.has_error());

  ANNOTATE_UNPROTECTED_WRITE(FLAGS_timestamp_history_retention_interval_sec) = 0;
  ANNOTATE_UNPROTECTED_WRITE(FLAGS_rocksdb_level0_file_num_compaction_trigger) = 0;
  // Testing compaction without compaction file filtering for TTL expiration.
  ANNOTATE_UNPROTECTED_WRITE(FLAGS_tablet_enable_ttl_file_filter) = false;

  ASSERT_OK(WriteRows(1 /* start */, 2 /* end */, &test_cluster_));
  GetChangesResponsePB change_resp;
  ASSERT_OK(WaitForGetChangesToFetchRecords(&change_resp, stream_id, tablets, 1));

  ASSERT_OK(UpdateRows(1 /* key */, 3 /* value */, &test_cluster_));
  ASSERT_OK(UpdateRows(1 /* key */, 4 /* value */, &test_cluster_));

  LOG(INFO) << "Sleeping to expire files according to TTL (history retention prevents deletion)";
  SleepFor(MonoDelta::FromSeconds(5));
  auto peers = ListTabletPeers(test_cluster(), ListPeersFilter::kLeaders);

  auto checkpoints = ASSERT_RESULT(GetCDCCheckpoint(stream_id, tablets));
  OpId op_id = {change_resp.cdc_sdk_checkpoint().term(), change_resp.cdc_sdk_checkpoint().index()};
  auto set_resp2 =
      ASSERT_RESULT(SetCDCCheckpoint(stream_id, tablets, op_id, change_resp.safe_hybrid_time()));
  ASSERT_FALSE(set_resp2.has_error());

  auto count_before_compaction = CountEntriesInDocDB(peers, table.table_id());
  ASSERT_OK(test_cluster_.mini_cluster_->CompactTablets());
  auto count_after_compaction = CountEntriesInDocDB(peers, table.table_id());

  ASSERT_EQ(count_before_compaction, count_after_compaction);

  ANNOTATE_UNPROTECTED_WRITE(FLAGS_cdc_intent_retention_ms) = 100;
  ASSERT_OK(WaitFor(
      [&]() {
        auto result = GetChangesFromCDC(stream_id, tablets);
        if (!result.ok()) {
          return true;
        }
        return false;
      },
      MonoDelta::FromSeconds(60),
      "Stream is not expired."));
  ASSERT_OK(test_cluster_.mini_cluster_->CompactTablets());
  auto count_compaction_after_expired = CountEntriesInDocDB(peers, table.table_id());
  ASSERT_LE(count_compaction_after_expired, count_after_compaction);
}

TEST_F(CDCSDKYsqlTest, YB_DISABLE_TEST_IN_TSAN(TestStreamWithAllTablesHaveNonPrimaryKey)) {
  ASSERT_OK(SetUpWithParams(3, 1, false));

  // Adding tables without primary keys, they should not disturb any CDC related processes.
  std::vector<std::string> tables_wo_pk{"table_wo_pk_1", "table_wo_pk_2", "table_wo_pk_3"};
  std::vector<YBTableName> table_list(3);
  uint32_t idx = 0;
  for (const auto& table_name : tables_wo_pk) {
    table_list[idx] = ASSERT_RESULT(
        CreateTable(&test_cluster_, kNamespaceName, table_name, 1 /* num_tablets */, false));
    idx += 1;
  }

  google::protobuf::RepeatedPtrField<master::TabletLocationsPB> tablets;
  ASSERT_OK(test_client()->GetTablets(
      table_list[0], 0, &tablets,
      /* partition_list_version =*/nullptr));
  ASSERT_EQ(tablets.size(), 1);

  std::string table_id = ASSERT_RESULT(GetTableId(&test_cluster_, kNamespaceName, tables_wo_pk[0]));
  xrepl::StreamId stream_id = ASSERT_RESULT(CreateDBStreamWithReplicationSlot());

  // Set checkpoint should throw an error, for the tablet that is not part of the stream, because
  // it's non-primary key table.
  ASSERT_NOK(SetCDCCheckpoint(stream_id, tablets));

  ASSERT_OK(WriteRowsHelper(
      0 /* start */, 1 /* end */, &test_cluster_, true, 2, tables_wo_pk[0].c_str()));

  // Get changes should throw an error, for the tablet that is not part of the stream, because
  // it's non-primary key table.
  auto change_resp = GetChangesFromCDC(stream_id, tablets);
  ASSERT_FALSE(change_resp.ok());
}

TEST_F(CDCSDKYsqlTest, YB_DISABLE_TEST_IN_TSAN(TestCommitTimeOfTransactionRecords)) {
  ASSERT_OK(SetUpWithParams(1, 1, false));

  const uint32_t num_tablets = 1;
  auto table = ASSERT_RESULT(CreateTable(&test_cluster_, kNamespaceName, kTableName, num_tablets));
  google::protobuf::RepeatedPtrField<master::TabletLocationsPB> tablets;
  ASSERT_OK(test_client()->GetTablets(table, 0, &tablets, /* partition_list_version =*/nullptr));
  ASSERT_EQ(tablets.size(), num_tablets);

  TableId table_id = ASSERT_RESULT(GetTableId(&test_cluster_, kNamespaceName, kTableName));
  xrepl::StreamId stream_id = ASSERT_RESULT(CreateDBStream(IMPLICIT));

  auto resp = ASSERT_RESULT(SetCDCCheckpoint(stream_id, tablets));
  ASSERT_FALSE(resp.has_error());

  // Insert some records in transaction.
  ASSERT_OK(WriteRowsHelper(0 /* start */, 100 /* end */, &test_cluster_, true));
  ASSERT_OK(test_client()->FlushTables(
      {table.table_id()}, /* add_indexes = */ false, /* timeout_secs = */ 30,
      /* is_compaction = */ false));
  GetChangesResponsePB change_resp_1;
  ASSERT_OK(WaitForGetChangesToFetchRecords(&change_resp_1, stream_id, tablets, 100));
  LOG(INFO) << "Number of records after first transaction: " << change_resp_1.records().size();

  uint64_t begin_record_commit_time = 0;
  for (auto const& record : change_resp_1.cdc_sdk_proto_records()) {
    if (record.row_message().op() == RowMessage::BEGIN) {
      begin_record_commit_time = record.row_message().commit_time();
    } else if (
        record.row_message().op() == RowMessage::INSERT ||
        record.row_message().op() == RowMessage::COMMIT) {
      ASSERT_NE(begin_record_commit_time, 0);
      ASSERT_EQ(record.row_message().commit_time(), begin_record_commit_time);
    }
  }
}

TEST_F(CDCSDKYsqlTest, YB_DISABLE_TEST_IN_TSAN(TestCommitTimeIncreasesForTransactions)) {
  ASSERT_OK(SetUpWithParams(1, 1, false));

  const uint32_t num_tablets = 1;
  auto table = ASSERT_RESULT(CreateTable(&test_cluster_, kNamespaceName, kTableName, num_tablets));
  google::protobuf::RepeatedPtrField<master::TabletLocationsPB> tablets;
  ASSERT_OK(test_client()->GetTablets(table, 0, &tablets, /* partition_list_version =*/nullptr));
  ASSERT_EQ(tablets.size(), num_tablets);

  TableId table_id = ASSERT_RESULT(GetTableId(&test_cluster_, kNamespaceName, kTableName));
  xrepl::StreamId stream_id = ASSERT_RESULT(CreateDBStream(IMPLICIT));

  auto resp = ASSERT_RESULT(SetCDCCheckpoint(stream_id, tablets));
  ASSERT_FALSE(resp.has_error());

  // Insert some records in transaction.
  ASSERT_OK(WriteRowsHelper(0 /* start */, 100 /* end */, &test_cluster_, true));
  ASSERT_OK(test_client()->FlushTables(
      {table.table_id()}, /* add_indexes = */ false, /* timeout_secs = */ 30,
      /* is_compaction = */ false));
  GetChangesResponsePB change_resp_1;
  ASSERT_OK(WaitForGetChangesToFetchRecords(&change_resp_1, stream_id, tablets, 100));
  LOG(INFO) << "Number of records after first transaction: " << change_resp_1.records().size();

  uint64_t commit_time_first_txn = 0;
  for (auto const& record : change_resp_1.cdc_sdk_proto_records()) {
    if (record.row_message().op() == RowMessage::BEGIN) {
      commit_time_first_txn = record.row_message().commit_time();
      break;
    }
  }

  // Insert some records in transaction.
  ASSERT_OK(WriteRowsHelper(100 /* start */, 200 /* end */, &test_cluster_, true));
  ASSERT_OK(test_client()->FlushTables(
      {table.table_id()}, /* add_indexes = */ false, /* timeout_secs = */ 30,
      /* is_compaction = */ false));
  ASSERT_OK(WaitForGetChangesToFetchRecords(
      &change_resp_1, stream_id, tablets, 100, &change_resp_1.cdc_sdk_checkpoint()));

  LOG(INFO) << "Number of records after second transaction: " << change_resp_1.records().size();

  uint64_t commit_time_second_txn = 0;
  for (auto const& record : change_resp_1.cdc_sdk_proto_records()) {
    if (record.row_message().op() == RowMessage::BEGIN) {
      commit_time_second_txn = record.row_message().commit_time();
      break;
    }
  }

  ASSERT_GE(commit_time_second_txn, commit_time_first_txn);
}

TEST_F(CDCSDKYsqlTest, YB_DISABLE_TEST_IN_TSAN(TestCommitTimeOrderAcrossMultiTableTransactions)) {
  ANNOTATE_UNPROTECTED_WRITE(FLAGS_cdc_populate_safepoint_record) = true;
  ANNOTATE_UNPROTECTED_WRITE(FLAGS_cdc_max_stream_intent_records) = 100;
  ASSERT_OK(SetUpWithParams(1, 1, false, true /* cdc_populate_safepoint_record */));

  const uint32_t num_tablets = 1;
  auto table = ASSERT_RESULT(CreateTable(&test_cluster_, kNamespaceName, kTableName, num_tablets));
  google::protobuf::RepeatedPtrField<master::TabletLocationsPB> tablets;
  ASSERT_OK(test_client()->GetTablets(table, 0, &tablets, /* partition_list_version =*/nullptr));
  ASSERT_EQ(tablets.size(), num_tablets);

  constexpr static const char* const second_table_name = "test_table_1";
  auto second_table =
      ASSERT_RESULT(CreateTable(&test_cluster_, kNamespaceName, second_table_name, num_tablets));
  google::protobuf::RepeatedPtrField<master::TabletLocationsPB> tablets_second_table;
  ASSERT_OK(test_client()->GetTablets(
      second_table, 0, &tablets_second_table, /* partition_list_version =*/nullptr));
  ASSERT_EQ(tablets_second_table.size(), num_tablets);

  TableId first_table_id = ASSERT_RESULT(GetTableId(&test_cluster_, kNamespaceName, kTableName));
  TableId second_table_id =
      ASSERT_RESULT(GetTableId(&test_cluster_, kNamespaceName, second_table_name));
  xrepl::StreamId stream_id = ASSERT_RESULT(CreateDBStream(IMPLICIT));

  auto resp = ASSERT_RESULT(SetCDCCheckpoint(stream_id, tablets));
  ASSERT_FALSE(resp.has_error());
  resp = ASSERT_RESULT(SetCDCCheckpoint(stream_id, tablets_second_table));
  ASSERT_FALSE(resp.has_error());

  // Insert some records in two separate transaction, affecting two tables. The promary key of each
  // row will be sorted in order of insert.
  ASSERT_OK(WriteRowsToTwoTables(0, 2, &test_cluster_, true, kTableName, second_table_name));
  ASSERT_OK(WriteRowsToTwoTables(2, 4, &test_cluster_, true, kTableName, second_table_name));

  ASSERT_OK(test_client()->FlushTables(
      {table.table_id()}, /* add_indexes = */ false, /* timeout_secs = */ 30,
      /* is_compaction = */ false));
  ASSERT_OK(test_client()->FlushTables(
      {second_table.table_id()}, /* add_indexes = */ false, /* timeout_secs = */ 30,
      /* is_compaction = */ false));
  LOG(INFO) << "inserted two transactions";

  std::vector<CDCSDKProtoRecordPB> combined_records;
  combined_records.reserve(500);
  GetChangesResponsePB change_resp;
  bool first_iter = true;
  // Collect all cdcsdk records from first table into a single vector: 'combined_records'
  while (true) {
    if (first_iter) {
      change_resp = ASSERT_RESULT(GetChangesFromCDC(stream_id, tablets));
      first_iter = false;
    } else {
      change_resp =
          ASSERT_RESULT(GetChangesFromCDC(stream_id, tablets, &change_resp.cdc_sdk_checkpoint()));
    }

    if (change_resp.cdc_sdk_proto_records_size() == 1) {
      break;
    }

    bool seen_safepoint_record = false;
    for (const auto& cdc_sdk_record : change_resp.cdc_sdk_proto_records()) {
      if (cdc_sdk_record.row_message().op() == RowMessage::SAFEPOINT) {
        seen_safepoint_record = true;
      } else if (cdc_sdk_record.row_message().op() != RowMessage::DDL) {
        combined_records.push_back(cdc_sdk_record);
      }
    }
    ASSERT_TRUE(seen_safepoint_record);
  }
  LOG(INFO) << "Got all records from the first table";

  // Collect all cdcsdk records from the second table into a single vector: 'combined_records'
  first_iter = true;
  while (true) {
    if (first_iter) {
      change_resp = ASSERT_RESULT(GetChangesFromCDC(stream_id, tablets_second_table));
      first_iter = false;
    } else {
      change_resp = ASSERT_RESULT(
          GetChangesFromCDC(stream_id, tablets_second_table, &change_resp.cdc_sdk_checkpoint()));
    }

    if (change_resp.cdc_sdk_proto_records_size() == 1) {
      break;
    }

    bool seen_safepoint_record = false;
    for (const auto& cdc_sdk_record : change_resp.cdc_sdk_proto_records()) {
      if (cdc_sdk_record.row_message().op() == RowMessage::SAFEPOINT) {
        seen_safepoint_record = true;
      } else if (cdc_sdk_record.row_message().op() != RowMessage::DDL) {
        combined_records.push_back(cdc_sdk_record);
      }
    }
    ASSERT_TRUE(seen_safepoint_record);
  }
  LOG(INFO) << "Got all records from the second table";

  // Sort the combined records based on the commit and record times.
  std::sort(
      combined_records.begin(), combined_records.end(),
      [](const CDCSDKProtoRecordPB& left, const CDCSDKProtoRecordPB& right) {
        if (left.row_message().commit_time() != right.row_message().commit_time()) {
          return left.row_message().commit_time() < right.row_message().commit_time();
        } else if (
            left.row_message().op() == RowMessage::BEGIN &&
            right.row_message().op() != RowMessage::BEGIN) {
          return true;
        } else if (
            left.row_message().op() == RowMessage::COMMIT &&
            right.row_message().op() != RowMessage::COMMIT) {
          return false;
        } else if (
            right.row_message().op() == RowMessage::BEGIN &&
            left.row_message().op() != RowMessage::BEGIN) {
          return false;
        } else if (
            right.row_message().op() == RowMessage::COMMIT &&
            left.row_message().op() != RowMessage::COMMIT) {
          return true;
        } else if (left.row_message().has_record_time() && right.row_message().has_record_time()) {
          return left.row_message().record_time() < right.row_message().record_time();
        }

        return false;
      });

  // Filter out only insert records from the combined list into two separate lists based on source
  // table.
  std::vector<int32> table1_seen_record_pks, table2_seen_record_pks;
  for (auto iter = combined_records.begin(); iter != combined_records.end(); ++iter) {
    if (iter->row_message().op() != RowMessage::BEGIN &&
        iter->row_message().op() != RowMessage::COMMIT) {
      if (iter->row_message().table() == kTableName) {
        table1_seen_record_pks.push_back(iter->row_message().new_tuple(0).datum_int32());
      } else if (iter->row_message().table() == second_table_name) {
        table2_seen_record_pks.push_back(iter->row_message().new_tuple(0).datum_int32());
      }
    }
  }

  // Assert that the records are sorted in primary key (i.e order of insertion is maintained) after
  // combining all the records and sorting based on commit and record times.
  ASSERT_TRUE(std::is_sorted(table1_seen_record_pks.begin(), table1_seen_record_pks.end()));
  ASSERT_TRUE(std::is_sorted(table2_seen_record_pks.begin(), table2_seen_record_pks.end()));
  ASSERT_EQ(table1_seen_record_pks.size(), table2_seen_record_pks.size());
}

TEST_F(CDCSDKYsqlTest, YB_DISABLE_TEST_IN_TSAN(TestCheckPointWithNoCDCStream)) {
  ASSERT_OK(SetUpWithParams(3, 1, false));

  const uint32_t num_tablets = 1;
  auto table = ASSERT_RESULT(CreateTable(&test_cluster_, kNamespaceName, kTableName, num_tablets));
  google::protobuf::RepeatedPtrField<master::TabletLocationsPB> tablets;
  ASSERT_OK(test_client()->GetTablets(table, 0, &tablets, /* partition_list_version =*/nullptr));
  ASSERT_EQ(tablets.size(), num_tablets);

  std::string table_id = ASSERT_RESULT(GetTableId(&test_cluster_, kNamespaceName, kTableName));

  // Assert the cdc_sdk_min_checkpoint_op_id is -1.-1.
  for (size_t i = 0; i < test_cluster()->num_tablet_servers(); ++i) {
    for (const auto& peer : test_cluster()->GetTabletPeers(i)) {
      if (peer->tablet_id() == tablets[0].tablet_id()) {
        // What ever checkpoint persisted in the RAFT logs should be same as what ever in memory
        // transaction participant tablet peer.
        ASSERT_EQ(peer->cdc_sdk_min_checkpoint_op_id(), OpId::Invalid());
        ASSERT_EQ(
            peer->cdc_sdk_min_checkpoint_op_id(),
            peer->tablet()->transaction_participant()->GetRetainOpId());
      }
    }
  }

  // Restart all nodes.
  SleepFor(MonoDelta::FromSeconds(1));
  test_cluster()->mini_tablet_server(1)->Shutdown();
  ASSERT_OK(test_cluster()->mini_tablet_server(1)->Start());
  ASSERT_OK(test_cluster()->mini_tablet_server(1)->WaitStarted());

  // Re-Assert the cdc_sdk_min_checkpoint_op_id is -1.-1, even after restart
  for (size_t i = 0; i < test_cluster()->num_tablet_servers(); ++i) {
    for (const auto& peer : test_cluster()->GetTabletPeers(i)) {
      if (peer->tablet_id() == tablets[0].tablet_id()) {
        // What ever checkpoint persisted in the RAFT logs should be same as what ever in memory
        // transaction participant tablet peer.
        ASSERT_EQ(peer->cdc_sdk_min_checkpoint_op_id(), OpId::Invalid());
        ASSERT_EQ(
            peer->cdc_sdk_min_checkpoint_op_id(),
            peer->tablet()->transaction_participant()->GetRetainOpId());
      }
    }
  }
}

TEST_F(CDCSDKYsqlTest, YB_DISABLE_TEST_IN_TSAN(TestIsUnderCDCSDKReplicationField)) {
  ANNOTATE_UNPROTECTED_WRITE(FLAGS_update_min_cdc_indices_interval_secs) = 1;
  ANNOTATE_UNPROTECTED_WRITE(FLAGS_update_metrics_interval_ms) = 1;
  ASSERT_OK(SetUpWithParams(3, 1, false));

  const uint32_t num_tablets = 1;
  auto table = ASSERT_RESULT(CreateTable(&test_cluster_, kNamespaceName, kTableName, num_tablets));
  google::protobuf::RepeatedPtrField<master::TabletLocationsPB> tablets;
  ASSERT_OK(test_client()->GetTablets(table, 0, &tablets, /* partition_list_version =*/nullptr));
  ASSERT_EQ(tablets.size(), num_tablets);

  TableId table_id = ASSERT_RESULT(GetTableId(&test_cluster_, kNamespaceName, kTableName));
  xrepl::StreamId stream_id = ASSERT_RESULT(CreateDBStream(IMPLICIT));

  EnableCDCServiceInAllTserver(3);
  auto resp = ASSERT_RESULT(SetCDCCheckpoint(stream_id, tablets));
  ASSERT_FALSE(resp.has_error());

  auto check_is_under_cdc_sdk_replication = [&](bool expected_value) {
    for (size_t i = 0; i < test_cluster()->num_tablet_servers(); ++i) {
      for (const auto& peer : test_cluster()->GetTabletPeers(i)) {
        if (peer->tablet_id() == tablets[0].tablet_id()) {
          // Check value of 'is_under_cdc_sdk_replication' in all tablet peers.
          ASSERT_EQ(peer->is_under_cdc_sdk_replication(), expected_value);
        }
      }
    }
  };

  // Assert that 'is_under_cdc_sdk_replication' remains true even after restart.
  check_is_under_cdc_sdk_replication(true);

  // Restart all the nodes.
  SleepFor(MonoDelta::FromSeconds(1));
  for (size_t i = 0; i < test_cluster()->num_tablet_servers(); ++i) {
    test_cluster()->mini_tablet_server(i)->Shutdown();
    ASSERT_OK(test_cluster()->mini_tablet_server(i)->Start());
  }
  LOG(INFO) << "All nodes restarted";
  EnableCDCServiceInAllTserver(3);

  check_is_under_cdc_sdk_replication(true);

  ASSERT_EQ(DeleteCDCStream(stream_id), true);
  VerifyStreamDeletedFromCdcState(test_client(), stream_id, tablets.Get(0).tablet_id());
  VerifyTransactionParticipant(tablets.Get(0).tablet_id(), OpId::Max());

  // Assert that after deleting the stream, 'is_under_cdc_sdk_replication' will be set to 'false'.
  check_is_under_cdc_sdk_replication(false);
}

TEST_F(CDCSDKYsqlTest, YB_DISABLE_TEST_IN_TSAN(TestColocationWithDropColumns)) {
  ANNOTATE_UNPROTECTED_WRITE(FLAGS_enable_update_local_peer_min_index) = false;
  ANNOTATE_UNPROTECTED_WRITE(FLAGS_update_min_cdc_indices_interval_secs) = 1;
  ANNOTATE_UNPROTECTED_WRITE(FLAGS_cdc_state_checkpoint_update_interval_ms) = 1;
  ASSERT_OK(SetUpWithParams(3, 1, false));

  // ASSERT_OK(CreateColocatedObjects(&test_cluster_));
  auto conn = ASSERT_RESULT(test_cluster_.ConnectToDB(kNamespaceName));
  ASSERT_OK(conn.ExecuteFormat("CREATE TABLEGROUP tg1"));
  ASSERT_OK(conn.ExecuteFormat(
      "CREATE TABLE test1(id1 int primary key, value_2 int, value_3 int) TABLEGROUP tg1;"));
  ASSERT_OK(
      conn.ExecuteFormat("CREATE TABLE test2(id2 int primary key, value_2 int, value_3 int, "
                         "value_4 int) TABLEGROUP tg1;"));

  auto table = ASSERT_RESULT(GetTable(&test_cluster_, kNamespaceName, "test1"));
  google::protobuf::RepeatedPtrField<master::TabletLocationsPB> tablets;
  ASSERT_OK(test_client()->GetTablets(table, 0, &tablets, /* partition_list_version =*/nullptr));
  ASSERT_EQ(tablets.size(), 1);

  std::string table_id = table.table_id();
  xrepl::StreamId stream_id = ASSERT_RESULT(CreateDBStream(IMPLICIT));
  auto resp = ASSERT_RESULT(SetCDCCheckpoint(stream_id, tablets));
  ASSERT_FALSE(resp.has_error());

  int insert_count = 30;
  for (int i = 0; i < insert_count; ++i) {
    ASSERT_OK(conn.ExecuteFormat("INSERT INTO test1 VALUES ($0, $1, $2)", i, i + 1, i + 2));
    ASSERT_OK(
        conn.ExecuteFormat("INSERT INTO test2 VALUES ($0, $1, $2, $3)", i, i + 1, i + 2, i + 3));
  }

  ASSERT_OK(DropColumn(&test_cluster_, kNamespaceName, "test1", kValue2ColumnName));
  ASSERT_OK(DropColumn(&test_cluster_, kNamespaceName, "test2", kValue3ColumnName));
  SleepFor(MonoDelta::FromSeconds(10));

  // Call get changes.
  auto change_resp = GetAllPendingChangesFromCdc(stream_id, tablets);
  size_t record_size = change_resp.records.size();
  ASSERT_GT(record_size, insert_count);

  int expected_key1 = 0;
  int expected_key2 = 0;
  int ddl_count = 0;
  std::unordered_set<string> ddl_tables;
  for (const auto& record : change_resp.records) {
    if (record.row_message().op() == RowMessage::INSERT) {
      if (record.row_message().table() == "test1") {
        ASSERT_EQ(record.row_message().new_tuple_size(), 3);
        ASSERT_EQ(expected_key1, record.row_message().new_tuple(0).datum_int32());
        expected_key1++;
      } else if (record.row_message().table() == "test2") {
        ASSERT_EQ(record.row_message().new_tuple_size(), 4);
        ASSERT_EQ(expected_key2, record.row_message().new_tuple(0).datum_int32());
        expected_key2++;
      }
    } else if (record.row_message().op() == RowMessage::DDL) {
      ddl_tables.insert(record.row_message().table());
      ddl_count++;
    }
  }
  ASSERT_EQ(insert_count, expected_key1);
  ASSERT_EQ(insert_count, expected_key2);
  ASSERT_EQ(ddl_count, 4);
}

TEST_F(CDCSDKYsqlTest, YB_DISABLE_TEST_IN_TSAN(TestColocationWithAddColumns)) {
  ANNOTATE_UNPROTECTED_WRITE(FLAGS_enable_update_local_peer_min_index) = false;
  ANNOTATE_UNPROTECTED_WRITE(FLAGS_update_min_cdc_indices_interval_secs) = 1;
  ANNOTATE_UNPROTECTED_WRITE(FLAGS_cdc_state_checkpoint_update_interval_ms) = 1;
  ASSERT_OK(SetUpWithParams(3, 1, false));

  auto conn = ASSERT_RESULT(test_cluster_.ConnectToDB(kNamespaceName));
  ASSERT_OK(conn.ExecuteFormat("CREATE TABLEGROUP tg1"));
  ASSERT_OK(conn.ExecuteFormat(
      "CREATE TABLE test1(id1 int primary key, value_1 int, value_2 int) TABLEGROUP tg1;"));
  ASSERT_OK(
      conn.ExecuteFormat("CREATE TABLE test2(id2 int primary key, value_1 int, value_2 int, "
                         "value_3 int) TABLEGROUP tg1;"));

  auto table = ASSERT_RESULT(GetTable(&test_cluster_, kNamespaceName, "test1"));
  google::protobuf::RepeatedPtrField<master::TabletLocationsPB> tablets;
  ASSERT_OK(test_client()->GetTablets(table, 0, &tablets, /* partition_list_version =*/nullptr));
  ASSERT_EQ(tablets.size(), 1);

  std::string table_id = table.table_id();
  xrepl::StreamId stream_id = ASSERT_RESULT(CreateDBStream(IMPLICIT));
  auto resp = ASSERT_RESULT(SetCDCCheckpoint(stream_id, tablets));
  ASSERT_FALSE(resp.has_error());

  int insert_count = 30;
  for (int i = 0; i < insert_count; ++i) {
      LOG(INFO) << "Inserting entry " << i;
      ASSERT_OK(conn.ExecuteFormat("INSERT INTO test1 VALUES ($0, $1, $2)", i, i + 1, i + 2));
      ASSERT_OK(
          conn.ExecuteFormat("INSERT INTO test2 VALUES ($0, $1, $2, $3)", i, i + 1, i + 2, i + 3));
  }

  ASSERT_OK(AddColumn(&test_cluster_, kNamespaceName, "test1", kValue3ColumnName));
  ASSERT_OK(AddColumn(&test_cluster_, kNamespaceName, "test2", kValue4ColumnName));
  SleepFor(MonoDelta::FromSeconds(30));

  ASSERT_OK(conn.Execute("BEGIN"));
  insert_count = 60;
  for (int i = 30; i < insert_count; ++i) {
      LOG(INFO) << "Inserting entry " << i;
      ASSERT_OK(
          conn.ExecuteFormat("INSERT INTO test1 VALUES ($0, $1, $2, $3)", i, i + 1, i + 2, i + 3));
      ASSERT_OK(conn.ExecuteFormat(
          "INSERT INTO test2 VALUES ($0, $1, $2, $3, $4)", i, i + 1, i + 2, i + 3, i + 4));
  }
  ASSERT_OK(conn.Execute("COMMIT"));

  // Call get changes.
  auto change_resp = GetAllPendingChangesFromCdc(stream_id, tablets);
  size_t record_size = change_resp.records.size();
  ASSERT_GT(record_size, insert_count);

  int expected_key1 = 0;
  int expected_key2 = 0;
  int ddl_count = 0;
  std::unordered_set<string> ddl_tables;
  for (uint32_t i = 0; i < record_size; ++i) {
      const auto record = change_resp.records[i];
      if (record.row_message().op() == RowMessage::INSERT) {
      if (record.row_message().table() == "test1") {
        ASSERT_EQ(expected_key1, record.row_message().new_tuple(0).datum_int32());
        if (expected_key1 >= 0 && expected_key1 < 30) {
          ASSERT_EQ(record.row_message().new_tuple_size(), 3);
        } else {
          ASSERT_EQ(record.row_message().new_tuple_size(), 4);
        }
        expected_key1++;
      } else if (record.row_message().table() == "test2") {
        ASSERT_EQ(expected_key2, record.row_message().new_tuple(0).datum_int32());
        if (expected_key2 >= 0 && expected_key2 < 30) {
          ASSERT_EQ(record.row_message().new_tuple_size(), 4);
        } else {
          ASSERT_EQ(record.row_message().new_tuple_size(), 5);
        }
        expected_key2++;
      }
      } else if (record.row_message().op() == RowMessage::DDL) {
      ddl_tables.insert(record.row_message().table());
      ddl_count++;
      }
  }
  ASSERT_EQ(insert_count, expected_key1);
  ASSERT_EQ(insert_count, expected_key2);
  ASSERT_EQ(ddl_count, 4);
}

TEST_F(CDCSDKYsqlTest, YB_DISABLE_TEST_IN_TSAN(TestColocationWithAddAndDropColumns)) {
  ANNOTATE_UNPROTECTED_WRITE(FLAGS_enable_update_local_peer_min_index) = false;
  ANNOTATE_UNPROTECTED_WRITE(FLAGS_update_min_cdc_indices_interval_secs) = 1;
  ANNOTATE_UNPROTECTED_WRITE(FLAGS_cdc_state_checkpoint_update_interval_ms) = 1;
  ASSERT_OK(SetUpWithParams(3, 1, true));

  auto conn = ASSERT_RESULT(test_cluster_.ConnectToDB(kNamespaceName));
  ASSERT_OK(
      conn.ExecuteFormat("CREATE TABLE test1(id1 int primary key, value_1 int, value_2 int);"));
  ASSERT_OK(
      conn.ExecuteFormat("CREATE TABLE test2(id2 int primary key, value_1 int, value_2 int, "
                         "value_3 int);"));

  auto table = ASSERT_RESULT(GetTable(&test_cluster_, kNamespaceName, "test1"));
  google::protobuf::RepeatedPtrField<master::TabletLocationsPB> tablets;
  ASSERT_OK(test_client()->GetTablets(table, 0, &tablets, /* partition_list_version =*/nullptr));
  ASSERT_EQ(tablets.size(), 1);

  std::string table_id = table.table_id();
  xrepl::StreamId stream_id = ASSERT_RESULT(CreateDBStream(IMPLICIT));
  auto resp = ASSERT_RESULT(SetCDCCheckpoint(stream_id, tablets));
  ASSERT_FALSE(resp.has_error());

  int insert_count = 30;
  for (int i = 0; i < insert_count; ++i) {
    LOG(INFO) << "Inserting entry " << i;
    ASSERT_OK(conn.ExecuteFormat("INSERT INTO test1 VALUES ($0, $1, $2)", i, i + 1, i + 2));
    ASSERT_OK(
        conn.ExecuteFormat("INSERT INTO test2 VALUES ($0, $1, $2, $3)", i, i + 1, i + 2, i + 3));
  }

  ASSERT_OK(AddColumn(&test_cluster_, kNamespaceName, "test1", kValue3ColumnName));
  ASSERT_OK(DropColumn(&test_cluster_, kNamespaceName, "test2", kValue3ColumnName));
  ASSERT_OK(DropColumn(&test_cluster_, kNamespaceName, "test2", kValue2ColumnName));
  SleepFor(MonoDelta::FromSeconds(30));

  ASSERT_OK(conn.Execute("BEGIN"));
  insert_count = 60;
  for (int i = 30; i < insert_count; ++i) {
      LOG(INFO) << "Inserting entry " << i;
      ASSERT_OK(
          conn.ExecuteFormat("INSERT INTO test1 VALUES ($0, $1, $2, $3)", i, i + 1, i + 2, i + 3));
      ASSERT_OK(conn.ExecuteFormat("INSERT INTO test2 VALUES ($0, $1)", i, i + 1));
  }
  ASSERT_OK(conn.Execute("COMMIT"));

  // Call get changes.
  auto change_resp = GetAllPendingChangesFromCdc(stream_id, tablets);
  size_t record_size = change_resp.records.size();
  ASSERT_GT(record_size, insert_count);

  int expected_key1 = 0;
  int expected_key2 = 0;
  int ddl_count = 0;
  std::unordered_set<string> ddl_tables;
  for (uint32_t i = 0; i < record_size; ++i) {
      const auto record = change_resp.records[i];
      if (record.row_message().op() == RowMessage::INSERT) {
      if (record.row_message().table() == "test1") {
        ASSERT_EQ(expected_key1, record.row_message().new_tuple(0).datum_int32());
        if (expected_key1 >= 0 && expected_key1 < 30) {
          ASSERT_EQ(record.row_message().new_tuple_size(), 3);
        } else {
          ASSERT_EQ(record.row_message().new_tuple_size(), 4);
        }
        expected_key1++;
      } else if (record.row_message().table() == "test2") {
        ASSERT_EQ(expected_key2, record.row_message().new_tuple(0).datum_int32());
        if (expected_key2 >= 0 && expected_key2 < 30) {
          ASSERT_EQ(record.row_message().new_tuple_size(), 4);
        } else {
          ASSERT_EQ(record.row_message().new_tuple_size(), 2);
        }
        expected_key2++;
      }
      } else if (record.row_message().op() == RowMessage::DDL) {
      ddl_tables.insert(record.row_message().table());
      ddl_count++;
      }
  }
  ASSERT_EQ(insert_count, expected_key1);
  ASSERT_EQ(insert_count, expected_key2);
  ASSERT_EQ(ddl_count, 5);
}

TEST_F(CDCSDKYsqlTest, YB_DISABLE_TEST_IN_TSAN(TestColocationWithMultipleAlterAndRestart)) {
  ANNOTATE_UNPROTECTED_WRITE(FLAGS_enable_update_local_peer_min_index) = false;
  ANNOTATE_UNPROTECTED_WRITE(FLAGS_update_min_cdc_indices_interval_secs) = 1;
  ANNOTATE_UNPROTECTED_WRITE(FLAGS_cdc_state_checkpoint_update_interval_ms) = 1;
  ASSERT_OK(SetUpWithParams(3, 1, true));

  auto conn = ASSERT_RESULT(test_cluster_.ConnectToDB(kNamespaceName));
  ASSERT_OK(
      conn.ExecuteFormat("CREATE TABLE test1(id1 int primary key, value_1 int, value_2 int);"));
  ASSERT_OK(
      conn.ExecuteFormat("CREATE TABLE test2(id2 int primary key, value_1 int, value_2 int, "
                         "value_3 int);"));

  auto table = ASSERT_RESULT(GetTable(&test_cluster_, kNamespaceName, "test1"));
  google::protobuf::RepeatedPtrField<master::TabletLocationsPB> tablets;
  ASSERT_OK(test_client()->GetTablets(table, 0, &tablets, /* partition_list_version =*/nullptr));
  ASSERT_EQ(tablets.size(), 1);

  std::string table_id = table.table_id();
  xrepl::StreamId stream_id = ASSERT_RESULT(CreateDBStream(IMPLICIT));
  auto resp = ASSERT_RESULT(SetCDCCheckpoint(stream_id, tablets));
  ASSERT_FALSE(resp.has_error());

  int insert_count = 30;
  for (int i = 0; i < insert_count; ++i) {
      LOG(INFO) << "Inserting entry " << i;
      ASSERT_OK(conn.ExecuteFormat("INSERT INTO test1 VALUES ($0, $1, $2)", i, i + 1, i + 2));
      ASSERT_OK(
          conn.ExecuteFormat("INSERT INTO test2 VALUES ($0, $1, $2, $3)", i, i + 1, i + 2, i + 3));
  }

  ASSERT_OK(AddColumn(&test_cluster_, kNamespaceName, "test1", kValue3ColumnName));
  ASSERT_OK(DropColumn(&test_cluster_, kNamespaceName, "test2", kValue3ColumnName));
  ASSERT_OK(DropColumn(&test_cluster_, kNamespaceName, "test2", kValue2ColumnName));

  // Call get changes.
  auto change_resp = GetAllPendingChangesFromCdc(stream_id, tablets);
  size_t record_size = change_resp.records.size();
  ASSERT_GT(record_size, insert_count);

  int expected_key1 = 0;
  int expected_key2 = 0;
  int ddl_count = 0;
  std::unordered_set<string> ddl_tables;
  for (uint32_t i = 0; i < record_size; ++i) {
      const auto record = change_resp.records[i];
      if (record.row_message().op() == RowMessage::INSERT) {
      if (record.row_message().table() == "test1") {
        ASSERT_EQ(expected_key1, record.row_message().new_tuple(0).datum_int32());
        ASSERT_EQ(record.row_message().new_tuple_size(), 3);
        expected_key1++;
      } else if (record.row_message().table() == "test2") {
        ASSERT_EQ(expected_key2, record.row_message().new_tuple(0).datum_int32());
        ASSERT_EQ(record.row_message().new_tuple_size(), 4);
        expected_key2++;
      }
      } else if (record.row_message().op() == RowMessage::DDL) {
      ddl_tables.insert(record.row_message().table());
      ddl_count++;
      }
  }
  ASSERT_EQ(insert_count, expected_key1);
  ASSERT_EQ(insert_count, expected_key2);
  ASSERT_EQ(ddl_count, 5);

  for (int idx = 0; idx < 3; idx++) {
    test_cluster()->mini_tablet_server(idx)->Shutdown();
    ASSERT_OK(test_cluster()->mini_tablet_server(idx)->Start());
    ASSERT_OK(test_cluster()->mini_tablet_server(idx)->WaitStarted());
  }
  LOG(INFO) << "All nodes restarted";

  conn = ASSERT_RESULT(test_cluster_.ConnectToDB(kNamespaceName));
  ASSERT_OK(conn.Execute("BEGIN"));
  insert_count = 60;
  for (int i = 30; i < insert_count; ++i) {
      LOG(INFO) << "Inserting entry " << i;
      ASSERT_OK(conn.ExecuteFormat("INSERT INTO test1 VALUES ($0, $1, $2)", i, i + 1, i + 2));
      ASSERT_OK(conn.ExecuteFormat("INSERT INTO test2 VALUES ($0, $1)", i, i + 1));
  }
  ASSERT_OK(conn.Execute("COMMIT"));
  ASSERT_OK(test_client()->FlushTables(
      {table.table_id()}, /* add_indexes = */ false,
      /* timeout_secs = */ 30, /* is_compaction = */ false));

  // Call get changes.
  change_resp = GetAllPendingChangesFromCdc(stream_id, tablets, &change_resp.checkpoint);
  record_size = change_resp.records.size();
  ASSERT_GT(record_size, insert_count/2);

  expected_key1 = 30;
  expected_key2 = 30;
  ddl_count = 0;
  for (uint32_t i = 0; i < record_size; ++i) {
      const auto record = change_resp.records[i];
      if (record.row_message().op() == RowMessage::INSERT) {
      if (record.row_message().table() == "test1") {
        ASSERT_EQ(expected_key1, record.row_message().new_tuple(0).datum_int32());
        ASSERT_EQ(record.row_message().new_tuple_size(), 4);
        expected_key1++;
      } else if (record.row_message().table() == "test2") {
        ASSERT_EQ(expected_key2, record.row_message().new_tuple(0).datum_int32());
        ASSERT_EQ(record.row_message().new_tuple_size(), 2);
        expected_key2++;
      }
    } else if (record.row_message().op() == RowMessage::DDL) {
      ddl_tables.insert(record.row_message().table());
      ddl_count++;
    }
  }
  ASSERT_EQ(insert_count, expected_key1);
  ASSERT_EQ(insert_count, expected_key2);
  ASSERT_EQ(ddl_count, 2);
}

TEST_F(CDCSDKYsqlTest, YB_DISABLE_TEST_IN_TSAN(TestColocationWithMultipleAlterAndLeaderSwitch)) {
  ANNOTATE_UNPROTECTED_WRITE(FLAGS_enable_update_local_peer_min_index) = false;
  ANNOTATE_UNPROTECTED_WRITE(FLAGS_update_min_cdc_indices_interval_secs) = 1;
  ANNOTATE_UNPROTECTED_WRITE(FLAGS_cdc_state_checkpoint_update_interval_ms) = 1;
  ANNOTATE_UNPROTECTED_WRITE(FLAGS_enable_load_balancing) = false;
  ASSERT_OK(SetUpWithParams(3, 1, true));

  auto conn = ASSERT_RESULT(test_cluster_.ConnectToDB(kNamespaceName));
  ASSERT_OK(
      conn.ExecuteFormat("CREATE TABLE test1(id1 int primary key, value_1 int, value_2 int);"));
  ASSERT_OK(
      conn.ExecuteFormat("CREATE TABLE test2(id2 int primary key, value_1 int, value_2 int, "
                         "value_3 int);"));

  auto table = ASSERT_RESULT(GetTable(&test_cluster_, kNamespaceName, "test1"));
  google::protobuf::RepeatedPtrField<master::TabletLocationsPB> tablets;
  ASSERT_OK(test_client()->GetTablets(table, 0, &tablets, /* partition_list_version =*/nullptr));
  ASSERT_EQ(tablets.size(), 1);

  std::string table_id = table.table_id();
  xrepl::StreamId stream_id = ASSERT_RESULT(CreateDBStream(IMPLICIT));
  auto resp = ASSERT_RESULT(SetCDCCheckpoint(stream_id, tablets));
  ASSERT_FALSE(resp.has_error());

  int insert_count = 30;
  for (int i = 0; i < insert_count; ++i) {
    LOG(INFO) << "Inserting entry " << i;
    ASSERT_OK(conn.ExecuteFormat("INSERT INTO test1 VALUES ($0, $1, $2)", i, i + 1, i + 2));
    ASSERT_OK(
        conn.ExecuteFormat("INSERT INTO test2 VALUES ($0, $1, $2, $3)", i, i + 1, i + 2, i + 3));
  }

  ASSERT_OK(AddColumn(&test_cluster_, kNamespaceName, "test1", kValue3ColumnName));
  ASSERT_OK(DropColumn(&test_cluster_, kNamespaceName, "test2", kValue3ColumnName));
  ASSERT_OK(DropColumn(&test_cluster_, kNamespaceName, "test2", kValue2ColumnName));
  ASSERT_OK(test_client()->FlushTables(
      {table.table_id()}, /* add_indexes = */ false,
      /* timeout_secs = */ 30, /* is_compaction = */ false));

  // Call get changes.
  auto change_resp = GetAllPendingChangesFromCdc(stream_id, tablets);
  size_t record_size = change_resp.records.size();
  ASSERT_GT(record_size, insert_count);

  int expected_key1 = 0;
  int expected_key2 = 0;
  int ddl_count = 0;
  std::unordered_set<string> ddl_tables;
  for (uint32_t i = 0; i < record_size; ++i) {
    const auto record = change_resp.records[i];
    if (record.row_message().op() == RowMessage::INSERT) {
      if (record.row_message().table() == "test1") {
        ASSERT_EQ(expected_key1, record.row_message().new_tuple(0).datum_int32());
        ASSERT_EQ(record.row_message().new_tuple_size(), 3);
        expected_key1++;
      } else if (record.row_message().table() == "test2") {
        ASSERT_EQ(expected_key2, record.row_message().new_tuple(0).datum_int32());
        ASSERT_EQ(record.row_message().new_tuple_size(), 4);
        expected_key2++;
      }
    } else if (record.row_message().op() == RowMessage::DDL) {
      ddl_tables.insert(record.row_message().table());
      ddl_count++;
    }
  }
  ASSERT_EQ(insert_count, expected_key1);
  ASSERT_EQ(insert_count, expected_key2);
  ASSERT_EQ(ddl_count, 5);

  size_t first_leader_index = -1;
  size_t first_follower_index = -1;
  GetTabletLeaderAndAnyFollowerIndex(tablets, &first_leader_index, &first_follower_index);
  if (first_leader_index == 0) {
    // We want to avoid the scenario where the first TServer is the leader, since we want to shut
    // the leader TServer down and call GetChanges. GetChanges will be called on the cdc_proxy
    // based on the first TServer's address and we want to avoid the network issues.
    ASSERT_OK(ChangeLeaderOfTablet(first_follower_index, tablets[0].tablet_id()));
  }
  ASSERT_OK(ChangeLeaderOfTablet(first_follower_index, tablets[0].tablet_id()));

  conn = ASSERT_RESULT(test_cluster_.ConnectToDB(kNamespaceName));
  ASSERT_OK(conn.Execute("BEGIN"));
  insert_count = 60;
  for (int i = 30; i < insert_count; ++i) {
    LOG(INFO) << "Inserting entry " << i;
    ASSERT_OK(conn.ExecuteFormat("INSERT INTO test1 VALUES ($0, $1, $2)", i, i + 1, i + 2));
    ASSERT_OK(conn.ExecuteFormat("INSERT INTO test2 VALUES ($0, $1)", i, i + 1));
  }
  ASSERT_OK(conn.Execute("COMMIT"));
  ASSERT_OK(test_client()->FlushTables(
      {table.table_id()}, /* add_indexes = */ false,
      /* timeout_secs = */ 30, /* is_compaction = */ false));

  // Call get changes.
  change_resp = GetAllPendingChangesFromCdc(stream_id, tablets, &change_resp.checkpoint);
  record_size = change_resp.records.size();
  ASSERT_GT(record_size, insert_count / 2);

  expected_key1 = 30;
  expected_key2 = 30;
  ddl_count = 0;
  for (uint32_t i = 0; i < record_size; ++i) {
    const auto record = change_resp.records[i];
    if (record.row_message().op() == RowMessage::INSERT) {
      if (record.row_message().table() == "test1") {
        ASSERT_EQ(expected_key1, record.row_message().new_tuple(0).datum_int32());
        ASSERT_EQ(record.row_message().new_tuple_size(), 4);
        expected_key1++;
      } else if (record.row_message().table() == "test2") {
        ASSERT_EQ(expected_key2, record.row_message().new_tuple(0).datum_int32());
        ASSERT_EQ(record.row_message().new_tuple_size(), 2);
        expected_key2++;
      }
    } else if (record.row_message().op() == RowMessage::DDL) {
      ddl_tables.insert(record.row_message().table());
      ddl_count++;
    }
  }
  ASSERT_EQ(insert_count, expected_key1);
  ASSERT_EQ(insert_count, expected_key2);
  ASSERT_EQ(ddl_count, 2);
}

TEST_F(CDCSDKYsqlTest, YB_DISABLE_TEST_IN_TSAN(TestColocationWithRepeatedRequestFromOpId)) {
  ANNOTATE_UNPROTECTED_WRITE(FLAGS_enable_update_local_peer_min_index) = false;
  ANNOTATE_UNPROTECTED_WRITE(FLAGS_update_min_cdc_indices_interval_secs) = 1;
  ANNOTATE_UNPROTECTED_WRITE(FLAGS_cdc_state_checkpoint_update_interval_ms) = 1;
  ANNOTATE_UNPROTECTED_WRITE(FLAGS_enable_load_balancing) = false;
  ASSERT_OK(SetUpWithParams(3, 1, true));

  auto conn = ASSERT_RESULT(test_cluster_.ConnectToDB(kNamespaceName));
  ASSERT_OK(
      conn.ExecuteFormat("CREATE TABLE test1(id1 int primary key, value_1 int, value_2 int);"));
  ASSERT_OK(
      conn.ExecuteFormat("CREATE TABLE test2(id2 int primary key, value_1 int, value_2 int, "
                         "value_3 int);"));

  auto table = ASSERT_RESULT(GetTable(&test_cluster_, kNamespaceName, "test1"));
  google::protobuf::RepeatedPtrField<master::TabletLocationsPB> tablets;
  ASSERT_OK(test_client()->GetTablets(table, 0, &tablets, /* partition_list_version =*/nullptr));
  ASSERT_EQ(tablets.size(), 1);

  std::string table_id = table.table_id();
  xrepl::StreamId stream_id = ASSERT_RESULT(CreateDBStream(IMPLICIT));
  auto resp = ASSERT_RESULT(SetCDCCheckpoint(stream_id, tablets));
  ASSERT_FALSE(resp.has_error());

  int insert_count = 30;
  for (int i = 0; i < insert_count; ++i) {
    LOG(INFO) << "Inserting entry " << i;
    ASSERT_OK(conn.ExecuteFormat("INSERT INTO test1 VALUES ($0, $1, $2)", i, i + 1, i + 2));
    ASSERT_OK(
        conn.ExecuteFormat("INSERT INTO test2 VALUES ($0, $1, $2, $3)", i, i + 1, i + 2, i + 3));
  }

  ASSERT_OK(AddColumn(&test_cluster_, kNamespaceName, "test1", kValue3ColumnName));
  ASSERT_OK(DropColumn(&test_cluster_, kNamespaceName, "test2", kValue3ColumnName));
  ASSERT_OK(DropColumn(&test_cluster_, kNamespaceName, "test2", kValue2ColumnName));

  ASSERT_OK(test_client()->FlushTables(
      {table.table_id()}, /* add_indexes = */ false,
      /* timeout_secs = */ 30, /* is_compaction = */ false));

  // Call get changes.
  auto change_resp = GetAllPendingChangesFromCdc(stream_id, tablets);
  size_t record_size = change_resp.records.size();
  ASSERT_GT(record_size, insert_count);

  int expected_key1 = 0;
  int expected_key2 = 0;
  int ddl_count = 0;
  std::unordered_set<string> ddl_tables;
  for (uint32_t i = 0; i < record_size; ++i) {
    const auto record = change_resp.records[i];
    if (record.row_message().op() == RowMessage::INSERT) {
      if (record.row_message().table() == "test1") {
        ASSERT_EQ(expected_key1, record.row_message().new_tuple(0).datum_int32());
        ASSERT_EQ(record.row_message().new_tuple_size(), 3);
        expected_key1++;
      } else if (record.row_message().table() == "test2") {
        ASSERT_EQ(expected_key2, record.row_message().new_tuple(0).datum_int32());
        ASSERT_EQ(record.row_message().new_tuple_size(), 4);
        expected_key2++;
      }
    } else if (record.row_message().op() == RowMessage::DDL) {
      ddl_tables.insert(record.row_message().table());
      ddl_count++;
    }
  }
  ASSERT_EQ(insert_count, expected_key1);
  ASSERT_EQ(insert_count, expected_key2);
  ASSERT_EQ(ddl_count, 5);

  conn = ASSERT_RESULT(test_cluster_.ConnectToDB(kNamespaceName));
  ASSERT_OK(conn.Execute("BEGIN"));
  insert_count = 60;
  for (int i = 30; i < insert_count; ++i) {
    LOG(INFO) << "Inserting entry " << i;
    ASSERT_OK(conn.ExecuteFormat("INSERT INTO test1 VALUES ($0, $1, $2)", i, i + 1, i + 2));
    ASSERT_OK(conn.ExecuteFormat("INSERT INTO test2 VALUES ($0, $1)", i, i + 1));
  }
  ASSERT_OK(conn.Execute("COMMIT"));
  ASSERT_OK(test_client()->FlushTables(
      {table.table_id()}, /* add_indexes = */ false,
      /* timeout_secs = */ 30, /* is_compaction = */ false));

  // Call get changes.
  const auto repeat_checkpoint = change_resp.checkpoint;
  change_resp = GetAllPendingChangesFromCdc(stream_id, tablets, &change_resp.checkpoint);
  record_size = change_resp.records.size();
  ASSERT_GT(record_size, insert_count / 2);

  // Call get changes again with the same from_op_id.
  change_resp = GetAllPendingChangesFromCdc(stream_id, tablets, &repeat_checkpoint);

  expected_key1 = 30;
  expected_key2 = 30;
  ddl_count = 0;
  for (uint32_t i = 0; i < record_size; ++i) {
    const auto record = change_resp.records[i];
    if (record.row_message().op() == RowMessage::INSERT) {
      if (record.row_message().table() == "test1") {
        ASSERT_EQ(expected_key1, record.row_message().new_tuple(0).datum_int32());
        ASSERT_EQ(record.row_message().new_tuple_size(), 4);
        expected_key1++;
      } else if (record.row_message().table() == "test2") {
        ASSERT_EQ(expected_key2, record.row_message().new_tuple(0).datum_int32());
        ASSERT_EQ(record.row_message().new_tuple_size(), 2);
        expected_key2++;
      }
    } else if (record.row_message().op() == RowMessage::DDL) {
      ddl_tables.insert(record.row_message().table());
      ddl_count++;
    }
  }
  ASSERT_EQ(insert_count, expected_key1);
  ASSERT_EQ(insert_count, expected_key2);
  ASSERT_EQ(ddl_count, 2);
}

TEST_F(CDCSDKYsqlTest, YB_DISABLE_TEST_IN_TSAN(TestExplicitCheckpointGetChangesRequest)) {
  ANNOTATE_UNPROTECTED_WRITE(FLAGS_cdc_state_checkpoint_update_interval_ms) = 0;
  auto tablets = ASSERT_RESULT(SetUpCluster());
  ASSERT_EQ(tablets.size(), 1);
  xrepl::StreamId stream_id = ASSERT_RESULT(CreateDBStreamWithReplicationSlot());
  auto set_resp = ASSERT_RESULT(SetCDCCheckpoint(stream_id, tablets));
  ASSERT_FALSE(set_resp.has_error());

  ASSERT_OK(WriteRowsHelper(1 /* start */, 101 /* end */, &test_cluster_, true));

  // Not setting explicit checkpoint here.
  GetChangesResponsePB change_resp;
  ASSERT_OK(WaitForGetChangesToFetchRecords(&change_resp, stream_id, tablets, 100));

  // Since stream is in EXPLICIT mode, the checkpoint won't be stored in cdc_state table.
  auto checkpoint = ASSERT_RESULT(
      GetStreamCheckpointInCdcState(test_client(), stream_id, tablets[0].tablet_id()));
  ASSERT_EQ(checkpoint, OpId());

  // This time call 'GetChanges' with an explicit checkpoint.
  ASSERT_RESULT(GetChangesFromCDCWithExplictCheckpoint(
      stream_id, tablets, &change_resp.cdc_sdk_checkpoint()));

  // The checkpoint stored in the cdc_state table will be updated.
  checkpoint = ASSERT_RESULT(
      GetStreamCheckpointInCdcState(test_client(), stream_id, tablets[0].tablet_id()));
  ASSERT_EQ(
      checkpoint,
      OpId(change_resp.cdc_sdk_checkpoint().term(), change_resp.cdc_sdk_checkpoint().index()));
}

TEST_F(CDCSDKYsqlTest, YB_DISABLE_TEST_IN_TSAN(TestTransactionWithZeroIntents)) {
  ANNOTATE_UNPROTECTED_WRITE(FLAGS_ysql_num_shards_per_tserver) = 1;
  ANNOTATE_UNPROTECTED_WRITE(FLAGS_enable_update_local_peer_min_index) = false;
  ANNOTATE_UNPROTECTED_WRITE(FLAGS_update_min_cdc_indices_interval_secs) = 1;
  ANNOTATE_UNPROTECTED_WRITE(FLAGS_cdc_state_checkpoint_update_interval_ms) = 1;
  ASSERT_OK(SetUpWithParams(1, 1, false));

  auto conn = ASSERT_RESULT(test_cluster_.ConnectToDB(kNamespaceName));
  ASSERT_OK(conn.ExecuteFormat("CREATE TABLE test1(id1 int primary key, value_1 int);"));
  ASSERT_OK(
      conn.ExecuteFormat("CREATE TABLE test2(id2 int primary key, id_fk int, FOREIGN KEY (id_fk) "
                         "REFERENCES test1 (id1));"));

  // Create two tables with parent key - foreign key relation.
  auto parent_table = ASSERT_RESULT(GetTable(&test_cluster_, kNamespaceName, "test1"));
  auto fk_table = ASSERT_RESULT(GetTable(&test_cluster_, kNamespaceName, "test2"));
  google::protobuf::RepeatedPtrField<master::TabletLocationsPB> fk_tablets;
  ASSERT_OK(
      test_client()->GetTablets(fk_table, 0, &fk_tablets, /* partition_list_version =*/nullptr));
  ASSERT_EQ(fk_tablets.size(), 1);

  google::protobuf::RepeatedPtrField<master::TabletLocationsPB> parent_tablets;
  ASSERT_OK(test_client()->GetTablets(
      parent_table, 0, &parent_tablets, /* partition_list_version =*/nullptr));
  ASSERT_EQ(parent_tablets.size(), 1);

  std::string fk_table_id = fk_table.table_id();
  xrepl::StreamId stream_id = ASSERT_RESULT(CreateDBStream(IMPLICIT));
  auto resp = ASSERT_RESULT(SetCDCCheckpoint(stream_id, fk_tablets));
  ASSERT_FALSE(resp.has_error());
  resp = ASSERT_RESULT(SetCDCCheckpoint(stream_id, parent_tablets));
  ASSERT_FALSE(resp.has_error());

  const int insert_count = 30;
  ASSERT_OK(conn.Execute("BEGIN"));
  for (int i = 0; i < insert_count; ++i) {
    ASSERT_OK(conn.ExecuteFormat("INSERT INTO test1 VALUES ($0, $1)", i, i + 1));
  }
  ASSERT_OK(conn.Execute("COMMIT"));

  // This transaction on the foreign key table, will induce another transaction on the parent table
  // to have 0 intents.
  ASSERT_OK(conn.Execute("BEGIN"));
  for (int i = 0; i < insert_count; ++i) {
    ASSERT_OK(conn.ExecuteFormat("INSERT INTO test2 VALUES ($0, $1)", i + 1, i));
  }
  ASSERT_OK(conn.Execute("COMMIT"));

  ASSERT_OK(test_client()->FlushTables(
      {parent_table.table_id()}, /* add_indexes = */ false,
      /* timeout_secs = */ 30, /* is_compaction = */ false));
  ASSERT_OK(test_client()->FlushTables(
      {fk_table.table_id()}, /* add_indexes = */ false,
      /* timeout_secs = */ 30, /* is_compaction = */ false));

  // Assert get changes works without error on both the tables.
  GetChangesResponsePB change_resp = ASSERT_RESULT(GetChangesFromCDC(stream_id, fk_tablets));

  change_resp = ASSERT_RESULT(GetChangesFromCDC(stream_id, parent_tablets));
}

TEST_F(CDCSDKYsqlTest, YB_DISABLE_TEST_IN_TSAN(TestGetCheckpointForColocatedTable)) {
  ANNOTATE_UNPROTECTED_WRITE(FLAGS_cdc_snapshot_batch_size) = 100;
  ANNOTATE_UNPROTECTED_WRITE(FLAGS_enable_update_local_peer_min_index) = false;
  ANNOTATE_UNPROTECTED_WRITE(FLAGS_update_min_cdc_indices_interval_secs) = 1;
  ANNOTATE_UNPROTECTED_WRITE(FLAGS_cdc_state_checkpoint_update_interval_ms) = 0;
  ASSERT_OK(SetUpWithParams(3, 1, true /* colocated */));

  auto conn = ASSERT_RESULT(test_cluster_.ConnectToDB(kNamespaceName));
  ASSERT_OK(
      conn.ExecuteFormat("CREATE TABLE test1(id1 int primary key, value_2 int, value_3 int);"));
  ASSERT_OK(
      conn.ExecuteFormat("CREATE TABLE test2(id2 int primary key, value_2 int, value_3 int, "
                         "value_4 int);"));

  auto table = ASSERT_RESULT(GetTable(&test_cluster_, kNamespaceName, "test1"));
  google::protobuf::RepeatedPtrField<master::TabletLocationsPB> tablets;
  ASSERT_OK(test_client()->GetTablets(table, 0, &tablets, /* partition_list_version =*/nullptr));
  ASSERT_EQ(tablets.size(), 1);

  xrepl::StreamId stream_id = ASSERT_RESULT(CreateDBStream(IMPLICIT));
  auto resp = ASSERT_RESULT(SetCDCCheckpoint(stream_id, tablets));
  ASSERT_FALSE(resp.has_error());

  const int64_t snapshot_recrods_per_table = 500;
  for (int i = 0; i < snapshot_recrods_per_table; ++i) {
    ASSERT_OK(conn.ExecuteFormat("INSERT INTO test1 VALUES ($0, $1, $2)", i, i + 1, i + 2));
    ASSERT_OK(
        conn.ExecuteFormat("INSERT INTO test2 VALUES ($0, $1, $2, $3)", i, i + 1, i + 2, i + 3));
  }

  auto verify_snapshot_checkpoint = [&](const GetChangesResponsePB& initial_change_resp,
                                        const TableId& req_table_id) {
    bool first_call = true;
    GetChangesResponsePB change_resp;
    GetChangesResponsePB next_change_resp;
    uint64 expected_snapshot_time;

    while (true) {
      if (first_call) {
        next_change_resp =
            ASSERT_RESULT(UpdateCheckpoint(stream_id, tablets, &initial_change_resp, req_table_id));
      } else {
        next_change_resp =
            ASSERT_RESULT(UpdateCheckpoint(stream_id, tablets, &change_resp, req_table_id));
      }

      auto resp =
          ASSERT_RESULT(GetCDCSnapshotCheckpoint(stream_id, tablets[0].tablet_id(), req_table_id));
      ASSERT_GE(resp.snapshot_time(), 0);

      if (first_call) {
        ASSERT_EQ(
            resp.checkpoint().op_id().term(), initial_change_resp.cdc_sdk_checkpoint().term());
        ASSERT_EQ(
            resp.checkpoint().op_id().index(), initial_change_resp.cdc_sdk_checkpoint().index());
        ASSERT_EQ(resp.snapshot_key(), "");
        expected_snapshot_time = resp.snapshot_time();
        first_call = false;
      } else {
        ASSERT_EQ(resp.checkpoint().op_id().term(), change_resp.cdc_sdk_checkpoint().term());
        ASSERT_EQ(resp.checkpoint().op_id().index(), change_resp.cdc_sdk_checkpoint().index());
        ASSERT_EQ(resp.snapshot_key(), change_resp.cdc_sdk_checkpoint().key());
        ASSERT_EQ(resp.snapshot_time(), expected_snapshot_time);
      }

      change_resp = next_change_resp;

      if (change_resp.cdc_sdk_checkpoint().key().empty() &&
          change_resp.cdc_sdk_checkpoint().write_id() == 0 &&
          change_resp.cdc_sdk_checkpoint().snapshot_time() == 0) {
        break;
      }
    }
  };

  auto req_table_id = GetColocatedTableId("test1");
  ASSERT_NE(req_table_id, "");
  // Assert that we get all records from the second table: "test1".
  GetChangesResponsePB initial_change_resp =
      ASSERT_RESULT(GetChangesFromCDCSnapshot(stream_id, tablets));
  verify_snapshot_checkpoint(initial_change_resp, req_table_id);
  LOG(INFO) << "Verified snapshot records for table: test1";

  // Assert that we get all records from the second table: "test2".
  req_table_id = GetColocatedTableId("test2");
  ASSERT_NE(req_table_id, "");
  verify_snapshot_checkpoint(initial_change_resp, req_table_id);
  LOG(INFO) << "Verified snapshot records for table: test2";
}

TEST_F(CDCSDKYsqlTest, YB_DISABLE_TEST_IN_TSAN(TestGetCheckpointOnStreamedColocatedTable)) {
  ANNOTATE_UNPROTECTED_WRITE(FLAGS_enable_update_local_peer_min_index) = false;
  ANNOTATE_UNPROTECTED_WRITE(FLAGS_update_min_cdc_indices_interval_secs) = 1;
  ANNOTATE_UNPROTECTED_WRITE(FLAGS_cdc_state_checkpoint_update_interval_ms) = 0;
  ASSERT_OK(SetUpWithParams(3, 1, true /* colocated */));

  auto conn = ASSERT_RESULT(test_cluster_.ConnectToDB(kNamespaceName));
  ASSERT_OK(
      conn.ExecuteFormat("CREATE TABLE test1(id1 int primary key, value_2 int, value_3 int);"));

  auto table = ASSERT_RESULT(GetTable(&test_cluster_, kNamespaceName, "test1"));
  google::protobuf::RepeatedPtrField<master::TabletLocationsPB> tablets;
  ASSERT_OK(test_client()->GetTablets(table, 0, &tablets, /* partition_list_version =*/nullptr));
  ASSERT_EQ(tablets.size(), 1);

  xrepl::StreamId stream_id = ASSERT_RESULT(CreateDBStream(IMPLICIT));
  auto resp = ASSERT_RESULT(SetCDCCheckpoint(stream_id, tablets));
  ASSERT_FALSE(resp.has_error());

  const int64_t snapshot_recrods_per_table = 100;
  for (int i = 0; i < snapshot_recrods_per_table; ++i) {
    ASSERT_OK(conn.ExecuteFormat("INSERT INTO test1 VALUES ($0, $1, $2)", i, i + 1, i + 2));
  }

  auto req_table_id = GetColocatedTableId("test1");
  ASSERT_NE(req_table_id, "");
  auto change_resp = ASSERT_RESULT(GetChangesFromCDCSnapshot(stream_id, tablets));
  while (true) {
    change_resp = ASSERT_RESULT(UpdateCheckpoint(stream_id, tablets, &change_resp, req_table_id));

    if (change_resp.cdc_sdk_checkpoint().key().empty() &&
        change_resp.cdc_sdk_checkpoint().write_id() == 0 &&
        change_resp.cdc_sdk_checkpoint().snapshot_time() == 0) {
      break;
    }
  }
  LOG(INFO) << "Streamed snapshot records for table: test1";

  for (int i = snapshot_recrods_per_table; i < 2 * snapshot_recrods_per_table; ++i) {
    ASSERT_OK(conn.ExecuteFormat("INSERT INTO test1 VALUES ($0, $1, $2)", i, i + 1, i + 2));
  }

  auto snapshot_done_resp = ASSERT_RESULT(UpdateSnapshotDone(stream_id, tablets, req_table_id));
  auto checkpoint_resp =
      ASSERT_RESULT(GetCDCSnapshotCheckpoint(stream_id, tablets[0].tablet_id(), req_table_id));
  ASSERT_TRUE(!checkpoint_resp.has_snapshot_key() || checkpoint_resp.snapshot_key().empty());

  auto stream_change_resp =
      ASSERT_RESULT(UpdateCheckpoint(stream_id, tablets, &change_resp, req_table_id));
  stream_change_resp =
      ASSERT_RESULT(UpdateCheckpoint(stream_id, tablets, &change_resp, req_table_id));
  checkpoint_resp =
      ASSERT_RESULT(GetCDCSnapshotCheckpoint(stream_id, tablets[0].tablet_id(), req_table_id));

  ASSERT_EQ(
      OpId::FromPB(checkpoint_resp.checkpoint().op_id()),
      OpId::FromPB(change_resp.cdc_sdk_checkpoint()));
  ASSERT_FALSE(checkpoint_resp.has_snapshot_key());
}

TEST_F(CDCSDKYsqlTest, YB_DISABLE_TEST_IN_TSAN(TestGetCheckpointOnAddedColocatedTable)) {
  ANNOTATE_UNPROTECTED_WRITE(FLAGS_enable_update_local_peer_min_index) = false;
  ANNOTATE_UNPROTECTED_WRITE(FLAGS_update_min_cdc_indices_interval_secs) = 1;
  ANNOTATE_UNPROTECTED_WRITE(FLAGS_cdc_state_checkpoint_update_interval_ms) = 0;
  ASSERT_OK(SetUpWithParams(1, 1, true /* colocated */));

  auto conn = ASSERT_RESULT(test_cluster_.ConnectToDB(kNamespaceName));
  ASSERT_OK(
      conn.ExecuteFormat("CREATE TABLE test1(id1 int primary key, value_2 int, value_3 int);"));

  auto table = ASSERT_RESULT(GetTable(&test_cluster_, kNamespaceName, "test1"));
  google::protobuf::RepeatedPtrField<master::TabletLocationsPB> tablets;
  ASSERT_OK(test_client()->GetTablets(table, 0, &tablets, /* partition_list_version =*/nullptr));
  ASSERT_EQ(tablets.size(), 1);

  xrepl::StreamId stream_id = ASSERT_RESULT(CreateDBStream(IMPLICIT));
  auto resp = ASSERT_RESULT(SetCDCCheckpoint(stream_id, tablets));
  ASSERT_FALSE(resp.has_error());

  const int64_t snapshot_recrods_per_table = 100;
  for (int i = 0; i < snapshot_recrods_per_table; ++i) {
    ASSERT_OK(conn.ExecuteFormat("INSERT INTO test1 VALUES ($0, $1, $2)", i, i + 1, i + 2));
  }

  auto req_table_id = GetColocatedTableId("test1");
  ASSERT_NE(req_table_id, "");
  auto change_resp = ASSERT_RESULT(GetChangesFromCDCSnapshot(stream_id, tablets, req_table_id));
  while (true) {
    change_resp = ASSERT_RESULT(UpdateCheckpoint(stream_id, tablets, &change_resp, req_table_id));

    if (change_resp.cdc_sdk_checkpoint().key().empty() &&
        change_resp.cdc_sdk_checkpoint().write_id() == 0 &&
        change_resp.cdc_sdk_checkpoint().snapshot_time() == 0) {
      break;
    }
  }
  ASSERT_RESULT(UpdateSnapshotDone(stream_id, tablets, req_table_id));
  LOG(INFO) << "Streamed snapshot records for table: test1";

  for (int i = snapshot_recrods_per_table; i < 2 * snapshot_recrods_per_table; ++i) {
    ASSERT_OK(conn.ExecuteFormat("INSERT INTO test1 VALUES ($0, $1, $2)", i, i + 1, i + 2));
  }

  auto stream_change_resp_before_add_table =
      ASSERT_RESULT(UpdateCheckpoint(stream_id, tablets, &change_resp, req_table_id));
  stream_change_resp_before_add_table = ASSERT_RESULT(
      UpdateCheckpoint(stream_id, tablets, &stream_change_resp_before_add_table, req_table_id));

  auto streaming_checkpoint_resp =
      ASSERT_RESULT(GetCDCSnapshotCheckpoint(stream_id, tablets[0].tablet_id(), req_table_id));
  ASSERT_FALSE(streaming_checkpoint_resp.has_snapshot_key());

  // Create a new table and wait for the table to be added to the stream.
  ASSERT_OK(
      conn.ExecuteFormat("CREATE TABLE test2(id1 int primary key, value_2 int, value_3 int);"));
  auto added_table_id = GetColocatedTableId("test2");

  // Wait until the newly added table is added to the stream's metadata.
  ASSERT_OK(WaitFor(
      [&]() {
        auto result = GetCDCStreamTableIds(stream_id);
        if (!result.ok()) {
          return false;
        }
        const auto& table_ids = result.get();
        return std::find(table_ids.begin(), table_ids.end(), added_table_id) != table_ids.end();
      },
      MonoDelta::FromSeconds(180), "New table not added to stream"));

  auto added_table_checkpoint_resp =
      ASSERT_RESULT(GetCDCSnapshotCheckpoint(stream_id, tablets[0].tablet_id(), added_table_id));
  ASSERT_EQ(OpId::FromPB(added_table_checkpoint_resp.checkpoint().op_id()), OpId::Invalid());
  ASSERT_FALSE(added_table_checkpoint_resp.has_snapshot_key());

  for (int i = 0; i < snapshot_recrods_per_table; ++i) {
    ASSERT_OK(conn.ExecuteFormat("INSERT INTO test2 VALUES ($0, $1, $2)", i, i + 1, i + 2));
  }

  auto added_table_change_resp =
      ASSERT_RESULT(GetChangesFromCDCSnapshot(stream_id, tablets, added_table_id));
  added_table_checkpoint_resp =
      ASSERT_RESULT(GetCDCSnapshotCheckpoint(stream_id, tablets[0].tablet_id(), added_table_id));
  ASSERT_GT(
      OpId::FromPB(added_table_checkpoint_resp.checkpoint().op_id()),
      OpId::FromPB(streaming_checkpoint_resp.checkpoint().op_id()));

  int64_t seen_snapshot_records = 0;
  while (true) {
    added_table_change_resp = ASSERT_RESULT(
        UpdateCheckpoint(stream_id, tablets, &added_table_change_resp, added_table_id));

    for (const auto& record : added_table_change_resp.cdc_sdk_proto_records()) {
      if (record.row_message().op() == RowMessage::READ) {
        seen_snapshot_records += 1;
      }
    }

    if (added_table_change_resp.cdc_sdk_checkpoint().key().empty() &&
        added_table_change_resp.cdc_sdk_checkpoint().write_id() == 0 &&
        added_table_change_resp.cdc_sdk_checkpoint().snapshot_time() == 0) {
      break;
    }
  }
  ASSERT_EQ(seen_snapshot_records, snapshot_recrods_per_table);

  added_table_change_resp = ASSERT_RESULT(UpdateSnapshotDone(stream_id, tablets, added_table_id));
  added_table_checkpoint_resp =
      ASSERT_RESULT(GetCDCSnapshotCheckpoint(stream_id, tablets[0].tablet_id(), added_table_id));

  ASSERT_EQ(
      OpId::FromPB(added_table_checkpoint_resp.checkpoint().op_id()),
      OpId::FromPB(streaming_checkpoint_resp.checkpoint().op_id()));

  ASSERT_EQ(
      OpId(
          added_table_change_resp.cdc_sdk_checkpoint().term(),
          added_table_change_resp.cdc_sdk_checkpoint().index()),
      OpId::FromPB(streaming_checkpoint_resp.checkpoint().op_id()));
}

TEST_F(CDCSDKYsqlTest, YB_DISABLE_TEST_IN_TSAN(TestAddManyColocatedTablesOnNamesapceWithStream)) {
  ASSERT_OK(SetUpWithParams(3 /* replication_factor */, 2 /* num_masters */, true /* colocated */));

  auto conn = ASSERT_RESULT(test_cluster_.ConnectToDB(kNamespaceName));
  ASSERT_RESULT(CreateDBStream(IMPLICIT));

  for (int i = 1; i <= 400; i++) {
    std::string table_name = "test" + std::to_string(i);
    ASSERT_OK(conn.ExecuteFormat(
        "CREATE TABLE $0(id1 int primary key, value_2 int, value_3 int);", table_name));
    LOG(INFO) << "Done create table: " << table_name;
  }
}

TEST_F(
    CDCSDKYsqlTest, YB_DISABLE_TEST_IN_TSAN(TestGetAndSetCheckpointWithDefaultNumTabletsForTable)) {
  ASSERT_OK(SetUpWithParams(3, 1, false));
  auto table = ASSERT_RESULT(CreateTable(&test_cluster_, kNamespaceName, kTableName));
  google::protobuf::RepeatedPtrField<master::TabletLocationsPB> tablets;
  // Create a table with default number of tablets.
  ASSERT_OK(test_client()->GetTablets(table, 0, &tablets, nullptr));
  ASSERT_EQ(tablets.size(), 1);
  xrepl::StreamId stream_id = ASSERT_RESULT(CreateDBStream(CDCCheckpointType::IMPLICIT));
  auto set_resp = ASSERT_RESULT(SetCDCCheckpoint(stream_id, tablets));
  ASSERT_FALSE(set_resp.has_error());

  ASSERT_OK(WriteRows(1 /* start */, 2 /* end */, &test_cluster_));
  GetChangesResponsePB change_resp;
  ASSERT_OK(WaitForGetChangesToFetchRecords(&change_resp, stream_id, tablets, 1));

  ASSERT_OK(UpdateRows(1 /* key */, 3 /* value */, &test_cluster_));
  ASSERT_OK(UpdateRows(1 /* key */, 4 /* value */, &test_cluster_));

  auto checkpoints = ASSERT_RESULT(GetCDCCheckpoint(stream_id, tablets));
  OpId op_id = {change_resp.cdc_sdk_checkpoint().term(), change_resp.cdc_sdk_checkpoint().index()};
  auto set_resp2 =
      ASSERT_RESULT(SetCDCCheckpoint(stream_id, tablets, op_id, change_resp.safe_hybrid_time()));
  ASSERT_FALSE(set_resp2.has_error());

  GetChangesResponsePB change_resp2;
  ASSERT_OK(WaitForGetChangesToFetchRecords(
      &change_resp2, stream_id, tablets, 2, &change_resp.cdc_sdk_checkpoint()));

  checkpoints = ASSERT_RESULT(GetCDCCheckpoint(stream_id, tablets));
  OpId op_id2 = {
      change_resp.cdc_sdk_checkpoint().term(), change_resp2.cdc_sdk_checkpoint().index()};
  auto set_resp3 =
      ASSERT_RESULT(SetCDCCheckpoint(stream_id, tablets, op_id2, change_resp2.safe_hybrid_time()));
  ASSERT_FALSE(set_resp2.has_error());
}

TEST_F(CDCSDKYsqlTest, YB_DISABLE_TEST_IN_TSAN(TestBeginAndCommitRecordsForSingleShardTxns)) {
  ANNOTATE_UNPROTECTED_WRITE(FLAGS_cdc_populate_end_markers_transactions) = true;
  ASSERT_OK(SetUpWithParams(3, 1, false));
  auto table = ASSERT_RESULT(CreateTable(&test_cluster_, kNamespaceName, kTableName));
  google::protobuf::RepeatedPtrField<master::TabletLocationsPB> tablets;
  // Create a table with default number of tablets.
  ASSERT_OK(test_client()->GetTablets(table, 0, &tablets, nullptr));
  ASSERT_EQ(tablets.size(), 1);
  xrepl::StreamId stream_id = ASSERT_RESULT(CreateDBStream(CDCCheckpointType::IMPLICIT));
  auto set_resp = ASSERT_RESULT(SetCDCCheckpoint(stream_id, tablets));
  ASSERT_FALSE(set_resp.has_error());

  const int total_rows_inserted = 100;
  for (int i = 1; i <= total_rows_inserted; ++i) {
    ASSERT_OK(WriteRows(i, i + 1, &test_cluster_));
  }

  GetChangesResponsePB change_resp;
  ASSERT_OK(WaitForGetChangesToFetchRecords(&change_resp, stream_id, tablets, total_rows_inserted));

  int seen_begin_records = 0, seen_commit_records = 0, seen_insert_records = 0;
  bool expected_begin_record = true, expected_insert_record = false, expected_commit_record = false;
  // Confirm that we place a "BEGIN" record before, and "COMMIT" record after every "INSERT" record.
  for (const auto& record : change_resp.cdc_sdk_proto_records()) {
    if (record.row_message().op() == RowMessage::INSERT) {
      ++seen_insert_records;
      ASSERT_TRUE(expected_insert_record);
      expected_insert_record = false;
      expected_commit_record = true;
    } else if (record.row_message().op() == RowMessage::BEGIN) {
      ++seen_begin_records;
      ASSERT_TRUE(expected_begin_record);
      expected_begin_record = false;
      expected_insert_record = true;
    } else if (record.row_message().op() == RowMessage::COMMIT) {
      ++seen_commit_records;
      ASSERT_TRUE(expected_commit_record);
      expected_commit_record = false;
      expected_begin_record = true;
    }
  }

  ASSERT_EQ(seen_insert_records, total_rows_inserted);
  ASSERT_EQ(seen_begin_records, total_rows_inserted);
  ASSERT_EQ(seen_commit_records, total_rows_inserted);
}

TEST_F(CDCSDKYsqlTest, YB_DISABLE_TEST_IN_TSAN(TestFromOpIdInGetChangesResponse)) {
  ANNOTATE_UNPROTECTED_WRITE(FLAGS_cdc_max_stream_intent_records) = 40;

  ASSERT_OK(SetUpWithParams(3, 1, false));
  auto table = ASSERT_RESULT(CreateTable(&test_cluster_, kNamespaceName, kTableName));
  google::protobuf::RepeatedPtrField<master::TabletLocationsPB> tablets;
  ASSERT_OK(test_client()->GetTablets(table, 0, &tablets, nullptr));
  ASSERT_EQ(tablets.size(), 1);
  xrepl::StreamId stream_id = ASSERT_RESULT(CreateDBStreamWithReplicationSlot());
  auto set_resp = ASSERT_RESULT(SetCDCCheckpoint(stream_id, tablets, OpId::Min()));
  ASSERT_FALSE(set_resp.has_error());
  ASSERT_OK(WriteRowsHelper(0, 30, &test_cluster_, true));

  auto conn = ASSERT_RESULT(test_cluster_.ConnectToDB(kNamespaceName));
  ASSERT_OK(conn.Execute("ALTER TABLE test_table ADD value_2 int;"));
  ASSERT_OK(conn.Execute("ALTER TABLE test_table DROP value_2;"));

  ASSERT_OK(WriteRowsHelper(30, 80, &test_cluster_, true));

  ASSERT_OK(test_client()->FlushTables({table.table_id()}, false, 1000, false));

  const int expected_count[] = {3, 80, 0, 0, 0, 0, 2, 2};
  int count[] = {0, 0, 0, 0, 0, 0, 0, 0};

  auto get_changes_resp = ASSERT_RESULT(GetChangesFromCDC(stream_id, tablets));
  for (int i = 0; i < get_changes_resp.cdc_sdk_proto_records_size(); i++) {
    auto record = get_changes_resp.cdc_sdk_proto_records(i);
    UpdateRecordCount(record, count);
    ASSERT_EQ(record.from_op_id().term(), 0);
    ASSERT_EQ(record.from_op_id().index(), 0);
  }

  const auto prev_checkpoint = get_changes_resp.cdc_sdk_checkpoint();
  get_changes_resp = ASSERT_RESULT(GetChangesFromCDC(stream_id, tablets, &prev_checkpoint));
  for (int i = 0; i < get_changes_resp.cdc_sdk_proto_records_size(); i++) {
    auto record = get_changes_resp.cdc_sdk_proto_records(i);
    UpdateRecordCount(record, count);
    ASSERT_EQ(record.from_op_id().term(), prev_checkpoint.term());
    ASSERT_EQ(record.from_op_id().index(), prev_checkpoint.index());
  }

  auto pending_changes_resp = GetAllPendingChangesFromCdc(
      stream_id, tablets, &get_changes_resp.cdc_sdk_checkpoint(), 0,
      get_changes_resp.safe_hybrid_time(), get_changes_resp.wal_segment_index());
  for (const auto& record : pending_changes_resp.records) {
    UpdateRecordCount(record, count);
  }

  for (int i = 0; i < 8; i++) {
    ASSERT_EQ(expected_count[i], count[i]);
  }
}

TEST_F(CDCSDKYsqlTest, YB_DISABLE_TEST_IN_TSAN(TestLargeTxnWithExplicitStream)) {
  ANNOTATE_UNPROTECTED_WRITE(FLAGS_cdc_max_stream_intent_records) = 40;
  ANNOTATE_UNPROTECTED_WRITE(FLAGS_ysql_enable_packed_row) = true;

  ASSERT_OK(SetUpWithParams(3, 1, false));
  auto table = ASSERT_RESULT(CreateTable(&test_cluster_, kNamespaceName, kTableName));
  google::protobuf::RepeatedPtrField<master::TabletLocationsPB> tablets;
  ASSERT_OK(test_client()->GetTablets(table, 0, &tablets, nullptr));
  ASSERT_EQ(tablets.size(), 1);
  xrepl::StreamId stream_id = ASSERT_RESULT(CreateDBStreamWithReplicationSlot());
  auto set_resp = ASSERT_RESULT(SetCDCCheckpoint(stream_id, tablets, OpId::Min()));
  ASSERT_FALSE(set_resp.has_error());

  // Number of rows is intentionally kept equal to the value of cdc_max_stream_intent_records.
  const int row_count = 40;
  ASSERT_OK(WriteRowsHelper(0, row_count, &test_cluster_, true));
  ASSERT_OK(test_client()->FlushTables({table.table_id()}, false, 1000, false));

  const int expected_count[] = {1, 40, 0, 0, 0, 0, 1, 1};
  int count[] = {0, 0, 0, 0, 0, 0, 0, 0};

  GetChangesResponsePB get_changes_resp;

  ASSERT_OK(WaitFor(
      [&]() -> Result<bool> {
        auto get_changes_resp_result = GetChangesFromCDC(stream_id, tablets);
        if (get_changes_resp_result.ok()) {
          get_changes_resp = (*get_changes_resp_result);
          for (const auto& record : get_changes_resp.cdc_sdk_proto_records()) {
            UpdateRecordCount(record, count);
          }
        }
        return count[1] == row_count;
      },
      MonoDelta::FromSeconds(5), "Wait for getchanges to fetch records"));

  const auto& prev_checkpoint = get_changes_resp.cdc_sdk_checkpoint();
  set_resp = ASSERT_RESULT(
      SetCDCCheckpoint(stream_id, tablets, OpId{prev_checkpoint.term(), prev_checkpoint.index()}));
  ASSERT_FALSE(set_resp.has_error());

  auto get_changes_resp_2 = ASSERT_RESULT(GetChangesFromCDC(stream_id, tablets, &prev_checkpoint));
  for (const auto& record : get_changes_resp_2.cdc_sdk_proto_records()) {
    UpdateRecordCount(record, count);
  }

  for (int i = 0; i < 8; i++) {
    ASSERT_EQ(expected_count[i], count[i]);
  }
}

TEST_F(CDCSDKYsqlTest, YB_DISABLE_TEST_IN_TSAN(TestGetCheckpointOnSnapshotBootstrapExplicit)) {
  ANNOTATE_UNPROTECTED_WRITE(FLAGS_enable_update_local_peer_min_index) = false;
  ANNOTATE_UNPROTECTED_WRITE(FLAGS_update_min_cdc_indices_interval_secs) = 1;
  ANNOTATE_UNPROTECTED_WRITE(FLAGS_cdc_state_checkpoint_update_interval_ms) = 0;
  ASSERT_OK(SetUpWithParams(1, 1, false /* colocated */));

  auto conn = ASSERT_RESULT(test_cluster_.ConnectToDB(kNamespaceName));
  ASSERT_OK(
      conn.ExecuteFormat("CREATE TABLE test1(id1 int primary key, value_2 int, value_3 int);"));

  auto table = ASSERT_RESULT(GetTable(&test_cluster_, kNamespaceName, "test1"));
  google::protobuf::RepeatedPtrField<master::TabletLocationsPB> tablets;
  ASSERT_OK(test_client()->GetTablets(table, 0, &tablets, /* partition_list_version =*/nullptr));
  ASSERT_EQ(tablets.size(), 1);

  xrepl::StreamId stream_id = ASSERT_RESULT(CreateDBStream(EXPLICIT));
  auto resp = ASSERT_RESULT(SetCDCCheckpoint(stream_id, tablets));
  ASSERT_FALSE(resp.has_error());

  const int64_t snapshot_recrods_per_table = 100;
  for (int i = 0; i < snapshot_recrods_per_table; ++i) {
    ASSERT_OK(conn.ExecuteFormat("INSERT INTO test1 VALUES ($0, $1, $2)", i, i + 1, i + 2));
  }

  auto change_resp = ASSERT_RESULT(GetChangesFromCDCSnapshot(stream_id, tablets));

  auto checkpoint_resp = ASSERT_RESULT(GetCDCSnapshotCheckpoint(stream_id, tablets[0].tablet_id()));

  ASSERT_EQ(change_resp.cdc_sdk_checkpoint().term(), checkpoint_resp.checkpoint().op_id().term());
  ASSERT_EQ(change_resp.cdc_sdk_checkpoint().index(), checkpoint_resp.checkpoint().op_id().index());
}

TEST_F(CDCSDKYsqlTest, TestAlterOperationTableRewrite) {
  ASSERT_OK(SetUpWithParams(3, 1, false));
  constexpr auto kColumnName = "c1";
  auto conn = ASSERT_RESULT(test_cluster_.ConnectToDB(kNamespaceName));
  ASSERT_OK(conn.ExecuteFormat(
      "CREATE TABLE $0(id1 INT PRIMARY KEY, $1 varchar(10))", kTableName, kColumnName));
  ASSERT_RESULT(CreateDBStreamWithReplicationSlot());

  // Verify alter primary key, column type operations are disallowed on the table.
  auto res = conn.ExecuteFormat("ALTER TABLE $0 DROP CONSTRAINT $0_pkey", kTableName);
  ASSERT_NOK(res);
  ASSERT_STR_CONTAINS(res.ToString(),
      "cannot change the primary key of a table that is a part of CDC or XCluster replication.");
  res = conn.ExecuteFormat("ALTER TABLE $0 ALTER $1 TYPE varchar(1)", kTableName, kColumnName);
  ASSERT_NOK(res);
  ASSERT_STR_CONTAINS(res.ToString(),
      "cannot change a column type of a table that is a part of CDC or XCluster replication.");
}

TEST_F(CDCSDKYsqlTest, YB_DISABLE_TEST_IN_TSAN(TestUnrelatedTableDropUponTserverRestart)) {
  FLAGS_catalog_manager_bg_task_wait_ms = 50000;
  ASSERT_OK(SetUpWithParams(3, 1, false));
  auto old_table = ASSERT_RESULT(CreateTable(&test_cluster_, kNamespaceName, "old_table"));

  google::protobuf::RepeatedPtrField<master::TabletLocationsPB> tablets;
  ASSERT_OK(test_client()->GetTablets(old_table, 0, &tablets, nullptr));
  ASSERT_EQ(tablets.size(), 1);
  LOG(INFO) << "Tablet ID at index 0 is " << tablets.Get(0).tablet_id();
  xrepl::StreamId stream_id = ASSERT_RESULT(CreateDBStream());

  auto set_resp = ASSERT_RESULT(SetCDCCheckpoint(stream_id, tablets, OpId::Min()));
  ASSERT_FALSE(set_resp.has_error());

  GetChangesResponsePB change_resp_1 = ASSERT_RESULT(GetChangesFromCDC(stream_id, tablets));

  // Call GetChanges again.
  GetChangesResponsePB change_resp_2 =
    ASSERT_RESULT(GetChangesFromCDC(stream_id, tablets, &change_resp_1.cdc_sdk_checkpoint()));

  // Create new table.
  auto new_table = ASSERT_RESULT(CreateTable(&test_cluster_, kNamespaceName, "new_table"));

  // Wait till this table gets added to the stream.
  ASSERT_OK(WaitFor(
      [&]() -> Result<bool> {
        while (true) {
          auto resp = GetDBStreamInfo(stream_id);
          if (resp.ok()) {
            for (auto table_info : resp->table_info()) {
              if (table_info.has_table_id() && table_info.table_id() == new_table.table_id()) {
                return true;
              }
            }
          }
          continue;
        }
        return false;
      },
      MonoDelta::FromSeconds(70), "Waiting for table to be added."));

  // Restart tserver hosting old tablet
  TabletId old_tablet = tablets.Get(0).tablet_id();
  uint32_t tserver_idx = -1;
  for (uint32_t idx = 0; idx < 3; ++idx) {
    auto tablet_peer_ptr =
      test_cluster_.mini_cluster_->GetTabletManager(idx)->LookupTablet(old_tablet);
    if (tablet_peer_ptr != nullptr && !tablet_peer_ptr->IsNotLeader()) {
      LOG(INFO) << "Tserver at index " << idx << " hosts the leader for tablet " << old_tablet;
      tserver_idx = idx;
      break;
    }
  }

  ASSERT_OK(test_cluster_.mini_cluster_->mini_tablet_server(tserver_idx)->Restart());

  // Drop newly created table.
  auto conn = ASSERT_RESULT(test_cluster_.ConnectToDB(kNamespaceName));
  DropTable(&test_cluster_, "new_table");

  // Call GetChanges on the old table.
  LOG(INFO) << "Calling last GetChanges";
  GetChangesResponsePB change_resp_3 = ASSERT_RESULT(
      GetChangesFromCDCWithoutRetry(stream_id, tablets, &change_resp_2.cdc_sdk_checkpoint()));
}

TEST_F(CDCSDKYsqlTest, YB_DISABLE_TEST_IN_TSAN(TestCDCStreamCreationDisabledDuringUpgrade)) {
  ASSERT_OK(SetUpWithParams(/*replication_factor=*/3, /*num_masters=*/1, /*colocated=*/false));
  ANNOTATE_UNPROTECTED_WRITE(FLAGS_ysql_yb_enable_replication_commands) = false;

  CreateCDCStreamRequestPB req;
  CreateCDCStreamResponsePB resp;
  rpc::RpcController rpc;
  rpc.set_timeout(MonoDelta::FromMilliseconds(FLAGS_cdc_write_rpc_timeout_ms));
  InitCreateStreamRequest(&req);
  ASSERT_OK(cdc_proxy_->CreateCDCStream(req, &resp, &rpc));

  ASSERT_TRUE(resp.has_error());
  ASSERT_NE(
      resp.error().status().message().find("Creating a CDC stream is disallowed during an upgrade"),
      std::string::npos)
      << resp.error().status().message();
}

}  // namespace cdc
}  // namespace yb<|MERGE_RESOLUTION|>--- conflicted
+++ resolved
@@ -11,12 +11,9 @@
 // under the License.
 
 #include "yb/cdc/cdc_service.pb.h"
-<<<<<<< HEAD
-=======
 #include "yb/cdc/cdc_types.h"
 #include "yb/common/entity_ids_types.h"
 #include "yb/integration-tests/cdcsdk_test_base.h"
->>>>>>> cf402083
 #include "yb/integration-tests/cdcsdk_ysql_test_base.h"
 
 #include "yb/cdc/cdc_state_table.h"
@@ -5350,88 +5347,6 @@
   ASSERT_GE(metrics->cdcsdk_sent_lag_micros->value(), current_lag);
 }
 
-<<<<<<< HEAD
-TEST_F(CDCSDKYsqlTest, YB_DISABLE_TEST_IN_TSAN(TestGetTabletListToPollForCDCWithTabletId)) {
-  ANNOTATE_UNPROTECTED_WRITE(FLAGS_update_min_cdc_indices_interval_secs) = 1;
-  ANNOTATE_UNPROTECTED_WRITE(FLAGS_cdc_state_checkpoint_update_interval_ms) = 0;
-  ANNOTATE_UNPROTECTED_WRITE(FLAGS_aborted_intent_cleanup_ms) = 1000;
-
-  google::protobuf::RepeatedPtrField<master::TabletLocationsPB> tablets;
-  ASSERT_OK(SetUpWithParams(3, 1, false));
-  const uint32_t num_tablets = 1;
-
-  auto table = ASSERT_RESULT(CreateTable(&test_cluster_, kNamespaceName, kTableName, num_tablets));
-  ASSERT_OK(test_client()->GetTablets(table, 0, &tablets, /* partition_list_version =*/nullptr));
-  ASSERT_EQ(tablets.size(), num_tablets);
-
-  xrepl::StreamId stream_id = ASSERT_RESULT(CreateDBStream(IMPLICIT));
-  auto resp = ASSERT_RESULT(SetCDCCheckpoint(stream_id, tablets));
-  ASSERT_FALSE(resp.has_error());
-  GetChangesResponsePB change_resp_1 = ASSERT_RESULT(GetChangesFromCDC(stream_id, tablets));
-
-  TableId table_id = ASSERT_RESULT(GetTableId(&test_cluster_, kNamespaceName, kTableName));
-  ASSERT_OK(WriteRowsHelper(1, 200, &test_cluster_, true));
-  ASSERT_OK(test_client()->FlushTables(
-      {table.table_id()}, /* add_indexes = */ false, /* timeout_secs = */ 30,
-      /* is_compaction = */ true));
-  std::this_thread::sleep_for(std::chrono::milliseconds(FLAGS_aborted_intent_cleanup_ms));
-  ASSERT_OK(test_cluster_.mini_cluster_->CompactTablets());
-  SleepFor(MonoDelta::FromSeconds(30));
-
-  WaitUntilSplitIsSuccesful(tablets.Get(0).tablet_id(), table);
-
-  // Further calls of 'GetChangesFromCDC' to the same tablet should fail.
-  ASSERT_NOK(GetChangesFromCDC(stream_id, tablets, &change_resp_1.cdc_sdk_checkpoint()));
-  LOG(INFO) << "The tablet split error is now communicated to the client.";
-
-  // Store parent tablet id so that we can later assert that we no longer see the entry
-  // corresponding to the parent tablet.
-  TabletId parent_tablet_id = tablets[0].tablet_id();
-
-  auto get_tablets_resp =
-      ASSERT_RESULT(GetTabletListToPollForCDC(stream_id, table_id, tablets[0].tablet_id()));
-  ASSERT_EQ(get_tablets_resp.tablet_checkpoint_pairs().size(), 2);
-
-  // Since the tablet is split, we will need to call further GetChanges on children tablets.
-  ASSERT_OK(test_client()->GetTablets(table, 0, &tablets, /* partition_list_version =*/nullptr));
-  ASSERT_EQ(tablets.size(), 2);
-
-  SleepFor(MonoDelta::FromSeconds(5));
-
-  GetChangesResponsePB resp_1 =
-      ASSERT_RESULT(GetChangesFromCDC(stream_id, tablets, &change_resp_1.cdc_sdk_checkpoint(), 0));
-
-  GetChangesResponsePB resp_2 =
-      ASSERT_RESULT(GetChangesFromCDC(stream_id, tablets, &change_resp_1.cdc_sdk_checkpoint(), 1));
-
-  ASSERT_GE(resp_1.cdc_sdk_proto_records_size() + resp_2.cdc_sdk_proto_records_size(), 200);
-  LOG(INFO) << "Number of records after restart: "
-            << resp_1.cdc_sdk_proto_records_size() + resp_2.cdc_sdk_proto_records_size();
-
-  // Wait until the 'cdc_parent_tablet_deletion_task_' has run.
-  SleepFor(MonoDelta::FromSeconds(2));
-  google::protobuf::RepeatedPtrField<master::TabletLocationsPB> tablets_after_split;
-  ASSERT_OK(test_client()->GetTablets(
-      table, 0, &tablets_after_split, /* partition_list_version =*/nullptr));
-
-  bool saw_row_child_one = false;
-  bool saw_row_child_two = false;
-  for (const auto& tablet_checkpoint_pair : get_tablets_resp.tablet_checkpoint_pairs()) {
-    const auto& tablet_id = tablet_checkpoint_pair.tablet_locations().tablet_id();
-    ASSERT_TRUE(parent_tablet_id != tablet_id);
-
-    if (tablet_id == tablets_after_split[0].tablet_id()) {
-      saw_row_child_one = true;
-    } else if (tablet_id == tablets_after_split[1].tablet_id()) {
-      saw_row_child_two = true;
-    }
-  }
-
-  ASSERT_TRUE(saw_row_child_one && saw_row_child_two);
-}
-
-=======
->>>>>>> cf402083
 TEST_F(CDCSDKYsqlTest, YB_DISABLE_TEST_IN_TSAN(TestExpiredStreamWithCompaction)) {
   ANNOTATE_UNPROTECTED_WRITE(FLAGS_update_min_cdc_indices_interval_secs) = 1;
   ANNOTATE_UNPROTECTED_WRITE(FLAGS_cdc_state_checkpoint_update_interval_ms) = 0;
