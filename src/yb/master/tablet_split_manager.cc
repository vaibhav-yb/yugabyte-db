--- conflicted
+++ resolved
@@ -134,14 +134,6 @@
 TabletSplitManager::TabletSplitManager(
     TabletSplitCandidateFilterIf* filter,
     TabletSplitDriverIf* driver,
-<<<<<<< HEAD
-    CDCSplitDriverIf* cdcsdk_split_driver)
-    : filter_(filter),
-      driver_(driver),
-      cdc_split_driver_(cdcsdk_split_driver),
-      is_running_(false),
-      last_run_time_(CoarseDuration::zero()) {}
-=======
     CDCSplitDriverIf* cdcsdk_split_driver,
     const scoped_refptr<MetricEntity>& metric_entity):
     filter_(filter),
@@ -152,7 +144,6 @@
     automatic_split_manager_time_ms_(
         METRIC_automatic_split_manager_time.Instantiate(metric_entity, 0))
     {}
->>>>>>> d570ef8c
 
 struct SplitCandidate {
   TabletInfoPtr tablet;
