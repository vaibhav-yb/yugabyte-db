//--------------------------------------------------------------------------------------------------
// Copyright (c) YugaByte, Inc.
//
// Licensed under the Apache License, Version 2.0 (the "License"); you may not use this file except
// in compliance with the License.  You may obtain a copy of the License at
//
// http://www.apache.org/licenses/LICENSE-2.0
//
// Unless required by applicable law or agreed to in writing, software distributed under the License
// is distributed on an "AS IS" BASIS, WITHOUT WARRANTIES OR CONDITIONS OF ANY KIND, either express
// or implied.  See the License for the specific language governing permissions and limitations
// under the License.
//
//--------------------------------------------------------------------------------------------------

#include "yb/yql/pggate/pg_ddl.h"

#include "yb/client/yb_table_name.h"

#include "yb/common/common.pb.h"
#include "yb/common/constants.h"
#include "yb/common/entity_ids.h"
#include "yb/common/pg_system_attr.h"

#include "yb/util/atomic.h"
#include "yb/util/flags.h"
#include "yb/util/status_format.h"
#include "yb/util/status_log.h"
#include "yb/util/tsan_util.h"

#include "yb/yql/pggate/pg_client.h"

DEFINE_test_flag(int32, user_ddl_operation_timeout_sec, 0,
                 "Adjusts the timeout for a DDL operation from the YBClient default, if non-zero.");

DECLARE_int32(max_num_tablets_for_table);
DECLARE_int32(yb_client_admin_operation_timeout_sec);

namespace yb::pggate {

using namespace std::literals;  // NOLINT

// TODO(neil) This should be derived from a GFLAGS.
static MonoDelta kDdlTimeout = 60s * kTimeMultiplier;

namespace {

CoarseTimePoint DdlDeadline() {
  auto timeout = MonoDelta::FromSeconds(FLAGS_TEST_user_ddl_operation_timeout_sec);
  if (timeout == MonoDelta::kZero) {
    timeout = kDdlTimeout;
  }
  return CoarseMonoClock::now() + timeout;
}

// Make a special case for create database because it is a well-known slow operation in YB.
CoarseTimePoint CreateDatabaseDeadline() {
  int32 timeout = FLAGS_TEST_user_ddl_operation_timeout_sec;
  if (timeout == 0) {
    timeout = FLAGS_yb_client_admin_operation_timeout_sec *
              RegularBuildVsDebugVsSanitizers(1, 2, 2);
  }
  return CoarseMonoClock::now() + MonoDelta::FromSeconds(timeout);
}

} // namespace

//--------------------------------------------------------------------------------------------------
// PgCreateDatabase
//--------------------------------------------------------------------------------------------------

PgCreateDatabase::PgCreateDatabase(const PgSession::ScopedRefPtr& pg_session,
                                   const char *database_name,
                                   PgOid database_oid,
                                   PgOid source_database_oid,
                                   PgOid next_oid,
                                   YbCloneInfo *yb_clone_info,
                                   bool colocated,
                                   bool use_transaction)
    : BaseType(pg_session) {
  req_.set_database_name(database_name);
  req_.set_database_oid(database_oid);
  req_.set_source_database_oid(source_database_oid);
  req_.set_next_oid(next_oid);
  req_.set_colocated(colocated);
  req_.set_use_transaction(use_transaction);
  if (yb_clone_info) {
    req_.set_source_database_name(yb_clone_info->src_db_name);
    req_.set_clone_time(yb_clone_info->clone_time);
    req_.set_source_owner(yb_clone_info->src_owner);
    req_.set_target_owner(yb_clone_info->tgt_owner);
  }
}

Status PgCreateDatabase::Exec() {
  return pg_session_->pg_client().CreateDatabase(&req_, CreateDatabaseDeadline());
}

PgDropDatabase::PgDropDatabase(
    const PgSession::ScopedRefPtr& pg_session, const char* database_name, PgOid database_oid)
    : BaseType(pg_session),
      database_name_(database_name),
      database_oid_(database_oid) {
}

Status PgDropDatabase::Exec() {
  return pg_session_->DropDatabase(database_name_, database_oid_);
}

PgAlterDatabase::PgAlterDatabase(
    const PgSession::ScopedRefPtr& pg_session, const char* database_name, PgOid database_oid)
    : BaseType(pg_session) {
  req_.set_database_name(database_name);
  req_.set_database_oid(database_oid);
}

Status PgAlterDatabase::Exec() {
  return pg_session_->pg_client().AlterDatabase(&req_, DdlDeadline());
}

void PgAlterDatabase::RenameDatabase(const char *newname) {
  req_.set_new_name(newname);
}

//--------------------------------------------------------------------------------------------------
// PgCreateTablegroup / PgDropTablegroup
//--------------------------------------------------------------------------------------------------

PgCreateTablegroup::PgCreateTablegroup(
    const PgSession::ScopedRefPtr& pg_session, const char* database_name, const PgOid database_oid,
    const PgOid tablegroup_oid, const PgOid tablespace_oid)
    : BaseType(pg_session) {
  req_.set_database_name(database_name);
  PgObjectId(database_oid, tablegroup_oid).ToPB(req_.mutable_tablegroup_id());
  PgObjectId(database_oid, tablespace_oid).ToPB(req_.mutable_tablespace_id());
}

Status PgCreateTablegroup::Exec() {
  return pg_session_->pg_client().CreateTablegroup(&req_, DdlDeadline());
}

PgDropTablegroup::PgDropTablegroup(
    const PgSession::ScopedRefPtr& pg_session, PgOid database_oid, PgOid tablegroup_oid)
    : BaseType(pg_session) {
  PgObjectId(database_oid, tablegroup_oid).ToPB(req_.mutable_tablegroup_id());
}

Status PgDropTablegroup::Exec() {
  return pg_session_->pg_client().DropTablegroup(&req_, DdlDeadline());
}

//--------------------------------------------------------------------------------------------------
// PgCreateTable
//--------------------------------------------------------------------------------------------------

PgCreateTableBase::PgCreateTableBase(
    const PgSession::ScopedRefPtr& pg_session,
    const char* database_name,
    const char* schema_name,
    const char* table_name,
    const PgObjectId& table_id,
    bool is_shared_table,
    bool is_sys_catalog_table,
    bool if_not_exist,
    PgYbrowidMode ybrowid_mode,
    bool is_colocated_via_database,
    const PgObjectId& tablegroup_oid,
    ColocationId colocation_id,
    const PgObjectId& tablespace_oid,
    bool is_matview,
    const PgObjectId& pg_table_oid,
    const PgObjectId& old_relfilenode_oid,
    bool is_truncate,
    bool use_transaction)
    : PgDdl(pg_session) {
  table_id.ToPB(req_.mutable_table_id());
  req_.set_database_name(database_name);
  req_.set_table_name(table_name);
  req_.set_num_tablets(-1);
  req_.set_is_pg_catalog_table(is_sys_catalog_table);
  req_.set_is_shared_table(is_shared_table);
  req_.set_if_not_exist(if_not_exist);
  req_.set_is_colocated_via_database(is_colocated_via_database);
  req_.set_schema_name(schema_name);
  tablegroup_oid.ToPB(req_.mutable_tablegroup_oid());
  if (colocation_id != kColocationIdNotSet) {
    req_.set_colocation_id(colocation_id);
  }
  tablespace_oid.ToPB(req_.mutable_tablespace_oid());
  req_.set_is_matview(is_matview);
  pg_table_oid.ToPB(req_.mutable_pg_table_oid());
  old_relfilenode_oid.ToPB(req_.mutable_old_relfilenode_oid());
  req_.set_is_truncate(is_truncate);
  req_.set_use_transaction(use_transaction);

  // Add internal primary key column to a Postgres table without a user-specified primary key.
  switch (ybrowid_mode) {
    case PG_YBROWID_MODE_NONE:
      return;
    case PG_YBROWID_MODE_HASH: FALLTHROUGH_INTENDED;
    case PG_YBROWID_MODE_RANGE:
      bool is_hash = ybrowid_mode == PG_YBROWID_MODE_HASH;
      CHECK_OK(AddColumn("ybrowid", static_cast<int32_t>(PgSystemAttrNum::kYBRowId),
                         YB_YQL_DATA_TYPE_BINARY, is_hash, true /* is_range */));
      break;
  }
}

Status PgCreateTableBase::AddColumnImpl(
    const char* attr_name, int attr_num, int attr_ybtype, int pg_type_oid, bool is_hash,
    bool is_range, SortingType sorting_type) {
  auto& column = *req_.mutable_create_columns()->Add();
  column.set_attr_name(attr_name);
  column.set_attr_num(attr_num);
  column.set_attr_ybtype(attr_ybtype);
  column.set_is_hash(is_hash);
  column.set_is_range(is_range);
  column.set_sorting_type(to_underlying(sorting_type));
  column.set_attr_pgoid(pg_type_oid);
  return Status::OK();
}

Status PgCreateTableBase::SetNumTablets(int32_t num_tablets) {
  if (num_tablets < 0) {
    return STATUS(InvalidArgument, "num_tablets cannot be less than zero");
  }
  if (num_tablets > FLAGS_max_num_tablets_for_table) {
    return STATUS(InvalidArgument, "num_tablets exceeds system limit");
  }

  req_.set_num_tablets(num_tablets);
  return Status::OK();
}

Status PgCreateTableBase::SetVectorOptions(YbPgVectorIdxOptions* options) {
  auto options_pb = req_.mutable_vector_idx_options();
  options_pb->set_dist_type(static_cast<PgVectorDistanceType>(options->dist_type));
  options_pb->set_idx_type(static_cast<PgVectorIndexType>(options->idx_type));
  options_pb->set_dimensions(options->dimensions);

  req_.set_is_unique_index(false);

  if (options->idx_type == YbPgVectorIdxType::YB_VEC_DUMMY) {
    // Disable multi-tablet for this for now.
    RETURN_NOT_OK(SetNumTablets(1));
  }
  return Status::OK();
}

Status PgCreateTableBase::AddSplitBoundary(PgExpr** exprs, int expr_count) {
  auto* values = req_.mutable_split_bounds()->Add()->mutable_values();
  for (int i = 0; i < expr_count; ++i) {
    auto temp_value = VERIFY_RESULT(exprs[i]->Eval());
    auto out = values->Add();
    if (temp_value) {
      temp_value->ToGoogleProtobuf(out);
    }
  }
  return Status::OK();
}

Status PgCreateTableBase::Exec() {
  RETURN_NOT_OK(pg_session_->pg_client().CreateTable(&req_, DdlDeadline()));

  const auto base_table_id = PgObjectId::FromPB(req_.base_table_id());
  if (base_table_id.IsValid()) {
    pg_session_->InvalidateTableCache(base_table_id, InvalidateOnPgClient::kFalse);
  }
  return Status::OK();
}

PgCreateTable::PgCreateTable(
    const PgSession::ScopedRefPtr& pg_session,
    const char* database_name,
    const char* schema_name,
    const char* table_name,
    const PgObjectId& table_id,
    bool is_shared_table,
    bool is_sys_catalog_table,
    bool if_not_exist,
    PgYbrowidMode ybrowid_mode,
    bool is_colocated_via_database,
    const PgObjectId& tablegroup_oid,
    ColocationId colocation_id,
    const PgObjectId& tablespace_oid,
    bool is_matview,
    const PgObjectId& pg_table_oid,
    const PgObjectId& old_relfilenode_oid,
    bool is_truncate,
    bool use_transaction)
    : BaseType(
          pg_session, database_name, schema_name, table_name, table_id, is_shared_table,
          is_sys_catalog_table, if_not_exist, ybrowid_mode, is_colocated_via_database,
          tablegroup_oid, colocation_id, tablespace_oid, is_matview, pg_table_oid,
          old_relfilenode_oid, is_truncate, use_transaction) {}

PgCreateIndex::PgCreateIndex(
    const PgSession::ScopedRefPtr& pg_session,
    const char* database_name,
    const char* schema_name,
    const char* table_name,
    const PgObjectId& table_id,
    bool is_shared_table,
    bool is_sys_catalog_table,
    bool if_not_exist,
    PgYbrowidMode ybrowid_mode,
    bool is_colocated_via_database,
    const PgObjectId& tablegroup_oid,
    ColocationId colocation_id,
    const PgObjectId& tablespace_oid,
    bool is_matview,
    const PgObjectId& pg_table_oid,
    const PgObjectId& old_relfilenode_oid,
    bool is_truncate,
    bool use_transaction,
    const PgObjectId& base_table_id,
    bool is_unique_index,
    bool skip_index_backfill)
    : BaseType(
          pg_session, database_name, schema_name, table_name, table_id, is_shared_table,
          is_sys_catalog_table, if_not_exist, ybrowid_mode, is_colocated_via_database,
          tablegroup_oid, colocation_id, tablespace_oid, is_matview, pg_table_oid,
          old_relfilenode_oid, is_truncate, use_transaction) {
  base_table_id.ToPB(req_.mutable_base_table_id());
  req_.set_is_unique_index(is_unique_index);
  req_.set_skip_index_backfill(skip_index_backfill);
}

//--------------------------------------------------------------------------------------------------
// PgDropTable
//--------------------------------------------------------------------------------------------------

PgDropTable::PgDropTable(
    const PgSession::ScopedRefPtr& pg_session, const PgObjectId& table_id, bool if_exist)
    : BaseType(pg_session), table_id_(table_id), if_exist_(if_exist) {
}

Status PgDropTable::Exec() {
  Status s = pg_session_->DropTable(table_id_);
  pg_session_->InvalidateTableCache(table_id_, InvalidateOnPgClient::kFalse);
  if (s.ok() || (s.IsNotFound() && if_exist_)) {
    return Status::OK();
  }
  return s;
}

//--------------------------------------------------------------------------------------------------
// PgTruncateTable
//--------------------------------------------------------------------------------------------------

PgTruncateTable::PgTruncateTable(
    const PgSession::ScopedRefPtr& pg_session, const PgObjectId& table_id)
    : BaseType(pg_session) {
  table_id.ToPB(req_.mutable_table_id());
}

Status PgTruncateTable::Exec() {
  return pg_session_->pg_client().TruncateTable(&req_, DdlDeadline());
}

//--------------------------------------------------------------------------------------------------
// PgDropIndex
//--------------------------------------------------------------------------------------------------

PgDropIndex::PgDropIndex(
    const PgSession::ScopedRefPtr& pg_session, const PgObjectId& index_id, bool if_exist,
    bool ddl_rollback_enabled)
    : BaseType(pg_session),
      index_id_(index_id), if_exist_(if_exist), ddl_rollback_enabled_(ddl_rollback_enabled) {
}

Status PgDropIndex::Exec() {
  client::YBTableName indexed_table_name;
  auto s = pg_session_->DropIndex(index_id_, &indexed_table_name);
  if (s.ok() || (s.IsNotFound() && if_exist_)) {
    RSTATUS_DCHECK(!indexed_table_name.empty(), Uninitialized, "indexed_table_name uninitialized");
    PgObjectId indexed_table_id(indexed_table_name.table_id());

    pg_session_->InvalidateTableCache(index_id_, InvalidateOnPgClient::kFalse);
    pg_session_->InvalidateTableCache(indexed_table_id,
        ddl_rollback_enabled_ ? InvalidateOnPgClient::kTrue : InvalidateOnPgClient::kFalse);
    return Status::OK();
  }
  return s;
}

//--------------------------------------------------------------------------------------------------
// PgAlterTable
//--------------------------------------------------------------------------------------------------

PgAlterTable::PgAlterTable(
    const PgSession::ScopedRefPtr& pg_session, const PgObjectId& table_id, bool use_transaction)
    : BaseType(pg_session) {
  table_id.ToPB(req_.mutable_table_id());
  req_.set_use_transaction(use_transaction);
}

Status PgAlterTable::AddColumn(const char *name,
                               const YBCPgTypeEntity *attr_type,
                               int order,
                               YBCPgExpr missing_value) {
  auto& col = *req_.mutable_add_columns()->Add();
  col.set_attr_name(name);
  col.set_attr_ybtype(attr_type->yb_type);
  col.set_attr_num(order);
  col.set_attr_pgoid(attr_type->type_oid);
  if (missing_value) {
    auto value = VERIFY_RESULT(missing_value->Eval());
    value->ToGoogleProtobuf(col.mutable_attr_missing_val());
  }
  return Status::OK();
}

Status PgAlterTable::RenameColumn(const char *oldname, const char *newname) {
  auto& rename = *req_.mutable_rename_columns()->Add();
  rename.set_old_name(oldname);
  rename.set_new_name(newname);
  return Status::OK();
}

Status PgAlterTable::DropColumn(const char *name) {
  req_.mutable_drop_columns()->Add(name);
  return Status::OK();
}

Status PgAlterTable::SetReplicaIdentity(const char identity_type) {
  auto replica_identity_pb = std::make_unique<tserver::PgReplicaIdentityPB>();
  tserver::PgReplicaIdentityType replica_identity_type;
  switch (identity_type) {
    case 'd': replica_identity_type = tserver::DEFAULT; break;
    case 'n': replica_identity_type = tserver::NOTHING; break;
    case 'f': replica_identity_type = tserver::FULL; break;
    case 'c': replica_identity_type = tserver::CHANGE; break;
    default:
      RSTATUS_DCHECK(false, InvalidArgument, "Invalid Replica Identity Type");
  }
  replica_identity_pb->set_replica_identity(replica_identity_type);
  req_.set_allocated_replica_identity(replica_identity_pb.release());
  return Status::OK();
}

Status PgAlterTable::RenameTable(const char *db_name, const char *newname) {
  auto& rename = *req_.mutable_rename_table();
  rename.set_database_name(db_name);
  rename.set_table_name(newname);
  return Status::OK();
}

Status PgAlterTable::IncrementSchemaVersion() {
  req_.set_increment_schema_version(true);
  return Status::OK();
}

Status PgAlterTable::SetTableId(const PgObjectId& table_id) {
  table_id.ToPB(req_.mutable_table_id());
  return Status::OK();
}

Status PgAlterTable::SetSchema(const char *schema_name) {
  auto& rename = *req_.mutable_rename_table();
  rename.set_schema_name(schema_name);
  return Status::OK();
}

Status PgAlterTable::Exec() {
  RETURN_NOT_OK(pg_session_->pg_client().AlterTable(&req_, DdlDeadline()));
  pg_session_->InvalidateTableCache(
      PgObjectId::FromPB(req_.table_id()), InvalidateOnPgClient::kFalse);
  return Status::OK();
}

void PgAlterTable::InvalidateTableCacheEntry() {
  pg_session_->InvalidateTableCache(
      PgObjectId::FromPB(req_.table_id()), InvalidateOnPgClient::kTrue);
}

//--------------------------------------------------------------------------------------------------
// PgDropSequence
//--------------------------------------------------------------------------------------------------

PgDropSequence::PgDropSequence(
    const PgSession::ScopedRefPtr& pg_session, PgOid database_oid, PgOid sequence_oid)
    : BaseType(pg_session), database_oid_(database_oid), sequence_oid_(sequence_oid) {
}

Status PgDropSequence::Exec() {
  return pg_session_->pg_client().DeleteSequenceTuple(database_oid_, sequence_oid_);
}

PgDropDBSequences::PgDropDBSequences(const PgSession::ScopedRefPtr& pg_session,  PgOid database_oid)
    : BaseType(pg_session), database_oid_(database_oid) {
}

Status PgDropDBSequences::Exec() {
  return pg_session_->pg_client().DeleteDBSequences(database_oid_);
}

// PgCreateReplicationSlot
//--------------------------------------------------------------------------------------------------

<<<<<<< HEAD
PgCreateReplicationSlot::PgCreateReplicationSlot(PgSession::ScopedRefPtr pg_session,
                                                 const char *slot_name,
                                                 const char *plugin_name,
                                                 PgOid database_oid,
                                                 YBCPgReplicationSlotSnapshotAction snapshot_action,
                                                 YBCLsnType lsn_type)
    : PgDdl(pg_session) {
=======
PgCreateReplicationSlot::PgCreateReplicationSlot(
    const PgSession::ScopedRefPtr& pg_session, const char* slot_name, const char* plugin_name,
    PgOid database_oid, YBCPgReplicationSlotSnapshotAction snapshot_action)
    : BaseType(pg_session) {
>>>>>>> 46da6ffe
  req_.set_database_oid(database_oid);
  req_.set_replication_slot_name(slot_name);
  req_.set_output_plugin_name(plugin_name);

  switch (snapshot_action) {
    case YB_REPLICATION_SLOT_NOEXPORT_SNAPSHOT:
      req_.set_snapshot_action(
          tserver::PgReplicationSlotSnapshotActionPB::REPLICATION_SLOT_NOEXPORT_SNAPSHOT);
      break;
    case YB_REPLICATION_SLOT_USE_SNAPSHOT:
      req_.set_snapshot_action(
          tserver::PgReplicationSlotSnapshotActionPB::REPLICATION_SLOT_USE_SNAPSHOT);
      break;
    default:
      DCHECK(false) << "Unknown snapshot_action " << snapshot_action;
  }

  if (yb_allow_replication_slot_lsn_types) {
    switch (lsn_type) {
      case YB_REPLICATION_SLOT_LSN_TYPE_SEQUENCE:
        req_.set_lsn_type(tserver::PGReplicationSlotLsnType::ReplicationSlotLsnTypePg_SEQUENCE);
        break;
      case YB_REPLICATION_SLOT_LSN_TYPE_HYBRID_TIME:
        req_.set_lsn_type(tserver::PGReplicationSlotLsnType::ReplicationSlotLsnTypePg_HYBRID_TIME);
        break;
      default:
        req_.set_lsn_type(tserver::PGReplicationSlotLsnType::ReplicationSlotLsnTypePg_SEQUENCE);
    }
  }
}

Result<tserver::PgCreateReplicationSlotResponsePB> PgCreateReplicationSlot::Exec() {
  return pg_session_->pg_client().CreateReplicationSlot(&req_, DdlDeadline());
}

// PgDropReplicationSlot
//--------------------------------------------------------------------------------------------------

PgDropReplicationSlot::PgDropReplicationSlot(
    const PgSession::ScopedRefPtr& pg_session, const char* slot_name)
    : BaseType(pg_session) {
  req_.set_replication_slot_name(slot_name);
}

Status PgDropReplicationSlot::Exec() {
  return pg_session_->pg_client().DropReplicationSlot(&req_, DdlDeadline());
}

}  // namespace yb::pggate<|MERGE_RESOLUTION|>--- conflicted
+++ resolved
@@ -498,20 +498,10 @@
 // PgCreateReplicationSlot
 //--------------------------------------------------------------------------------------------------
 
-<<<<<<< HEAD
-PgCreateReplicationSlot::PgCreateReplicationSlot(PgSession::ScopedRefPtr pg_session,
-                                                 const char *slot_name,
-                                                 const char *plugin_name,
-                                                 PgOid database_oid,
-                                                 YBCPgReplicationSlotSnapshotAction snapshot_action,
-                                                 YBCLsnType lsn_type)
-    : PgDdl(pg_session) {
-=======
 PgCreateReplicationSlot::PgCreateReplicationSlot(
     const PgSession::ScopedRefPtr& pg_session, const char* slot_name, const char* plugin_name,
-    PgOid database_oid, YBCPgReplicationSlotSnapshotAction snapshot_action)
-    : BaseType(pg_session) {
->>>>>>> 46da6ffe
+    PgOid database_oid, YBCPgReplicationSlotSnapshotAction snapshot_action, YBCLsnType lsn_type)
+    : BaseType(pg_session) {
   req_.set_database_oid(database_oid);
   req_.set_replication_slot_name(slot_name);
   req_.set_output_plugin_name(plugin_name);
