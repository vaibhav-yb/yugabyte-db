//--------------------------------------------------------------------------------------------------
// Copyright (c) YugabyteDB, Inc.
//
// Licensed under the Apache License, Version 2.0 (the "License"); you may not use this file except
// in compliance with the License.  You may obtain a copy of the License at
//
// http://www.apache.org/licenses/LICENSE-2.0
//
// Unless required by applicable law or agreed to in writing, software distributed under the License
// is distributed on an "AS IS" BASIS, WITHOUT WARRANTIES OR CONDITIONS OF ANY KIND, either express
// or implied.  See the License for the specific language governing permissions and limitations
// under the License.
//--------------------------------------------------------------------------------------------------

#include "yb/yql/pggate/pggate.h"

#include <algorithm>
#include <array>
#include <concepts>
#include <initializer_list>
#include <iterator>
#include <tuple>
#include <utility>

#include <ev++.h>

#include "yb/client/client_utils.h"
#include "yb/client/table_info.h"

#include "yb/dockv/partition.h"
#include "yb/common/pg_system_attr.h"
#include "yb/common/pgsql_protocol.pb.h"
#include "yb/common/schema.h"

#include "yb/dockv/doc_key.h"
#include "yb/dockv/primitive_value.h"
#include "yb/dockv/value_type.h"

#include "yb/gutil/casts.h"

#include "yb/rpc/messenger.h"
#include "yb/rpc/proxy.h"
#include "yb/rpc/secure_stream.h"

#include "yb/rpc/secure.h"

#include "yb/tserver/pg_client.pb.h"
#include "yb/tserver/tserver_shared_mem.h"

#include "yb/util/backoff_waiter.h"
#include "yb/util/enums.h"
#include "yb/util/format.h"
#include "yb/util/range.h"
#include "yb/util/status_format.h"
#include "yb/util/thread.h"

#include "yb/yql/pggate/pg_column.h"
#include "yb/yql/pggate/pg_ddl.h"
#include "yb/yql/pggate/pg_delete.h"
#include "yb/yql/pggate/pg_dml.h"
#include "yb/yql/pggate/pg_dml_read.h"
#include "yb/yql/pggate/pg_dml_write.h"
#include "yb/yql/pggate/pg_explicit_row_lock_buffer.h"
#include "yb/yql/pggate/pg_function.h"
#include "yb/yql/pggate/pg_insert.h"
#include "yb/yql/pggate/pg_memctx.h"
#include "yb/yql/pggate/pg_sample.h"
#include "yb/yql/pggate/pg_select.h"
#include "yb/yql/pggate/pg_select_index.h"
#include "yb/yql/pggate/pg_session.h"
#include "yb/yql/pggate/pg_statement.h"
#include "yb/yql/pggate/pg_table.h"
#include "yb/yql/pggate/pg_tabledesc.h"
#include "yb/yql/pggate/pg_truncate_colocated.h"
#include "yb/yql/pggate/pg_txn_manager.h"
#include "yb/yql/pggate/pg_update.h"
#include "yb/yql/pggate/pggate_flags.h"
#include "yb/yql/pggate/ybc_pggate.h"

using namespace std::literals;

DECLARE_bool(use_node_to_node_encryption);
DECLARE_string(certs_dir);
DECLARE_bool(node_to_node_encryption_use_client_certificates);
DECLARE_int32(backfill_index_client_rpc_timeout_ms);
DECLARE_uint32(wait_for_ysql_backends_catalog_version_client_master_rpc_margin_ms);
DECLARE_uint32(wait_for_ysql_backends_catalog_version_client_master_rpc_timeout_ms);

DEFINE_RUNTIME_PREVIEW_bool(ysql_pack_inserted_value, false,
     "Enabled packing inserted columns into a single packed value in postgres layer.");

namespace yb::pggate {
namespace {

Status AddColumn(
    PgCreateTableBase& create_table, const char* attr_name, int attr_num,
    const YBCPgTypeEntity* attr_type, bool is_hash, bool is_range, bool is_desc,
    bool is_nulls_first) {
  auto sorting_type = SortingType::kNotSpecified;

  if (!is_hash && is_range) {
    if (is_desc) {
      sorting_type = is_nulls_first ? SortingType::kDescending : SortingType::kDescendingNullsLast;
    } else {
      sorting_type = is_nulls_first ? SortingType::kAscending : SortingType::kAscendingNullsLast;
    }
  }

  return create_table.AddColumn(attr_name, attr_num, attr_type, is_hash, is_range, sorting_type);
}

Result<PgApiContext::MessengerHolder> BuildMessenger(
    const std::string& client_name,
    int32_t num_reactors,
    const scoped_refptr<MetricEntity>& metric_entity,
    const std::shared_ptr<MemTracker>& parent_mem_tracker) {
  std::unique_ptr<rpc::SecureContext> secure_context;
  if (FLAGS_use_node_to_node_encryption) {
    secure_context = VERIFY_RESULT(rpc::CreateSecureContext(
        FLAGS_certs_dir,
        rpc::UseClientCerts(FLAGS_node_to_node_encryption_use_client_certificates)));
  }
  auto messenger = VERIFY_RESULT(client::CreateClientMessenger(
      client_name, num_reactors, metric_entity, parent_mem_tracker, secure_context.get()));
  return PgApiContext::MessengerHolder{std::move(secure_context), std::move(messenger)};
}

tserver::TServerSharedObject BuildTServerSharedObject() {
  VLOG(1) << __func__
          << ": " << YBCIsInitDbModeEnvVarSet()
          << ", " << FLAGS_pggate_tserver_shm_fd;
  LOG_IF(DFATAL, FLAGS_pggate_tserver_shm_fd == -1) << "pggate_tserver_shm_fd is not specified";
  return CHECK_RESULT(tserver::TServerSharedObject::OpenReadOnly(FLAGS_pggate_tserver_shm_fd));
}

class ExplicitRowLockErrorInfoAdapter {
 public:
  explicit ExplicitRowLockErrorInfoAdapter(PgExplicitRowLockErrorInfo& pg_error_info)
    : pg_error_info_(pg_error_info) {}

  ~ExplicitRowLockErrorInfoAdapter() {
    if (error_info_) {
      pg_error_info_.is_initialized = true;
      pg_error_info_.pg_wait_policy = error_info_->pg_wait_policy;
      pg_error_info_.conflicting_table_id = error_info_->conflicting_table_id;
    }
  }

  operator std::optional<ExplicitRowLockBuffer::ErrorStatusAdditionalInfo>&() {
    return error_info_;
  }

 private:
  PgExplicitRowLockErrorInfo& pg_error_info_;
  std::optional<ExplicitRowLockBuffer::ErrorStatusAdditionalInfo> error_info_;
};

std::optional<PgSelect::IndexQueryInfo> MakeIndexQueryInfo(
    const PgObjectId& index_id, const PgPrepareParameters* prepare_params) {
  if (!index_id.IsValid()) {
    return std::nullopt;
  }
  return PgSelect::IndexQueryInfo{
      index_id, prepare_params && prepare_params->querying_colocated_table};
}

Result<std::unique_ptr<PgStatement>> MakeSelectStatement(
    const PgSession::ScopedRefPtr& pg_session, const PgObjectId& table_id,
    const PgObjectId& index_id, const PgPrepareParameters* prepare_params, bool is_region_local) {
  // Scenarios:
  // - Sequential Scan: PgSelect to read from table_id.
  // - Primary Scan: PgSelect from table_id. YugaByte does not have separate table for primary key.
  // - Index-Only-Scan: PgSelectIndex directly from secondary index_id.
  // - IndexScan: Use PgSelectIndex to read from index_id and then PgSelect to read from table_id.
  //     Note that for SysTable, only one request is send for both table_id and index_id.
  if (prepare_params && prepare_params->index_only_scan && prepare_params->use_secondary_index) {
    RSTATUS_DCHECK(index_id.IsValid(), InvalidArgument, "Cannot run query with invalid index ID");
    return VERIFY_RESULT(PgSelectIndex::Make(pg_session, index_id, is_region_local));
  }

  return VERIFY_RESULT(PgSelect::Make(
      pg_session, table_id, is_region_local, MakeIndexQueryInfo(index_id, prepare_params)));
}

namespace get_statement_as::internal {

template <class T>
concept SingleStmtOpSubclass =
    std::derived_from<T, PgStatementLeafBase<typename T::BaseParam, T::kStmtOp>>;

template <class T>
concept GroupStmtOpSubclass = PgStatementSubclass<T> && !SingleStmtOpSubclass<T>;

template <PgStatementSubclass T>
struct StatementTag {
  constexpr StatementTag() : stmt_op(T::kStmtOp) {}

  template<PgStatementSubclass U>
  requires(GroupStmtOpSubclass<T> && std::derived_from<U, T>)
  constexpr StatementTag(const StatementTag<U>& t) : stmt_op(t.stmt_op) {}

  const StmtOp stmt_op;
};

template <GroupStmtOpSubclass T>
using StatementTags = std::initializer_list<StatementTag<T>>;

template <GroupStmtOpSubclass T>
struct TagsResolver;

template <>
struct TagsResolver<PgCreateTableBase> {
  static constexpr StatementTags<PgCreateTableBase> kTags = {
      StatementTag<PgCreateTable>(),
      StatementTag<PgCreateIndex>()
  };
};

template <>
struct TagsResolver<PgDdl> {
  static constexpr StatementTags<PgDdl> kTags = {
      // PgCreateTableBase
      StatementTag<PgCreateTable>(),
      StatementTag<PgCreateIndex>(),

      StatementTag<PgAlterDatabase>(),
      StatementTag<PgCreateDatabase>(),
      StatementTag<PgDropDatabase>(),
      StatementTag<PgCreateTablegroup>(),
      StatementTag<PgDropTablegroup>(),
      StatementTag<PgAlterTable>(),
      StatementTag<PgDropTable>(),
      StatementTag<PgDropIndex>(),
      StatementTag<PgDropSequence>(),
      StatementTag<PgDropDBSequences>(),
      StatementTag<PgCreateReplicationSlot>(),
      StatementTag<PgDropReplicationSlot>(),
      StatementTag<PgTruncateTable>()
  };
};

template <>
struct TagsResolver<PgDmlRead> {
  static constexpr StatementTags<PgDmlRead> kTags = {
      StatementTag<PgSample>(),
      StatementTag<PgSelect>()
  };
};

template <>
struct TagsResolver<PgDmlWrite> {
  static constexpr StatementTags<PgDmlWrite> kTags = {
      StatementTag<PgInsert>(),
      StatementTag<PgDelete>(),
      StatementTag<PgTruncateColocated>(),
      StatementTag<PgUpdate>()
  };
};

template <>
struct TagsResolver<PgDml> {
  static constexpr StatementTags<PgDml> kTags = {
      // PgDmlRead
      StatementTag<PgSample>(),
      StatementTag<PgSelect>(),

      // PgDmlWrite
      StatementTag<PgInsert>(),
      StatementTag<PgDelete>(),
      StatementTag<PgTruncateColocated>(),
      StatementTag<PgUpdate>()
  };
};

template <std::forward_iterator Iterator, GroupStmtOpSubclass T, class... Args>
constexpr bool AreTagsCoveringSubtags(
    Iterator i, Iterator end, StatementTags<T> subtags, Args&&... args) {
  if constexpr (!sizeof...(Args)) {
    for (auto st : subtags) {
      if (i == end || (*i++).stmt_op != st.stmt_op) {
        return false;
      }
    }
    return true;
  } else {
    return AreTagsCoveringSubtags(i, end, subtags) &&
           AreTagsCoveringSubtags(i + subtags.size(), end, std::forward<Args>(args)...);
  }
}

template <GroupStmtOpSubclass T, class... Args>
constexpr bool AreTagsCoveringSubtags(StatementTags<T> tags, Args&&... args) {
  return AreTagsCoveringSubtags(tags.begin(), tags.end(), std::forward<Args>(args)...);
}

using AllStmtOpsBoolArray = std::array<bool, MapSize(static_cast<StmtOp*>(nullptr))>;

template <GroupStmtOpSubclass T, class... Args>
constexpr std::pair<size_t, bool> UniqTagsCount(
    AllStmtOpsBoolArray& found_items, StatementTags<T> tags, Args&&... args) {
  size_t count = 0;
  bool has_duplicates = false;
  if constexpr (sizeof...(Args)) {
    std::tie(count, has_duplicates) = UniqTagsCount(found_items, std::forward<Args>(args)...);
  }
  for (auto t : tags) {
    const auto idx = to_underlying(t.stmt_op);
    if (idx < found_items.size() && !found_items.data()[idx]) {
      ++count;
      found_items.data()[idx] = true;
    } else {
      has_duplicates = true;
    }
  }
  return {count, has_duplicates};
}

template <class... Args>
constexpr bool DoesTagsSpanAllStmtOps(Args&&... args) {
  AllStmtOpsBoolArray found_items = {};
  size_t uniq_count = 0;
  bool has_duplicates = false;
  std::tie(uniq_count, has_duplicates) = UniqTagsCount(found_items, std::forward<Args>(args)...);
  return !has_duplicates && uniq_count == NumEnumElements(static_cast<StmtOp*>(nullptr));
}

static_assert(
    AreTagsCoveringSubtags(
        TagsResolver<PgDml>::kTags,
        TagsResolver<PgDmlRead>::kTags, TagsResolver<PgDmlWrite>::kTags) &&
    AreTagsCoveringSubtags(TagsResolver<PgDdl>::kTags, TagsResolver<PgCreateTableBase>::kTags) &&
    DoesTagsSpanAllStmtOps(TagsResolver<PgDml>::kTags, TagsResolver<PgDdl>::kTags));

template <SingleStmtOpSubclass T>
Result<T&> GetStatementAs(PgStatement* handle) {
  RSTATUS_DCHECK(
      handle && handle->stmt_op() == T::kStmtOp, InvalidArgument, "Invalid statement handle");
  return down_cast<T&>(*handle);
}

template <GroupStmtOpSubclass T>
bool IsStmtOpAllowed(StmtOp stmt_op, StatementTags<T> tags) {
  for (auto t : tags) {
    if (t.stmt_op == stmt_op) {
      return true;
    }
  }
  return false;
}

template <GroupStmtOpSubclass T>
Result<T&> GetStatementAs(PgStatement* handle, StatementTags<T> tags) {
  RSTATUS_DCHECK(
      handle && IsStmtOpAllowed(handle->stmt_op(), tags),
      InvalidArgument, "Invalid statement handle");

  return down_cast<T&>(*handle);
}

template <GroupStmtOpSubclass T>
auto GetStatementAs(PgStatement* handle) {
  return GetStatementAs<T>(handle, TagsResolver<T>::kTags);
}

} // namespace get_statement_as::internal

using get_statement_as::internal::GetStatementAs;
using get_statement_as::internal::StatementTag;

Result<ThreadSafeArena&> GetArena(PgStatement* handle) {
  RSTATUS_DCHECK(handle, InvalidArgument, "Invalid statement handle");
  return handle->arena();
}

template <class T>
requires(std::derived_from<T, PgDdl>)
Status ExecDdlWithSyscatalogChanges(PgStatement* handle, PgSession& session) {
  auto& stmt = VERIFY_RESULT_REF(GetStatementAs<T>(handle));
  session.SetDdlHasSyscatalogChanges();
  return stmt.Exec();
}

} // namespace

//--------------------------------------------------------------------------------------------------

size_t PgMemctxHasher::operator()(const std::unique_ptr<PgMemctx>& value) const {
  return (*this)(value.get());
}

size_t PgMemctxHasher::operator()(PgMemctx* value) const {
  return std::hash<PgMemctx*>()(value);
}

//--------------------------------------------------------------------------------------------------

PgApiContext::MessengerHolder::MessengerHolder(
    std::unique_ptr<rpc::SecureContext> security_context_,
    std::unique_ptr<rpc::Messenger> messenger_)
    : security_context(std::move(security_context_)), messenger(std::move(messenger_)) {
}

PgApiContext::MessengerHolder::MessengerHolder(MessengerHolder&& rhs)
    : security_context(std::move(rhs.security_context)),
      messenger(std::move(rhs.messenger)) {
}

PgApiContext::MessengerHolder::~MessengerHolder() {
}

PgApiContext::PgApiContext()
    : metric_registry(new MetricRegistry()),
      metric_entity(METRIC_ENTITY_server.Instantiate(metric_registry.get(), "yb.pggate")),
      mem_tracker(MemTracker::CreateTracker("PostgreSQL")),
      messenger_holder(CHECK_RESULT(BuildMessenger("pggate_ybclient",
                                                   FLAGS_pggate_ybclient_reactor_threads,
                                                   metric_entity,
                                                   mem_tracker))),
      proxy_cache(std::make_unique<rpc::ProxyCache>(messenger_holder.messenger.get())) {
}

PgApiContext::PgApiContext(PgApiContext&&) = default;

PgApiContext::~PgApiContext() = default;

//--------------------------------------------------------------------------------------------------

// Helper class to shutdown RPC messenger in async-signal-safe manner.
// On interrupt request class resumes separate thread is async-signal-safe manner to perform
// non-async-signal-safe messenger shutdown.
class PgApiImpl::Interrupter {
 public:
  explicit Interrupter(rpc::Messenger* messenger)
      : messenger_(*messenger) {
  }

  ~Interrupter() {
    if (thread_) {
      Interrupt();
      CHECK_OK(ThreadJoiner(thread_.get()).Join());
      thread_.reset();
    }
  }

  Status Start() {
    async_.set(loop_);
    async_.set<Interrupter, &Interrupter::AsyncHandler>(this);
    async_.start();
    return yb::Thread::Create(
        "pgapi interrupter", "pgapi interrupter", &Interrupter::RunThread, this, &thread_);
  }

  void Interrupt() {
    async_.send();
  }

 private:
  void AsyncHandler(ev::async& async, int events) { // NOLINT
    messenger_.Shutdown();
    loop_.break_loop();
  }

  void RunThread() {
    loop_.run();
  }

  rpc::Messenger& messenger_;
  ev::dynamic_loop loop_;
  ev::async async_;
  scoped_refptr<yb::Thread> thread_;
};

//--------------------------------------------------------------------------------------------------

void PgApiImpl::TupleIdBuilder::Prepare() {
  // Arena's start block size (kStartBlockSize) is 4kB, there is no reason to reset it after
  // building each key. Reset it after building 8 keys.
  if (((++counter_) & 0x7) == 0) {
    arena_.Reset(ResetMode::kKeepFirst);
  }
  doc_key_.Clear();
}

Result<dockv::KeyBytes> PgApiImpl::TupleIdBuilder::Build(
    PgSession* session, const YBCPgYBTupleIdDescriptor& descr) {
  Prepare();
  auto target_desc = VERIFY_RESULT(session->LoadTable(
      PgObjectId(descr.database_oid, descr.table_relfilenode_oid)));
  const auto num_keys = target_desc->num_key_columns();
  SCHECK_EQ(
      descr.nattrs, num_keys,
      Corruption, "Number of key components does not match column description");
  const auto num_hash_keys = target_desc->num_hash_key_columns();
  const auto num_range_keys = num_keys - num_hash_keys;
  LWPgsqlExpressionPB temp_expr_pb(&arena_);
  ArenaList<LWPgsqlExpressionPB> hashed_values(&arena_);
  auto& hashed_components = doc_key_.hashed_group();
  auto& range_components = doc_key_.range_group();
  hashed_components.reserve(num_hash_keys);
  range_components.reserve(num_range_keys);
  auto* attrs_end = descr.attrs + descr.nattrs;
  std::string new_row_id_holder;
  // DocDB API requires that partition columns must be listed in their created-order.
  // Order from target_desc should be used as attributes sequence may have different order.
  for (auto i : Range(num_keys)) {
    PgColumn column(target_desc->schema(), i);
    const auto* attr = std::find_if(
        descr.attrs, attrs_end,
        [attr_num = column.attr_num()](const auto& attr) {
            return attr_num == attr.attr_num;
        });
    SCHECK(
        attr != attrs_end,
        InvalidArgument, Format("Key attribute number $0 not found", column.attr_num()));

    // Suppose we are processing range component
    auto* values = &range_components;
    auto* expr_pb = &temp_expr_pb;
    if (column.is_partition()) {
      // Hashed component
      values = &hashed_components;
      expr_pb = &hashed_values.emplace_back();
    }

    if (attr->is_null) {
      values->emplace_back(dockv::KeyEntryType::kNullLow);
      continue;
    }
    if (attr->attr_num == to_underlying(PgSystemAttrNum::kYBRowId)) {
      SCHECK(new_row_id_holder.empty(), Corruption, "Multiple kYBRowId attribute detected");
      new_row_id_holder = session->GenerateNewYbrowid();
      expr_pb->mutable_value()->ref_binary_value(new_row_id_holder);
    } else {
      const auto& collation_info = attr->collation_info;
      auto value = arena_.NewObject<PgConstant>(
          &arena_, attr->type_entity, collation_info.collate_is_valid_non_c,
          collation_info.sortkey, attr->datum, false);
      SCHECK_EQ(
          column.internal_type(), value->internal_type(),
          Corruption, "Attribute value type does not match column type");
      expr_pb->ref_value(VERIFY_RESULT(value->Eval()));
    }
    values->push_back(dockv::KeyEntryValue::FromQLValuePB(
        expr_pb->value(), column.desc().sorting_type()));
  }

  SCHECK_EQ(
      hashed_components.size(), num_hash_keys,
      Corruption, "Number of hashed components does not match column description");
  SCHECK_EQ(
      range_components.size(), num_range_keys,
      Corruption, "Number of range components does not match column description");
  if (!hashed_values.empty()) {
    doc_key_.set_hash(VERIFY_RESULT(
        target_desc->partition_schema().PgsqlHashColumnCompoundValue(hashed_values)));
  }
  VLOG(5) << "Built ybctid: " << doc_key_.ToString();
  return doc_key_.Encode();
}

//--------------------------------------------------------------------------------------------------

PgApiImpl::PgApiImpl(
    PgApiContext context, const YBCPgTypeEntity *YBCDataTypeArray, int count,
    YBCPgCallbacks callbacks, std::optional<uint64_t> session_id,
    const YBCPgAshConfig& ash_config)
    : metric_registry_(std::move(context.metric_registry)),
      metric_entity_(std::move(context.metric_entity)),
      mem_tracker_(std::move(context.mem_tracker)),
      messenger_holder_(std::move(context.messenger_holder)),
      interrupter_(new Interrupter(messenger_holder_.messenger.get())),
      proxy_cache_(std::move(context.proxy_cache)),
      pg_callbacks_(callbacks),
      wait_event_watcher_(
          [starter = pg_callbacks_.PgstatReportWaitStart](
              ash::WaitStateCode wait_event, ash::PggateRPC pggate_rpc) {
            return PgWaitEventWatcher{starter, wait_event, pggate_rpc};
      }),
      pg_client_(ash_config, wait_event_watcher_),
      clock_(new server::HybridClock()),
      tserver_shared_object_(BuildTServerSharedObject()),
      pg_txn_manager_(new PgTxnManager(&pg_client_, clock_, pg_callbacks_)) {
  CHECK_OK(interrupter_->Start());
  CHECK_OK(clock_->Init());

  // Setup type mapping.
  for (int idx = 0; idx < count; idx++) {
    const YBCPgTypeEntity *type_entity = &YBCDataTypeArray[idx];
    type_map_[type_entity->type_oid] = type_entity;
  }

  CHECK_OK(pg_client_.Start(
      proxy_cache_.get(), &messenger_holder_.messenger->scheduler(),
      tserver_shared_object_, session_id));
}

PgApiImpl::~PgApiImpl() {
  mem_contexts_.clear();
  pg_session_.reset();
  interrupter_.reset();
  pg_txn_manager_.reset();
  pg_client_.Shutdown();
}

void PgApiImpl::Interrupt() {
  interrupter_->Interrupt();
}

const YBCPgTypeEntity *PgApiImpl::FindTypeEntity(int type_oid) {
  const auto iter = type_map_.find(type_oid);
  if (iter != type_map_.end()) {
    return iter->second;
  }
  return nullptr;
}

//--------------------------------------------------------------------------------------------------

Status PgApiImpl::InitSession(YBCPgExecStatsState& session_stats, bool is_binary_upgrade) {
  CHECK(!pg_session_);

  auto session = make_scoped_refptr<PgSession>(
      pg_client_, pg_txn_manager_, pg_callbacks_, session_stats,
      [&pg_session = pg_session_](
          PgOid database_id, TableYbctidVector& ybctids, const OidSet& region_local_tables,
          const ExecParametersMutator& mutator) {
        return FetchExistingYbctids(pg_session, database_id, ybctids, region_local_tables, mutator);
      }, is_binary_upgrade, wait_event_watcher_);

  pg_session_.swap(session);
  return Status::OK();
}

uint64_t PgApiImpl::GetSessionID() const { return pg_client_.SessionID(); }

Status PgApiImpl::InvalidateCache() {
  pg_session_->InvalidateAllTablesCache();
  return Status::OK();
}

bool PgApiImpl::GetDisableTransparentCacheRefreshRetry() {
  return FLAGS_TEST_ysql_disable_transparent_cache_refresh_retry;
}

//--------------------------------------------------------------------------------------------------

PgMemctx *PgApiImpl::CreateMemctx() {
  // Postgres will create YB Memctx when it first use the Memctx to allocate YugaByte object.
  return mem_contexts_.insert(std::make_unique<PgMemctx>()).first->get();
}

Status PgApiImpl::DestroyMemctx(PgMemctx *memctx) {
  // Postgres will destroy YB Memctx by releasing the pointer.
  auto it = mem_contexts_.find(memctx);
  SCHECK(it != mem_contexts_.end(), InternalError, "Invalid memory context handle");
  mem_contexts_.erase(it);
  return Status::OK();
}

Status PgApiImpl::ResetMemctx(PgMemctx *memctx) {
  // Postgres reset YB Memctx when clearing a context content without clearing its nested context.
  auto it = mem_contexts_.find(memctx);
  SCHECK(it != mem_contexts_.end(), InternalError, "Invalid memory context handle");
  (**it).Clear();
  return Status::OK();
}

// TODO(neil) Use Arena in the future.
// - PgStatement should have been declared as derived class of "MCBase".
// - All objects of PgStatement's derived class should be allocated by YbPgMemctx::Arena.
// - We cannot use Arena yet because quite a large number of YugaByte objects are being referenced
//   from other layers.  Those added code violated the original design as they assume ScopedPtr
//   instead of memory pool is being used. This mess should be cleaned up later.
//
// For now, statements is allocated as ScopedPtr and cached in the memory context. The statements
// would then be destructed when the context is destroyed and all other references are also cleared.
Status PgApiImpl::AddToCurrentPgMemctx(std::unique_ptr<PgStatement> stmt,
                                       PgStatement **handle) {
  *handle = stmt.get();
  pg_callbacks_.GetCurrentYbMemctx()->Register(stmt.release());
  return Status::OK();
}

// TODO(tvesely): Figure out how to use an arena for this
//
// For now, functions are allocated as ScopedPtr and cached in the memory context. The statements
// would then be destructed when the context is destroyed and all other references are also cleared.
Status PgApiImpl::AddToCurrentPgMemctx(std::unique_ptr<PgFunction> func, PgFunction **handle) {
  *handle = func.get();
  pg_callbacks_.GetCurrentYbMemctx()->Register(func.release());
  return Status::OK();
}

// TODO(neil) Most like we don't need table_desc. If we do need it, use Arena here.
// - PgTableDesc should have been declared as derived class of "MCBase".
// - PgTableDesc objects should be allocated by YbPgMemctx::Arena.
//
// For now, table_desc is allocated as ScopedPtr and cached in the memory context. The table_desc
// would then be destructed when the context is destroyed.
Status PgApiImpl::AddToCurrentPgMemctx(size_t table_desc_id,
                                       const PgTableDescPtr &table_desc) {
  pg_callbacks_.GetCurrentYbMemctx()->Cache(table_desc_id, table_desc);
  return Status::OK();
}

Status PgApiImpl::GetTabledescFromCurrentPgMemctx(size_t table_desc_id, PgTableDesc **handle) {
  pg_callbacks_.GetCurrentYbMemctx()->GetCache(table_desc_id, handle);
  return Status::OK();
}

//--------------------------------------------------------------------------------------------------

Status PgApiImpl::CreateSequencesDataTable() {
  return pg_session_->CreateSequencesDataTable();
}

Status PgApiImpl::InsertSequenceTuple(int64_t db_oid,
                                      int64_t seq_oid,
                                      uint64_t ysql_catalog_version,
                                      bool is_db_catalog_version_mode,
                                      int64_t last_val,
                                      bool is_called) {
  return pg_session_->InsertSequenceTuple(
      db_oid, seq_oid, ysql_catalog_version, is_db_catalog_version_mode, last_val, is_called);
}

Status PgApiImpl::UpdateSequenceTupleConditionally(int64_t db_oid,
                                                   int64_t seq_oid,
                                                   uint64_t ysql_catalog_version,
                                                   bool is_db_catalog_version_mode,
                                                   int64_t last_val,
                                                   bool is_called,
                                                   int64_t expected_last_val,
                                                   bool expected_is_called,
                                                   bool *skipped) {
  *skipped = VERIFY_RESULT(pg_session_->UpdateSequenceTuple(
      db_oid, seq_oid, ysql_catalog_version, is_db_catalog_version_mode, last_val, is_called,
      expected_last_val, expected_is_called));
  return Status::OK();
}

Status PgApiImpl::UpdateSequenceTuple(int64_t db_oid,
                                      int64_t seq_oid,
                                      uint64_t ysql_catalog_version,
                                      bool is_db_catalog_version_mode,
                                      int64_t last_val,
                                      bool is_called,
                                      bool* skipped) {
  bool result = VERIFY_RESULT(pg_session_->UpdateSequenceTuple(
      db_oid, seq_oid, ysql_catalog_version, is_db_catalog_version_mode, last_val,
      is_called, std::nullopt, std::nullopt));
  if (skipped) {
    *skipped = result;
  }
  return Status::OK();
}

Status PgApiImpl::FetchSequenceTuple(int64_t db_oid,
                                     int64_t seq_oid,
                                     uint64_t ysql_catalog_version,
                                     bool is_db_catalog_version_mode,
                                     uint32_t fetch_count,
                                     int64_t inc_by,
                                     int64_t min_value,
                                     int64_t max_value,
                                     bool cycle,
                                     int64_t *first_value,
                                     int64_t *last_value) {
  auto res = VERIFY_RESULT(pg_session_->FetchSequenceTuple(
      db_oid, seq_oid, ysql_catalog_version, is_db_catalog_version_mode, fetch_count, inc_by,
      min_value, max_value, cycle));
  *first_value = res.first;
  *last_value = res.second;
  return Status::OK();
}

Status PgApiImpl::ReadSequenceTuple(int64_t db_oid,
                                    int64_t seq_oid,
                                    uint64_t ysql_catalog_version,
                                    bool is_db_catalog_version_mode,
                                    int64_t *last_val,
                                    bool *is_called) {
  auto res = VERIFY_RESULT(pg_session_->ReadSequenceTuple(
    db_oid, seq_oid, ysql_catalog_version, is_db_catalog_version_mode));
  if (last_val) {
    *last_val = res.first;
  }
  if (is_called) {
    *is_called = res.second;
  }
  return Status::OK();
}

//--------------------------------------------------------------------------------------------------

void PgApiImpl::DeleteStatement(PgStatement *handle) {
  if (handle) {
    PgMemctx::Destroy(handle);
  }
}

//--------------------------------------------------------------------------------------------------

Status PgApiImpl::IsDatabaseColocated(const PgOid database_oid, bool *colocated,
                                      bool *legacy_colocated_database) {
  return pg_session_->IsDatabaseColocated(database_oid, colocated, legacy_colocated_database);
}

Status PgApiImpl::NewCreateDatabase(
    const char* database_name, PgOid database_oid, PgOid source_database_oid, PgOid next_oid,
    bool colocated, YbCloneInfo* yb_clone_info, PgStatement **handle) {
  return AddToCurrentPgMemctx(
      std::make_unique<PgCreateDatabase>(
          pg_session_, database_name, database_oid, source_database_oid, next_oid, yb_clone_info,
          colocated, pg_txn_manager_->IsDdlMode()),
      handle);
}

Status PgApiImpl::ExecCreateDatabase(PgStatement* handle) {
  return VERIFY_RESULT_REF(GetStatementAs<PgCreateDatabase>(handle)).Exec();
}

Status PgApiImpl::NewDropDatabase(
    const char* database_name, PgOid database_oid, PgStatement** handle) {
  return AddToCurrentPgMemctx(
      std::make_unique<PgDropDatabase>(pg_session_, database_name, database_oid), handle);
}

Status PgApiImpl::ExecDropDatabase(PgStatement* handle) {
  return VERIFY_RESULT_REF(GetStatementAs<PgDropDatabase>(handle)).Exec();
}

Status PgApiImpl::NewAlterDatabase(
    const char* database_name, PgOid database_oid, PgStatement** handle) {
  return AddToCurrentPgMemctx(
    std::make_unique<PgAlterDatabase>(pg_session_, database_name, database_oid), handle);
}

Status PgApiImpl::AlterDatabaseRenameDatabase(PgStatement* handle, const char* newname) {
  VERIFY_RESULT_REF(GetStatementAs<PgAlterDatabase>(handle)).RenameDatabase(newname);
  return Status::OK();
}

Status PgApiImpl::ExecAlterDatabase(PgStatement* handle) {
  return VERIFY_RESULT_REF(GetStatementAs<PgAlterDatabase>(handle)).Exec();
}

Status PgApiImpl::ReserveOids(const PgOid database_oid,
                              const PgOid next_oid,
                              const uint32_t count,
                              PgOid *begin_oid,
                              PgOid *end_oid) {
  auto p = VERIFY_RESULT(pg_client_.ReserveOids(database_oid, next_oid, count));
  *begin_oid = p.first;
  *end_oid = p.second;
  return Status::OK();
}

Status PgApiImpl::GetNewObjectId(PgOid db_oid, PgOid* new_oid) {
  auto result = VERIFY_RESULT(pg_client_.GetNewObjectId(db_oid));
  *new_oid = result;
  return Status::OK();
}

Status PgApiImpl::GetCatalogMasterVersion(uint64_t *version) {
  return pg_session_->GetCatalogMasterVersion(version);
}

Status PgApiImpl::CancelTransaction(const unsigned char* transaction_id) {
  return pg_session_->CancelTransaction(transaction_id);
}

Result<PgTableDescPtr> PgApiImpl::LoadTable(const PgObjectId& table_id) {
  return pg_session_->LoadTable(table_id);
}

void PgApiImpl::InvalidateTableCache(const PgObjectId& table_id) {
  pg_session_->InvalidateTableCache(table_id, InvalidateOnPgClient::kTrue);
}

//--------------------------------------------------------------------------------------------------

Status PgApiImpl::NewCreateTablegroup(
    const char* database_name, PgOid database_oid, PgOid tablegroup_oid, PgOid tablespace_oid,
    PgStatement** handle) {
  SCHECK(pg_txn_manager_->IsDdlMode(),
         IllegalState,
         "Tablegroup is being created outside of DDL mode");
  return AddToCurrentPgMemctx(
      std::make_unique<PgCreateTablegroup>(
          pg_session_, database_name, database_oid, tablegroup_oid, tablespace_oid),
      handle);
}

Status PgApiImpl::ExecCreateTablegroup(PgStatement* handle) {
  return ExecDdlWithSyscatalogChanges<PgCreateTablegroup>(handle, *pg_session_);
}

Status PgApiImpl::NewDropTablegroup(
    PgOid database_oid, PgOid tablegroup_oid, PgStatement** handle) {
  SCHECK(pg_txn_manager_->IsDdlMode(),
         IllegalState,
         "Tablegroup is being dropped outside of DDL mode");
  return AddToCurrentPgMemctx(
      std::make_unique<PgDropTablegroup>(pg_session_, database_oid, tablegroup_oid), handle);
}


Status PgApiImpl::ExecDropTablegroup(PgStatement* handle) {
  return ExecDdlWithSyscatalogChanges<PgDropTablegroup>(handle, *pg_session_);
}


//--------------------------------------------------------------------------------------------------

Status PgApiImpl::NewCreateTable(const char* database_name,
                                 const char* schema_name,
                                 const char* table_name,
                                 const PgObjectId& table_id,
                                 bool is_shared_table,
                                 bool is_sys_catalog_table,
                                 bool if_not_exist,
                                 PgYbrowidMode ybrowid_mode,
                                 bool is_colocated_via_database,
                                 const PgObjectId& tablegroup_oid,
                                 const ColocationId colocation_id,
                                 const PgObjectId& tablespace_oid,
                                 bool is_matview,
                                 const PgObjectId& pg_table_oid,
                                 const PgObjectId& old_relfilenode_oid,
                                 bool is_truncate,
                                 PgStatement** handle) {
  return AddToCurrentPgMemctx(
      std::make_unique<PgCreateTable>(
          pg_session_, database_name, schema_name, table_name, table_id, is_shared_table,
          is_sys_catalog_table, if_not_exist, ybrowid_mode, is_colocated_via_database,
          tablegroup_oid, colocation_id, tablespace_oid, is_matview, pg_table_oid,
          old_relfilenode_oid, is_truncate, pg_txn_manager_->IsDdlMode()),
      handle);
}

Status PgApiImpl::CreateTableAddColumn(
    PgStatement* handle, const char* attr_name, int attr_num, const YBCPgTypeEntity* attr_type,
    bool is_hash, bool is_range, bool is_desc, bool is_nulls_first) {
  return AddColumn(
      VERIFY_RESULT_REF(GetStatementAs<PgCreateTable>(handle)),
      attr_name, attr_num, attr_type, is_hash, is_range, is_desc, is_nulls_first);
}

Status PgApiImpl::CreateTableSetNumTablets(PgStatement* handle, int32_t num_tablets) {
  return VERIFY_RESULT_REF(GetStatementAs<PgCreateTable>(handle)).SetNumTablets(num_tablets);
}

Status PgApiImpl::AddSplitBoundary(PgStatement* handle, PgExpr** exprs, int expr_count) {
  return VERIFY_RESULT_REF(GetStatementAs<PgCreateTableBase>(handle)).AddSplitBoundary(
    exprs, expr_count);
}

Status PgApiImpl::ExecCreateTable(PgStatement* handle) {
  return ExecDdlWithSyscatalogChanges<PgCreateTable>(handle, *pg_session_);
}

Status PgApiImpl::NewAlterTable(const PgObjectId& table_id, PgStatement** handle) {
  return AddToCurrentPgMemctx(
      std::make_unique<PgAlterTable>(pg_session_, table_id, pg_txn_manager_->IsDdlMode()), handle);
}

Status PgApiImpl::AlterTableAddColumn(
    PgStatement* handle, const char* name, int order, const YBCPgTypeEntity* attr_type,
    YBCPgExpr missing_value) {
  return VERIFY_RESULT_REF(GetStatementAs<PgAlterTable>(handle)).AddColumn(
      name, attr_type, order, missing_value);
}

Status PgApiImpl::AlterTableRenameColumn(
    PgStatement* handle, const char* oldname, const char* newname) {
  return VERIFY_RESULT_REF(GetStatementAs<PgAlterTable>(handle)).RenameColumn(oldname, newname);
}

Status PgApiImpl::AlterTableDropColumn(PgStatement* handle, const char* name) {
  return VERIFY_RESULT_REF(GetStatementAs<PgAlterTable>(handle)).DropColumn(name);
}

Status PgApiImpl::AlterTableSetReplicaIdentity(PgStatement* handle, char identity_type) {
  return VERIFY_RESULT_REF(GetStatementAs<PgAlterTable>(handle)).SetReplicaIdentity(identity_type);
}

Status PgApiImpl::AlterTableRenameTable(
    PgStatement* handle, const char* db_name, const char* newname) {
  return VERIFY_RESULT_REF(GetStatementAs<PgAlterTable>(handle)).RenameTable(db_name, newname);
}

Status PgApiImpl::AlterTableIncrementSchemaVersion(PgStatement* handle) {
  return VERIFY_RESULT_REF(GetStatementAs<PgAlterTable>(handle)).IncrementSchemaVersion();
}

Status PgApiImpl::AlterTableSetTableId(PgStatement* handle, const PgObjectId& table_id) {
  return VERIFY_RESULT_REF(GetStatementAs<PgAlterTable>(handle)).SetTableId(table_id);
}

Status PgApiImpl::AlterTableSetSchema(PgStatement* handle, const char* schema_name) {
  return VERIFY_RESULT_REF(GetStatementAs<PgAlterTable>(handle)).SetSchema(schema_name);
}

Status PgApiImpl::ExecAlterTable(PgStatement* handle) {
  return ExecDdlWithSyscatalogChanges<PgAlterTable>(handle, *pg_session_);
}

Status PgApiImpl::AlterTableInvalidateTableCacheEntry(PgStatement* handle) {
  VERIFY_RESULT_REF(GetStatementAs<PgAlterTable>(handle)).InvalidateTableCacheEntry();
  return Status::OK();
}

Status PgApiImpl::NewDropTable(const PgObjectId& table_id, bool if_exist, PgStatement** handle) {
  SCHECK(pg_txn_manager_->IsDdlMode(),
         IllegalState,
         "Table is being dropped outside of DDL mode");
  return AddToCurrentPgMemctx(
      std::make_unique<PgDropTable>(pg_session_, table_id, if_exist), handle);
}

Status PgApiImpl::NewTruncateTable(const PgObjectId& table_id, PgStatement** handle) {
  return AddToCurrentPgMemctx(
      std::make_unique<PgTruncateTable>(pg_session_, table_id), handle);
}

Status PgApiImpl::ExecTruncateTable(PgStatement* handle) {
  return VERIFY_RESULT_REF(GetStatementAs<PgTruncateTable>(handle)).Exec();
}

Status PgApiImpl::NewDropSequence(PgOid database_oid, PgOid sequence_oid, PgStatement** handle) {
  return AddToCurrentPgMemctx(
      std::make_unique<PgDropSequence>(pg_session_, database_oid, sequence_oid), handle);
}

Status PgApiImpl::ExecDropSequence(PgStatement* handle) {
  return VERIFY_RESULT_REF(GetStatementAs<PgDropSequence>(handle)).Exec();
}

Status PgApiImpl::NewDropDBSequences(PgOid database_oid, PgStatement** handle) {
  return AddToCurrentPgMemctx(
      std::make_unique<PgDropDBSequences>(pg_session_, database_oid), handle);
}

Status PgApiImpl::GetTableDesc(const PgObjectId& table_id, PgTableDesc **handle) {
  // First read from memory context.
  size_t hash_id = hash_value(table_id);
  RETURN_NOT_OK(GetTabledescFromCurrentPgMemctx(hash_id, handle));

  // Read from environment.
  if (*handle == nullptr) {
    auto result = pg_session_->LoadTable(table_id);
    RETURN_NOT_OK(result);
    RETURN_NOT_OK(AddToCurrentPgMemctx(hash_id, *result));

    *handle = result->get();
  }

  return Status::OK();
}

Result<tserver::PgListClonesResponsePB> PgApiImpl::GetDatabaseClones() {
  return pg_session_->pg_client().ListDatabaseClones();
}

Result<YBCPgColumnInfo> PgApiImpl::GetColumnInfo(YBCPgTableDesc table_desc, int16_t attr_number) {
  return table_desc->GetColumnInfo(attr_number);
}

Result<bool> PgApiImpl::DmlModifiesRow(PgStatement* handle) {
  auto& dml = VERIFY_RESULT_REF(GetStatementAs<PgDml>(handle));

  switch (dml.stmt_op()) {
    case PgUpdate::kStmtOp:
    case PgDelete::kStmtOp:
      return true;
    default:
      break;
  }

  return false;
}

Status PgApiImpl::SetIsSysCatalogVersionChange(PgStatement* handle) {
  VERIFY_RESULT_REF(GetStatementAs<PgDmlWrite>(
      handle,
      {
          StatementTag<PgInsert>(),
          StatementTag<PgUpdate>(),
          StatementTag<PgDelete>()
      })).SetIsSystemCatalogChange();
  return Status::OK();
}

Status PgApiImpl::SetCatalogCacheVersion(
    PgStatement* handle, uint64_t version, std::optional<PgOid> db_oid) {
  VERIFY_RESULT_REF(GetStatementAs<PgDml>(handle, {
          StatementTag<PgInsert>(),
          StatementTag<PgUpdate>(),
          StatementTag<PgDelete>(),
          StatementTag<PgSelect>()
      })).SetCatalogCacheVersion(db_oid, version);
  return Status::OK();
}

Result<client::TableSizeInfo> PgApiImpl::GetTableDiskSize(const PgObjectId& table_oid) {
  return pg_session_->GetTableDiskSize(table_oid);
}

//--------------------------------------------------------------------------------------------------

Status PgApiImpl::NewCreateIndex(const char* database_name,
                                 const char* schema_name,
                                 const char* index_name,
                                 const PgObjectId& index_id,
                                 const PgObjectId& base_table_id,
                                 bool is_shared_index,
                                 bool is_sys_catalog_index,
                                 bool is_unique_index,
                                 bool skip_index_backfill,
                                 bool if_not_exist,
                                 bool is_colocated_via_database,
                                 const PgObjectId& tablegroup_oid,
                                 const YBCPgOid& colocation_id,
                                 const PgObjectId& tablespace_oid,
                                 const PgObjectId& pg_table_id,
                                 const PgObjectId& old_relfilenode_id,
                                 PgStatement** handle) {
  return AddToCurrentPgMemctx(
      std::make_unique<PgCreateIndex>(
          pg_session_, database_name, schema_name, index_name, index_id, is_shared_index,
          is_sys_catalog_index, if_not_exist, PG_YBROWID_MODE_NONE, is_colocated_via_database,
          tablegroup_oid, colocation_id, tablespace_oid, false /* is_matview */, pg_table_id,
          old_relfilenode_id, false /* is_truncate */, pg_txn_manager_->IsDdlMode(), base_table_id,
          is_unique_index, skip_index_backfill),
      handle);
}

Status PgApiImpl::CreateIndexAddColumn(
    PgStatement* handle, const char* attr_name, int attr_num, const YBCPgTypeEntity* attr_type,
    bool is_hash, bool is_range, bool is_desc, bool is_nulls_first) {
  return AddColumn(
      VERIFY_RESULT_REF(GetStatementAs<PgCreateIndex>(handle)),
      attr_name, attr_num, attr_type, is_hash, is_range, is_desc, is_nulls_first);
}

Status PgApiImpl::CreateIndexSetNumTablets(PgStatement* handle, int32_t num_tablets) {
  return VERIFY_RESULT_REF(GetStatementAs<PgCreateIndex>(handle)).SetNumTablets(num_tablets);
}

Status PgApiImpl::CreateIndexSetVectorOptions(PgStatement* handle, YbPgVectorIdxOptions* options) {
  return VERIFY_RESULT_REF(GetStatementAs<PgCreateIndex>(handle)).SetVectorOptions(options);
}

Status PgApiImpl::ExecCreateIndex(PgStatement* handle) {
  return ExecDdlWithSyscatalogChanges<PgCreateIndex>(handle, *pg_session_);
}

Status PgApiImpl::NewDropIndex(
    const PgObjectId& index_id, bool if_exist, bool ddl_rollback_enabled, PgStatement** handle) {
  SCHECK(pg_txn_manager_->IsDdlMode(), IllegalState, "Index is being dropped outside of DDL mode");
  return AddToCurrentPgMemctx(
      std::make_unique<PgDropIndex>(pg_session_, index_id, if_exist, ddl_rollback_enabled), handle);
}

Status PgApiImpl::ExecPostponedDdlStmt(PgStatement* handle) {
  auto& ddl = VERIFY_RESULT_REF(GetStatementAs<PgDdl>(
      handle,
      {
          StatementTag<PgDropTable>(),
          StatementTag<PgDropIndex>(),
          StatementTag<PgDropTablegroup>(),
          StatementTag<PgDropSequence>(),
          StatementTag<PgDropDBSequences>()
      }));

  const auto stmt_op = ddl.stmt_op();

#define YB_EXECUTE_DDL_STMT_CASE(name) \
  case name::kStmtOp: return down_cast<name&>(ddl).Exec()

  switch (stmt_op) {
    YB_EXECUTE_DDL_STMT_CASE(PgDropTable);
    YB_EXECUTE_DDL_STMT_CASE(PgDropIndex);
    YB_EXECUTE_DDL_STMT_CASE(PgDropTablegroup);
    YB_EXECUTE_DDL_STMT_CASE(PgDropSequence);
    YB_EXECUTE_DDL_STMT_CASE(PgDropDBSequences);

    default:
      break;
  }

#undef YB_EXECUTE_PG_STMT

  RSTATUS_DCHECK(false, IllegalState, "Unexpected stmt_op $0", to_underlying(stmt_op));
  return Status::OK();
}

Status PgApiImpl::ExecDropTable(PgStatement* handle) {
  return ExecDdlWithSyscatalogChanges<PgDropTable>(handle, *pg_session_);
}

Status PgApiImpl::ExecDropIndex(PgStatement* handle) {
  return ExecDdlWithSyscatalogChanges<PgDropIndex>(handle, *pg_session_);
}

Result<int> PgApiImpl::WaitForBackendsCatalogVersion(PgOid dboid, uint64_t version) {
  tserver::PgWaitForBackendsCatalogVersionRequestPB req;
  req.set_database_oid(dboid);
  req.set_catalog_version(version);
  // Incorporate the margin into the deadline because master will subtract the margin for
  // responding.
  return pg_session_->pg_client().WaitForBackendsCatalogVersion(
      &req,
      CoarseMonoClock::Now() + MonoDelta::FromMilliseconds(
        FLAGS_wait_for_ysql_backends_catalog_version_client_master_rpc_timeout_ms
        + FLAGS_wait_for_ysql_backends_catalog_version_client_master_rpc_margin_ms));
}

Status PgApiImpl::BackfillIndex(const PgObjectId& table_id) {
  tserver::PgBackfillIndexRequestPB req;
  table_id.ToPB(req.mutable_table_id());
  return pg_session_->pg_client().BackfillIndex(
      &req, CoarseMonoClock::Now() + FLAGS_backfill_index_client_rpc_timeout_ms * 1ms);
}

//--------------------------------------------------------------------------------------------------
// DML Statement Support.
//--------------------------------------------------------------------------------------------------

Status PgApiImpl::DmlAppendTarget(PgStatement* handle, PgExpr* target) {
  return VERIFY_RESULT_REF(GetStatementAs<PgDml>(handle)).AppendTarget(target);
}

Status PgApiImpl::DmlAppendQual(PgStatement* handle, PgExpr* qual, bool is_primary) {
  return VERIFY_RESULT_REF(GetStatementAs<PgDml>(handle)).AppendQual(qual, is_primary);
}

Status PgApiImpl::DmlAppendColumnRef(PgStatement* handle, PgColumnRef* colref, bool is_primary) {
  return VERIFY_RESULT_REF(GetStatementAs<PgDml>(handle)).AppendColumnRef(colref, is_primary);
}

Status PgApiImpl::DmlBindColumn(PgStatement* handle, int attr_num, PgExpr* attr_value) {
  return VERIFY_RESULT_REF(GetStatementAs<PgDml>(handle)).BindColumn(attr_num, attr_value);
}

Status PgApiImpl::DmlBindRow(
    PgStatement* handle, uint64_t ybctid, YBCBindColumn* columns, int count) {
  return VERIFY_RESULT_REF(GetStatementAs<PgDmlWrite>(handle)).BindRow(ybctid, columns, count);
}

Status PgApiImpl::DmlBindColumnCondBetween(
    PgStatement* handle, int attr_num, PgExpr* attr_value, bool start_inclusive,
    PgExpr* attr_value_end, bool end_inclusive) {
  return VERIFY_RESULT_REF(GetStatementAs<PgDmlRead>(handle)).BindColumnCondBetween(
      attr_num, attr_value, start_inclusive, attr_value_end, end_inclusive);
}

Status PgApiImpl::DmlBindColumnCondIsNotNull(PgStatement* handle, int attr_num) {
  return VERIFY_RESULT_REF(GetStatementAs<PgDmlRead>(handle)).BindColumnCondIsNotNull(attr_num);
}

Status PgApiImpl::DmlBindColumnCondIn(
    PgStatement* handle, YBCPgExpr lhs, int n_attr_values, PgExpr** attr_values) {
  return VERIFY_RESULT_REF(GetStatementAs<PgDmlRead>(handle)).BindColumnCondIn(
      lhs, n_attr_values, attr_values);
}

Status PgApiImpl::DmlAddRowUpperBound(
    PgStatement* handle, int n_col_values, PgExpr** col_values, bool is_inclusive) {
  return VERIFY_RESULT_REF(GetStatementAs<PgDmlRead>(handle)).AddRowUpperBound(
      handle, n_col_values, col_values, is_inclusive);
}

Status PgApiImpl::DmlAddRowLowerBound(
    PgStatement* handle, int n_col_values, PgExpr** col_values, bool is_inclusive) {
  return VERIFY_RESULT_REF(GetStatementAs<PgDmlRead>(handle)).AddRowLowerBound(
      handle, n_col_values, col_values, is_inclusive);
}

Status PgApiImpl::DmlBindHashCode(
    PgStatement* handle, const std::optional<Bound>& start, const std::optional<Bound>& end) {
  VERIFY_RESULT_REF(GetStatementAs<PgDmlRead>(handle)).BindHashCode(start, end);
  return Status::OK();
}

Status PgApiImpl::DmlBindRange(
    PgStatement* handle, Slice lower_bound, bool lower_bound_inclusive, Slice upper_bound,
    bool upper_bound_inclusive) {
  return VERIFY_RESULT_REF(GetStatementAs<PgDmlRead>(handle)).BindRange(
      lower_bound, lower_bound_inclusive, upper_bound, upper_bound_inclusive);
}

Status PgApiImpl::DmlBindTable(PgStatement* handle) {
  return VERIFY_RESULT_REF(GetStatementAs<PgDml>(handle)).BindTable();
}

Result<YBCPgColumnInfo> PgApiImpl::DmlGetColumnInfo(PgStatement* handle, int attr_num) {
  return VERIFY_RESULT_REF(GetStatementAs<PgDml>(handle)).GetColumnInfo(attr_num);
}

Status PgApiImpl::DmlAssignColumn(PgStatement* handle, int attr_num, PgExpr* attr_value) {
  return VERIFY_RESULT_REF(GetStatementAs<PgDml>(handle)).AssignColumn(attr_num, attr_value);
}

Status PgApiImpl::DmlFetch(
    PgStatement* handle, int32_t natts, uint64_t* values, bool* isnulls, PgSysColumns* syscols,
    bool* has_data) {
  return VERIFY_RESULT_REF(GetStatementAs<PgDml>(handle)).Fetch(
      natts, values, isnulls, syscols, has_data);
}

Result<dockv::KeyBytes> PgApiImpl::BuildTupleId(const YBCPgYBTupleIdDescriptor& descr) {
    return tuple_id_builder_.Build(pg_session_.get(), descr);
}

Status PgApiImpl::StartOperationsBuffering() {
  return pg_session_->StartOperationsBuffering();
}

Status PgApiImpl::StopOperationsBuffering() {
  return pg_session_->StopOperationsBuffering();
}

void PgApiImpl::ResetOperationsBuffering() {
  pg_session_->ResetOperationsBuffering();
}

Status PgApiImpl::FlushBufferedOperations() {
  return pg_session_->FlushBufferedOperations();
}

Status PgApiImpl::DmlExecWriteOp(PgStatement *handle, int32_t *rows_affected_count) {
  auto& dml_write = VERIFY_RESULT_REF(GetStatementAs<PgDmlWrite>(handle));
  RETURN_NOT_OK(dml_write.Exec(ForceNonBufferable{rows_affected_count != nullptr}));
  if (rows_affected_count) {
    *rows_affected_count = dml_write.GetRowsAffectedCount();
  }
  return Status::OK();
}

// Insert ------------------------------------------------------------------------------------------

Result<PgStatement*> PgApiImpl::NewInsertBlock(
    const PgObjectId& table_id,
    bool is_region_local,
    YBCPgTransactionSetting transaction_setting) {
  if (!FLAGS_ysql_pack_inserted_value) {
    return nullptr;
  }

  PgStatement *result = nullptr;
  RETURN_NOT_OK(AddToCurrentPgMemctx(
      VERIFY_RESULT(PgInsert::Make(
          pg_session_, table_id, is_region_local, transaction_setting, /* packed= */ true)),
      &result));
  return result;
}

Status PgApiImpl::NewInsert(
    const PgObjectId& table_id, bool is_region_local, PgStatement **handle,
    YBCPgTransactionSetting transaction_setting) {
  *handle = nullptr;
  return AddToCurrentPgMemctx(
    VERIFY_RESULT(PgInsert::Make(
        pg_session_, table_id, is_region_local, transaction_setting, /* packed= */ false)),
    handle);
}

Status PgApiImpl::ExecInsert(PgStatement* handle) {
  return VERIFY_RESULT_REF(GetStatementAs<PgInsert>(handle)).Exec();
}

Status PgApiImpl::InsertStmtSetUpsertMode(PgStatement* handle) {
  VERIFY_RESULT_REF(GetStatementAs<PgInsert>(handle)).SetUpsertMode();
  return Status::OK();
}

Status PgApiImpl::InsertStmtSetWriteTime(PgStatement* handle, HybridTime write_time) {
  return VERIFY_RESULT_REF(GetStatementAs<PgInsert>(handle)).SetWriteTime(write_time);
}

Status PgApiImpl::InsertStmtSetIsBackfill(PgStatement* handle, bool is_backfill) {
  VERIFY_RESULT_REF(GetStatementAs<PgInsert>(handle)).SetIsBackfill(is_backfill);
  return Status::OK();
}

// Update ------------------------------------------------------------------------------------------

Status PgApiImpl::NewUpdate(
    const PgObjectId& table_id, bool is_region_local, PgStatement** handle,
    YBCPgTransactionSetting transaction_setting) {
  *handle = nullptr;
  return AddToCurrentPgMemctx(
      VERIFY_RESULT(PgUpdate::Make(pg_session_, table_id, is_region_local, transaction_setting)),
      handle);
}

Status PgApiImpl::ExecUpdate(PgStatement* handle) {
  return VERIFY_RESULT_REF(GetStatementAs<PgUpdate>(handle)).Exec();
}

// Delete ------------------------------------------------------------------------------------------

Status PgApiImpl::NewDelete(
    const PgObjectId& table_id, bool is_region_local, PgStatement** handle,
    YBCPgTransactionSetting transaction_setting) {
  *handle = nullptr;
  return AddToCurrentPgMemctx(
      VERIFY_RESULT(PgDelete::Make(pg_session_, table_id, is_region_local, transaction_setting)),
      handle);
}

Status PgApiImpl::ExecDelete(PgStatement* handle) {
  return VERIFY_RESULT_REF(GetStatementAs<PgDelete>(handle)).Exec();
}

Status PgApiImpl::NewSample(
    const PgObjectId& table_id, bool is_region_local, int targrows,
    const SampleRandomState& rand_state, PgStatement** handle) {
  *handle = nullptr;
  return AddToCurrentPgMemctx(
      VERIFY_RESULT(PgSample::Make(
          pg_session_, table_id, is_region_local, targrows, rand_state, clock_->Now())),
      handle);
}

Result<bool> PgApiImpl::SampleNextBlock(PgStatement* handle) {
  return VERIFY_RESULT_REF(GetStatementAs<PgSample>(handle)).SampleNextBlock();
}

Status PgApiImpl::ExecSample(PgStatement* handle) {
  return VERIFY_RESULT_REF(GetStatementAs<PgSample>(handle)).Exec(nullptr);
}

Result<EstimatedRowCount> PgApiImpl::GetEstimatedRowCount(PgStatement* handle) {
  return VERIFY_RESULT_REF(GetStatementAs<PgSample>(handle)).GetEstimatedRowCount();
}

Status PgApiImpl::DeleteStmtSetIsPersistNeeded(PgStatement* handle, bool is_persist_needed) {
  VERIFY_RESULT_REF(GetStatementAs<PgDelete>(handle)).SetIsPersistNeeded(is_persist_needed);
  return Status::OK();
}

// Colocated Truncate ------------------------------------------------------------------------------

Status PgApiImpl::NewTruncateColocated(
    const PgObjectId& table_id, bool is_region_local, PgStatement** handle,
    YBCPgTransactionSetting transaction_setting) {
  *handle = nullptr;
  return AddToCurrentPgMemctx(
      VERIFY_RESULT(PgTruncateColocated::Make(
          pg_session_, table_id, is_region_local, transaction_setting)),
      handle);
}

Status PgApiImpl::ExecTruncateColocated(PgStatement* handle) {
  return VERIFY_RESULT_REF(GetStatementAs<PgTruncateColocated>(handle)).Exec();
}

// Select ------------------------------------------------------------------------------------------

Status PgApiImpl::NewSelect(
    const PgObjectId& table_id, const PgObjectId& index_id,
    const PgPrepareParameters* prepare_params, bool is_region_local, PgStatement** handle) {
  *handle = nullptr;
  return AddToCurrentPgMemctx(
      VERIFY_RESULT(MakeSelectStatement(
          pg_session_, table_id, index_id, prepare_params, is_region_local)),
      handle);
}

Status PgApiImpl::SetForwardScan(PgStatement* handle, bool is_forward_scan) {
  VERIFY_RESULT_REF(GetStatementAs<PgSelect>(handle)).SetForwardScan(is_forward_scan);
  return Status::OK();
}

Status PgApiImpl::SetDistinctPrefixLength(PgStatement* handle, int distinct_prefix_length) {
  VERIFY_RESULT_REF(GetStatementAs<PgSelect>(handle)).SetDistinctPrefixLength(
      distinct_prefix_length);
  return Status::OK();
}

Status PgApiImpl::SetHashBounds(PgStatement* handle, uint16_t low_bound, uint16_t high_bound) {
  VERIFY_RESULT_REF(GetStatementAs<PgSelect>(handle)).SetHashBounds(low_bound, high_bound);
  return Status::OK();
}

Slice PgApiImpl::GetYbctidAsSlice(uint64_t ybctid) {
  char* value = NULL;
  int64_t bytes = 0;
  FindTypeEntity(kByteArrayOid)->datum_to_yb(ybctid, &value, &bytes);
  return Slice(value, bytes);
}

Status PgApiImpl::RetrieveYbctids(
    PgStatement* handle, const YBCPgExecParameters* exec_params, int natts, SliceVector* ybctids,
    size_t* count, bool* exceeded_work_mem) {
  auto& select = VERIFY_RESULT_REF(GetStatementAs<PgSelect>(handle));

  auto vec = new std::vector<Slice>();

  // If there's a secondary index request (secondary index scans or primary key scans on
  // non-colocated tables) return the ybctids from the secondary index request.
  if (select.has_secondary_index_with_doc_op()) {
    RETURN_NOT_OK(select.RetrieveYbctidsFromSecondaryIndex(
        exec_params, vec, exceeded_work_mem));
  } else {
    // Otherwise (colocated case): fetch the results one at a time.
    RETURN_NOT_OK(select.Exec(exec_params));

    uint64_t       *values = new uint64_t[natts];
    bool           *nulls = new bool[natts];
    YBCPgSysColumns syscols;
    bool            has_data;
    size_t          consumed_bytes = 0;

    do {
      RETURN_NOT_OK(select.Fetch(natts, values, nulls, &syscols, &has_data));

      if (has_data && syscols.ybctid != NULL) {
        Slice s = GetYbctidAsSlice((uintptr_t) syscols.ybctid);
        uint8_t *slice_data = new uint8_t[s.size()];
        consumed_bytes += s.size();
        s.relocate(slice_data);
        vec->emplace_back(s);
      }

      if (consumed_bytes >= (size_t) exec_params->work_mem * 1024L) {
        *exceeded_work_mem = true;
        break;
      }
    } while (has_data);

    delete[] values;
    delete[] nulls;
  }

  if (*exceeded_work_mem)
    // delete these allocated ybctids, we won't use them
    for (auto ybctid : *vec)
      delete[] ybctid.cdata(), ybctid.size();

  *count = vec->size();
  *ybctids = vec;
  return Status::OK();
}

Status PgApiImpl::FetchRequestedYbctids(
    PgStatement* handle, const PgExecParameters* exec_params, ConstSliceVector ybctids) {
  auto& select = VERIFY_RESULT_REF(GetStatementAs<PgSelect>(handle));
  RETURN_NOT_OK(select.SetRequestedYbctids((const std::vector<Slice> *) ybctids));
  return select.Exec(exec_params);
}

Status PgApiImpl::DmlANNBindVector(PgStatement* handle, int vec_att_no, PgExpr* vector) {
  return VERIFY_RESULT_REF(GetStatementAs<PgDml>(handle)).ANNBindVector(vec_att_no, vector);
}

Status PgApiImpl::DmlANNSetPrefetchSize(PgStatement* handle, int prefetch_size) {
  return VERIFY_RESULT_REF(GetStatementAs<PgDml>(handle)).ANNSetPrefetchSize(prefetch_size);
}

Status PgApiImpl::ExecSelect(PgStatement* handle, const PgExecParameters* exec_params) {
  auto& select = VERIFY_RESULT_REF(GetStatementAs<PgSelect>(handle));
  if (pg_sys_table_prefetcher_ && select.IsReadFromYsqlCatalog() && select.read_req()) {
    // In case of sys tables prefetching is enabled all reads from sys table must use cached data.
    auto data = pg_sys_table_prefetcher_->GetData(
        *select.read_req(), select.IsIndexOrderedScan());
    if (!data) {
      // LOG(DFATAL) is used instead of SCHECK to let user on release build proceed by reading
      // data from a master in a non efficient way (by using separate RPC).
      LOG(DFATAL) << "Data was not prefetched for request "
                  << select.read_req()->ShortDebugString();
    } else {
      select.UpgradeDocOp(MakeDocReadOpWithData(pg_session_, std::move(data)));
    }
  }
  return select.Exec(exec_params);
}


//--------------------------------------------------------------------------------------------------
// Functions.
//--------------------------------------------------------------------------------------------------

Status PgApiImpl::NewSRF(PgFunction** handle, PgFunctionDataProcessor processor) {
  *handle = nullptr;
  return AddToCurrentPgMemctx(
      std::make_unique<PgFunction>(std::move(processor), pg_session_), handle);
}

Status PgApiImpl::AddFunctionParam(
    PgFunction *handle, const std::string& name, const YBCPgTypeEntity *type_entity, uint64_t datum,
    bool is_null) {
  if (!handle) {
    return STATUS(InvalidArgument, "Invalid function handle");
  }

  return handle->AddParam(name, type_entity, datum, is_null);
}

Status PgApiImpl::AddFunctionTarget(
    PgFunction *handle, const std::string& name, const YBCPgTypeEntity *type_entity,
    const YBCPgTypeAttrs type_attrs) {
  if (!handle) {
    return STATUS(InvalidArgument, "Invalid function handle");
  }

  return handle->AddTarget(name, type_entity, type_attrs);
}

Status PgApiImpl::FinalizeFunctionTargets(PgFunction *handle) {
  if (!handle) {
    return STATUS(InvalidArgument, "Invalid function handle");
  }

  return handle->FinalizeTargets();
}

Status PgApiImpl::SRFGetNext(PgFunction *handle, uint64_t *values, bool *is_nulls, bool *has_data) {
  if (!handle) {
    return STATUS(InvalidArgument, "Invalid function handle");
  }

  return handle->GetNext(values, is_nulls, has_data);
}

Status PgApiImpl::NewGetLockStatusDataSRF(PgFunction **handle) {
  return NewSRF(handle, PgLockStatusRequestor);
}

//--------------------------------------------------------------------------------------------------
// Expressions.
//--------------------------------------------------------------------------------------------------

// Column references -------------------------------------------------------------------------------

Status PgApiImpl::NewColumnRef(
    PgStatement* stmt, int attr_num, const PgTypeEntity* type_entity, bool collate_is_valid_non_c,
    const PgTypeAttrs* type_attrs, PgExpr** expr_handle) {
  *expr_handle = PgColumnRef::Create(
     &VERIFY_RESULT_REF(GetArena(stmt)), attr_num, type_entity, collate_is_valid_non_c, type_attrs);
  return Status::OK();
}

// Constant ----------------------------------------------------------------------------------------
Status PgApiImpl::NewConstant(
    PgStatement* stmt, const YBCPgTypeEntity* type_entity, bool collate_is_valid_non_c,
    const char* collation_sortkey, uint64_t datum, bool is_null, YBCPgExpr* expr_handle) {
  auto& arena = VERIFY_RESULT_REF(GetArena(stmt));
  *expr_handle = arena.NewObject<PgConstant>(
      &arena, type_entity, collate_is_valid_non_c, collation_sortkey, datum, is_null);

  return Status::OK();
}

Status PgApiImpl::NewConstantVirtual(
    PgStatement* stmt, const YBCPgTypeEntity* type_entity, YBCPgDatumKind datum_kind,
    YBCPgExpr* expr_handle) {
  auto& arena = VERIFY_RESULT_REF(GetArena(stmt));

  *expr_handle = arena.NewObject<PgConstant>(
      &arena, type_entity, false /* collate_is_valid_non_c */, datum_kind);
  return Status::OK();
}

Status PgApiImpl::NewConstantOp(
    PgStatement* stmt, const YBCPgTypeEntity* type_entity, bool collate_is_valid_non_c,
    const char* collation_sortkey, uint64_t datum, bool is_null, YBCPgExpr* expr_handle,
    bool is_gt) {
  auto& arena = VERIFY_RESULT_REF(GetArena(stmt));
  *expr_handle = arena.NewObject<PgConstant>(
      &arena, type_entity, collate_is_valid_non_c, collation_sortkey, datum, is_null,
      is_gt ? PgExpr::Opcode::PG_EXPR_GT : PgExpr::Opcode::PG_EXPR_LT);

  return Status::OK();
}

// Text constant -----------------------------------------------------------------------------------

Status PgApiImpl::UpdateConstant(PgExpr *expr, const char *value, bool is_null) {
  if (expr->opcode() != PgExpr::Opcode::PG_EXPR_CONSTANT) {
    // Invalid handle.
    return STATUS(InvalidArgument, "Invalid expression handle for constant");
  }
  down_cast<PgConstant*>(expr)->UpdateConstant(value, is_null);
  return Status::OK();
}

Status PgApiImpl::UpdateConstant(PgExpr *expr, const void *value, int64_t bytes, bool is_null) {
  if (expr->opcode() != PgExpr::Opcode::PG_EXPR_CONSTANT) {
    // Invalid handle.
    return STATUS(InvalidArgument, "Invalid expression handle for constant");
  }
  down_cast<PgConstant*>(expr)->UpdateConstant(value, bytes, is_null);
  return Status::OK();
}

// Text constant -----------------------------------------------------------------------------------

Status PgApiImpl::NewOperator(
    PgStatement* stmt, const char* opname, const YBCPgTypeEntity* type_entity,
    bool collate_is_valid_non_c, PgExpr** op_handle) {
  RETURN_NOT_OK(PgExpr::CheckOperatorName(opname));

  *op_handle = PgOperator::Create(
      &VERIFY_RESULT_REF(GetArena(stmt)), opname, type_entity, collate_is_valid_non_c);

  return Status::OK();
}

Status PgApiImpl::OperatorAppendArg(PgExpr *op_handle, PgExpr *arg) {
  if (!op_handle || !arg) {
    // Invalid handle.
    return STATUS(InvalidArgument, "Invalid expression handle");
  }
  down_cast<PgOperator*>(op_handle)->AppendArg(arg);
  return Status::OK();
}

Result<bool> PgApiImpl::IsInitDbDone() {
  return pg_session_->IsInitDbDone();
}

Result<uint64_t> PgApiImpl::GetSharedCatalogVersion(std::optional<PgOid> db_oid) {
  if (!db_oid) {
    return tserver_shared_object_->ysql_catalog_version();
  }
  if (!catalog_version_db_index_) {
    // If db_oid is for a newly created database, it may not have an entry allocated in shared
    // memory. It can also be a race condition case where the database db_oid we are trying to
    // connect to is recently dropped from another node. Let's wait with 500ms interval until the
    // entry shows up or until a 10-second timeout.
    auto status = LoggedWaitFor(
        [this, &db_oid]() -> Result<bool> {
          auto info = VERIFY_RESULT(pg_client_.GetTserverCatalogVersionInfo(
              false /* size_only */, *db_oid));
          // If db_oid does not have an entry allocated in shared memory,
          // info.entries_size() will be 0.
          DCHECK_LE(info.entries_size(), 1) << info.ShortDebugString();
          if (info.entries_size() == 1) {
            RSTATUS_DCHECK_EQ(
                info.entries(0).db_oid(), *db_oid, InternalError,
                Format("Expected database $0, got: $1",
                       *db_oid, info.entries(0).db_oid()));
            catalog_version_db_index_.emplace(*db_oid, info.entries(0).shm_index());
          }
          return catalog_version_db_index_ ? true : false;
        },
        10s /* timeout */,
        Format("Database $0 is not ready in Yugabyte shared memory", *db_oid),
        500ms /* initial_delay */,
        1.0 /* delay_multiplier */);

    RETURN_NOT_OK_PREPEND(
        status,
        Format("Failed to find suitable shared memory index for db $0: $1$2",
               *db_oid, status.ToString(),
               status.IsTimedOut() ? ", there may be too many databases or "
               "the database might have been dropped" : ""));

    CHECK(catalog_version_db_index_);
  }
  if (catalog_version_db_index_->first != *db_oid) {
    return STATUS_FORMAT(
        IllegalState, "Forbidden db switch from $0 to $1 detected",
        catalog_version_db_index_->first, *db_oid);
  }
  return tserver_shared_object_->ysql_db_catalog_version(
      static_cast<size_t>(catalog_version_db_index_->second));
}

Result<uint32_t> PgApiImpl::GetNumberOfDatabases() {
  const auto info = VERIFY_RESULT(pg_client_.GetTserverCatalogVersionInfo(
      true /* size_only */, kPgInvalidOid /* db_oid */));
  return info.num_entries();
}

Result<bool> PgApiImpl::CatalogVersionTableInPerdbMode() {
  DCHECK(FLAGS_ysql_enable_db_catalog_version_mode);
  if (!tserver_shared_object_->catalog_version_table_in_perdb_mode().has_value()) {
    // If this tserver has just restarted, it may not have received any
    // heartbeat response from yb-master that has set a value in
    // catalog_version_table_in_perdb_mode_ in the shared memory object
    // yet. Let's wait with 500ms interval until a value is set or until
    // a 10-second timeout.
    auto status = LoggedWaitFor(
        [this]() -> Result<bool> {
          return tserver_shared_object_->catalog_version_table_in_perdb_mode().has_value();
        },
        10s /* timeout */,
        "catalog_version_table_in_perdb_mode is not set in shared memory",
        500ms /* initial_delay */,
        1.0 /* delay_multiplier */);
    RETURN_NOT_OK_PREPEND(
        status,
        "Failed to find out pg_yb_catalog_version mode");
  }
  return tserver_shared_object_->catalog_version_table_in_perdb_mode().value();
}

uint64_t PgApiImpl::GetSharedAuthKey() const {
  return tserver_shared_object_->postgres_auth_key();
}

const unsigned char *PgApiImpl::GetLocalTserverUuid() const {
  return tserver_shared_object_->tserver_uuid();
}

pid_t PgApiImpl::GetLocalTServerPid() const {
  return tserver_shared_object_->pid();
}

// Tuple Expression -----------------------------------------------------------------------------
Status PgApiImpl::NewTupleExpr(
    PgStatement* stmt, const YBCPgTypeEntity* tuple_type_entity, const YBCPgTypeAttrs* type_attrs,
    int num_elems, const YBCPgExpr* elems, YBCPgExpr* expr_handle) {
  auto& arena = VERIFY_RESULT_REF(GetArena(stmt));

  *expr_handle = arena.NewObject<PgTupleExpr>(
      &arena, tuple_type_entity, type_attrs, num_elems, elems);

  return Status::OK();
}

// Transaction Control -----------------------------------------------------------------------------
Status PgApiImpl::BeginTransaction(int64_t start_time) {
  pg_session_->InvalidateForeignKeyReferenceCache();
  return pg_txn_manager_->BeginTransaction(start_time);
}

Status PgApiImpl::RecreateTransaction() {
  ClearSessionState();
  return pg_txn_manager_->RecreateTransaction();
}

Status PgApiImpl::RestartTransaction() {
  ClearSessionState();
  return pg_txn_manager_->RestartTransaction();
}

Status PgApiImpl::ResetTransactionReadPoint() {
  return pg_txn_manager_->ResetTransactionReadPoint();
}

Status PgApiImpl::EnsureReadPoint() {
  return pg_txn_manager_->EnsureReadPoint();
}

Status PgApiImpl::RestartReadPoint() {
  return pg_txn_manager_->RestartReadPoint();
}

bool PgApiImpl::IsRestartReadPointRequested() {
  return pg_txn_manager_->IsRestartReadPointRequested();
}

Status PgApiImpl::CommitPlainTransaction() {
  DCHECK(pg_session_->explicit_row_lock_buffer().IsEmpty());
  DCHECK(pg_session_->insert_on_conflict_buffer().IsEmpty());
  pg_session_->InvalidateForeignKeyReferenceCache();
  RETURN_NOT_OK(pg_session_->FlushBufferedOperations());
  return pg_txn_manager_->CommitPlainTransaction();
}

Status PgApiImpl::AbortPlainTransaction() {
  ClearSessionState();
  return pg_txn_manager_->AbortPlainTransaction();
}

Status PgApiImpl::SetTransactionIsolationLevel(int isolation) {
  return pg_txn_manager_->SetPgIsolationLevel(isolation);
}

Status PgApiImpl::SetTransactionReadOnly(bool read_only) {
  return pg_txn_manager_->SetReadOnly(read_only);
}

Status PgApiImpl::SetEnableTracing(bool tracing) {
  return pg_txn_manager_->SetEnableTracing(tracing);
}

Status PgApiImpl::UpdateFollowerReadsConfig(bool enable_follower_reads, int32_t staleness_ms) {
  return pg_txn_manager_->UpdateFollowerReadsConfig(enable_follower_reads, staleness_ms);
}

Status PgApiImpl::SetTransactionDeferrable(bool deferrable) {
  return pg_txn_manager_->SetDeferrable(deferrable);
}

Status PgApiImpl::SetInTxnBlock(bool in_txn_blk) {
  return pg_txn_manager_->SetInTxnBlock(in_txn_blk);
}

Status PgApiImpl::SetReadOnlyStmt(bool read_only_stmt) {
  return pg_txn_manager_->SetReadOnlyStmt(read_only_stmt);
}

Status PgApiImpl::EnterSeparateDdlTxnMode() {
  // Flush all buffered operations as ddl txn use its own transaction session.
  RETURN_NOT_OK(pg_session_->FlushBufferedOperations());
  pg_session_->ResetHasWriteOperationsInDdlMode();
  return pg_txn_manager_->EnterSeparateDdlTxnMode();
}

bool PgApiImpl::HasWriteOperationsInDdlTxnMode() const {
  return pg_session_->HasWriteOperationsInDdlMode();
}

Status PgApiImpl::ExitSeparateDdlTxnMode(PgOid db_oid, bool is_silent_modification) {
  // Flush all buffered operations as ddl txn use its own transaction session.
  RETURN_NOT_OK(pg_session_->FlushBufferedOperations());
  RETURN_NOT_OK(pg_txn_manager_->ExitSeparateDdlTxnModeWithCommit(db_oid, is_silent_modification));
  // Next reads from catalog tables have to see changes made by the DDL transaction.
  ResetCatalogReadTime();
  return Status::OK();
}

Status PgApiImpl::ClearSeparateDdlTxnMode() {
  ClearSessionState();
  return pg_txn_manager_->ExitSeparateDdlTxnModeWithAbort();
}

Status PgApiImpl::SetActiveSubTransaction(SubTransactionId id) {
  RETURN_NOT_OK(pg_session_->FlushBufferedOperations());
  return pg_session_->SetActiveSubTransaction(id);
}

Status PgApiImpl::RollbackToSubTransaction(SubTransactionId id) {
  pg_session_->DropBufferedOperations();
  pg_session_->explicit_row_lock_buffer().Clear();
  return pg_session_->RollbackToSubTransaction(id);
}

double PgApiImpl::GetTransactionPriority() const {
  return pg_txn_manager_->GetTransactionPriority();
}

TxnPriorityRequirement PgApiImpl::GetTransactionPriorityType() const {
  return pg_txn_manager_->GetTransactionPriorityType();
}

Result<Uuid> PgApiImpl::GetActiveTransaction() const {
  Uuid result;
  RETURN_NOT_OK(pg_client_.EnumerateActiveTransactions(
      make_lw_function(
          [&result](
              const tserver::PgGetActiveTransactionListResponsePB_EntryPB& entry, bool is_last) {
            DCHECK(is_last);
            result = VERIFY_RESULT(Uuid::FromSlice(Slice(entry.txn_id())));
            return static_cast<Status>(Status::OK());
          }),
      /*for_current_session_only=*/true));

  return result;
}

Status PgApiImpl::GetActiveTransactions(YBCPgSessionTxnInfo* infos, size_t num_infos) {
  std::unordered_map<uint64_t, Slice> txns;
  txns.reserve(num_infos);
  return pg_client_.EnumerateActiveTransactions(make_lw_function(
      [&txns, infos, num_infos](
          const tserver::PgGetActiveTransactionListResponsePB_EntryPB& entry, bool is_last) {
        txns.emplace(entry.session_id(), entry.txn_id());
        if (is_last) {
          for (auto* i = infos, *end = i + num_infos; i != end; ++i) {
            auto txn = txns.find(i->session_id);
            if (txn != txns.end()) {
              auto uuid = VERIFY_RESULT(Uuid::FromSlice(txn->second));
              uuid.ToBytes(i->txn_id.data);
              i->is_not_null = true;
            }
          }
        }
        return static_cast<Status>(Status::OK());
      }));
}

bool PgApiImpl::IsDdlMode() const {
  return pg_txn_manager_->IsDdlMode();
}

void PgApiImpl::ResetCatalogReadTime() {
  pg_session_->ResetCatalogReadPoint();
}

Result<bool> PgApiImpl::ForeignKeyReferenceExists(
    PgOid table_id, const Slice& ybctid, PgOid database_id) {
  return pg_session_->ForeignKeyReferenceExists(
      database_id, LightweightTableYbctid(table_id, ybctid));
}

void PgApiImpl::AddForeignKeyReferenceIntent(
    PgOid table_id, bool is_region_local, const Slice& ybctid) {
  pg_session_->AddForeignKeyReferenceIntent(
      LightweightTableYbctid(table_id, ybctid), is_region_local);
}

void PgApiImpl::DeleteForeignKeyReference(PgOid table_id, const Slice& ybctid) {
  pg_session_->DeleteForeignKeyReference(LightweightTableYbctid(table_id, ybctid));
}

void PgApiImpl::AddForeignKeyReference(PgOid table_id, const Slice& ybctid) {
  pg_session_->AddForeignKeyReference(LightweightTableYbctid(table_id, ybctid));
}

Status PgApiImpl::AddExplicitRowLockIntent(
    const PgObjectId& table_id, const Slice& ybctid, const PgExplicitRowLockParams& params,
    bool is_region_local, PgExplicitRowLockErrorInfo& error_info) {
  ExplicitRowLockErrorInfoAdapter adapter(error_info);
  return pg_session_->explicit_row_lock_buffer().Add(
      {.rowmark = params.rowmark,
       .pg_wait_policy = params.pg_wait_policy,
       .docdb_wait_policy = params.docdb_wait_policy,
       .database_id = table_id.database_oid},
      LightweightTableYbctid(table_id.object_oid, ybctid), is_region_local, adapter);
}

Status PgApiImpl::FlushExplicitRowLockIntents(PgExplicitRowLockErrorInfo& error_info) {
  ExplicitRowLockErrorInfoAdapter adapter(error_info);
  return pg_session_->explicit_row_lock_buffer().Flush(adapter);
}

// INSERT ... ON CONFLICT batching -----------------------------------------------------------------
Status PgApiImpl::AddInsertOnConflictKey(
    PgOid table_id, const Slice& ybctid, const YBCPgInsertOnConflictKeyInfo& info) {
  return pg_session_->insert_on_conflict_buffer().AddIndexKey(
      LightweightTableYbctid(table_id, ybctid), info);
}

YBCPgInsertOnConflictKeyState PgApiImpl::InsertOnConflictKeyExists(
    PgOid table_id, const Slice& ybctid) {
  return pg_session_->insert_on_conflict_buffer().IndexKeyExists(
      LightweightTableYbctid(table_id, ybctid));
}

uint64_t PgApiImpl::GetInsertOnConflictKeyCount() {
  return pg_session_->insert_on_conflict_buffer().GetNumIndexKeys();
}

Result<YBCPgInsertOnConflictKeyInfo> PgApiImpl::DeleteInsertOnConflictKey(
    PgOid table_id, const Slice& ybctid) {
  return pg_session_->insert_on_conflict_buffer().DeleteIndexKey(
      LightweightTableYbctid(table_id, ybctid));
}

Result<YBCPgInsertOnConflictKeyInfo> PgApiImpl::DeleteNextInsertOnConflictKey() {
  return pg_session_->insert_on_conflict_buffer().DeleteNextIndexKey();
}

void PgApiImpl::AddInsertOnConflictKeyIntent(PgOid table_id, const Slice& ybctid) {
  pg_session_->insert_on_conflict_buffer().AddIndexKeyIntent(
      LightweightTableYbctid(table_id, ybctid));
}

void PgApiImpl::ClearInsertOnConflictCache() {
  pg_session_->insert_on_conflict_buffer().Clear();
}

//--------------------------------------------------------------------------------------------------

void PgApiImpl::SetTimeout(int timeout_ms) {
  pg_session_->SetTimeout(timeout_ms);
}

Result<yb::tserver::PgGetLockStatusResponsePB> PgApiImpl::GetLockStatusData(
    const std::string &table_id, const std::string &transaction_id) {
  return pg_session_->GetLockStatusData(table_id, transaction_id);
}

Result<client::TabletServersInfo> PgApiImpl::ListTabletServers() {
  return pg_session_->ListTabletServers();
}

Status PgApiImpl::GetIndexBackfillProgress(std::vector<PgObjectId> oids,
                                           uint64_t** backfill_statuses) {
  return pg_session_->GetIndexBackfillProgress(oids, backfill_statuses);
}

Status PgApiImpl::ValidatePlacement(const char *placement_info) {
  return pg_session_->ValidatePlacement(placement_info);
}

void PgApiImpl::StartSysTablePrefetching(const PrefetcherOptions& options) {
  if (pg_sys_table_prefetcher_) {
    LOG(DFATAL) << "Sys table prefetching was started already";
  }

  ResetCatalogReadTime();
  pg_sys_table_prefetcher_.emplace(options);
}

void PgApiImpl::StopSysTablePrefetching() {
  if (!pg_sys_table_prefetcher_) {
    LOG(DFATAL) << "Sys table prefetching was not started yet";
  } else {
    pg_sys_table_prefetcher_.reset();
    ResetCatalogReadTime();
  }
}

bool PgApiImpl::IsSysTablePrefetchingStarted() const {
  return static_cast<bool>(pg_sys_table_prefetcher_);
}

Status PgApiImpl::PrefetchRegisteredSysTables() {
  SCHECK(pg_sys_table_prefetcher_, IllegalState, "Sys table prefetching has not been started");
  return pg_sys_table_prefetcher_->Prefetch(pg_session_.get());
}

void PgApiImpl::RegisterSysTableForPrefetching(
  const PgObjectId& table_id, const PgObjectId& index_id, int row_oid_filtering_attr) {
  if (!pg_sys_table_prefetcher_) {
    LOG(DFATAL) << "Sys table prefetching was not started yet";
  } else {
    pg_sys_table_prefetcher_->Register(table_id, index_id, row_oid_filtering_attr);
  }
}

Result<bool> PgApiImpl::CheckIfPitrActive() {
  return pg_session_->CheckIfPitrActive();
}

Result<bool> PgApiImpl::IsObjectPartOfXRepl(const PgObjectId& table_id) {
  return pg_session_->IsObjectPartOfXRepl(table_id);
}

Result<TableKeyRanges> PgApiImpl::GetTableKeyRanges(
    const PgObjectId& table_id, Slice lower_bound_key, Slice upper_bound_key,
    uint64_t max_num_ranges, uint64_t range_size_bytes, bool is_forward, uint32_t max_key_length) {
  return pg_session_->GetTableKeyRanges(
      table_id, lower_bound_key, upper_bound_key, max_num_ranges, range_size_bytes, is_forward,
      max_key_length);
}

void PgApiImpl::DumpSessionState(YBCPgSessionState* session_data) {
  session_data->session_id = GetSessionID();
  pg_txn_manager_->DumpSessionState(session_data);
}

void PgApiImpl::RestoreSessionState(const YBCPgSessionState& session_data) {
  DCHECK_EQ(GetSessionID(), session_data.session_id);
  pg_txn_manager_->RestoreSessionState(session_data);
}

//--------------------------------------------------------------------------------------------------

<<<<<<< HEAD
Status PgApiImpl::NewCreateReplicationSlot(const char *slot_name,
                                           const char *plugin_name,
                                           const PgOid database_oid,
                                           YBCPgReplicationSlotSnapshotAction snapshot_action,
                                           YBCLsnType lsn_type,
                                           PgStatement **handle) {
  auto stmt = std::make_unique<PgCreateReplicationSlot>(
      pg_session_, slot_name, plugin_name, database_oid, snapshot_action, lsn_type);
  RETURN_NOT_OK(AddToCurrentPgMemctx(std::move(stmt), handle));
  return Status::OK();
=======
Status PgApiImpl::NewCreateReplicationSlot(
    const char* slot_name, const char* plugin_name, PgOid database_oid,
    YBCPgReplicationSlotSnapshotAction snapshot_action, PgStatement** handle) {
  return AddToCurrentPgMemctx(
      std::make_unique<PgCreateReplicationSlot>(
          pg_session_, slot_name, plugin_name, database_oid, snapshot_action),
      handle);
>>>>>>> 46da6ffe
}

Result<tserver::PgCreateReplicationSlotResponsePB> PgApiImpl::ExecCreateReplicationSlot(
    PgStatement* handle) {
  return VERIFY_RESULT_REF(GetStatementAs<PgCreateReplicationSlot>(handle)).Exec();
}

Result<tserver::PgListReplicationSlotsResponsePB> PgApiImpl::ListReplicationSlots() {
  return pg_session_->ListReplicationSlots();
}

Result<tserver::PgGetReplicationSlotResponsePB> PgApiImpl::GetReplicationSlot(
    const ReplicationSlotName& slot_name) {
  return pg_session_->GetReplicationSlot(slot_name);
}

Result<cdc::InitVirtualWALForCDCResponsePB> PgApiImpl::InitVirtualWALForCDC(
    const std::string& stream_id, const std::vector<PgObjectId>& table_ids) {
  return pg_session_->pg_client().InitVirtualWALForCDC(stream_id, table_ids);
}

Result<cdc::UpdatePublicationTableListResponsePB> PgApiImpl::UpdatePublicationTableList(
    const std::string& stream_id, const std::vector<PgObjectId>& table_ids) {
  return pg_session_->pg_client().UpdatePublicationTableList(stream_id, table_ids);
}

Result<cdc::DestroyVirtualWALForCDCResponsePB> PgApiImpl::DestroyVirtualWALForCDC() {
  return pg_session_->pg_client().DestroyVirtualWALForCDC();
}

Result<cdc::GetConsistentChangesResponsePB> PgApiImpl::GetConsistentChangesForCDC(
    const std::string &stream_id) {
  return pg_session_->pg_client().GetConsistentChangesForCDC(stream_id);
}

Result<cdc::UpdateAndPersistLSNResponsePB> PgApiImpl::UpdateAndPersistLSN(
    const std::string& stream_id, YBCPgXLogRecPtr restart_lsn, YBCPgXLogRecPtr confirmed_flush) {
  return pg_session_->pg_client().UpdateAndPersistLSN(stream_id, restart_lsn, confirmed_flush);
}

Status PgApiImpl::NewDropReplicationSlot(const char* slot_name, PgStatement** handle) {
  return AddToCurrentPgMemctx(
      std::make_unique<PgDropReplicationSlot>(pg_session_, slot_name), handle);
}

Status PgApiImpl::ExecDropReplicationSlot(PgStatement* handle) {
  return VERIFY_RESULT_REF(GetStatementAs<PgDropReplicationSlot>(handle)).Exec();
}

Result<tserver::PgYCQLStatementStatsResponsePB> PgApiImpl::YCQLStatementStats() {
  return pg_session_->YCQLStatementStats();
}

Result<tserver::PgActiveSessionHistoryResponsePB> PgApiImpl::ActiveSessionHistory() {
  return pg_session_->ActiveSessionHistory();
}

Result<tserver::PgTabletsMetadataResponsePB> PgApiImpl::TabletsMetadata() {
  return pg_session_->TabletsMetadata();
}

Result<tserver::PgServersMetricsResponsePB> PgApiImpl::ServersMetrics() {
    return pg_session_->ServersMetrics();
}

void PgApiImpl::ClearSessionState() {
  pg_session_->InvalidateForeignKeyReferenceCache();
  pg_session_->DropBufferedOperations();
  pg_session_->explicit_row_lock_buffer().Clear();
  pg_session_->insert_on_conflict_buffer().Clear();
}

bool PgApiImpl::IsCronLeader() const { return tserver_shared_object_->IsCronLeader(); }

Status PgApiImpl::SetCronLastMinute(int64_t last_minute) {
  return pg_session_->SetCronLastMinute(last_minute);
}

Result<int64_t> PgApiImpl::GetCronLastMinute() { return pg_session_->GetCronLastMinute(); }

uint64_t PgApiImpl::GetCurrentReadTimePoint() const {
  return pg_txn_manager_->GetCurrentReadTimePoint();
}

Status PgApiImpl::RestoreReadTimePoint(uint64_t read_time_point_handle) {
  RETURN_NOT_OK(FlushBufferedOperations());
  return pg_txn_manager_->RestoreReadTimePoint(read_time_point_handle);
}

} // namespace yb::pggate<|MERGE_RESOLUTION|>--- conflicted
+++ resolved
@@ -2146,26 +2146,13 @@
 
 //--------------------------------------------------------------------------------------------------
 
-<<<<<<< HEAD
-Status PgApiImpl::NewCreateReplicationSlot(const char *slot_name,
-                                           const char *plugin_name,
-                                           const PgOid database_oid,
-                                           YBCPgReplicationSlotSnapshotAction snapshot_action,
-                                           YBCLsnType lsn_type,
-                                           PgStatement **handle) {
-  auto stmt = std::make_unique<PgCreateReplicationSlot>(
-      pg_session_, slot_name, plugin_name, database_oid, snapshot_action, lsn_type);
-  RETURN_NOT_OK(AddToCurrentPgMemctx(std::move(stmt), handle));
-  return Status::OK();
-=======
 Status PgApiImpl::NewCreateReplicationSlot(
     const char* slot_name, const char* plugin_name, PgOid database_oid,
-    YBCPgReplicationSlotSnapshotAction snapshot_action, PgStatement** handle) {
+    YBCPgReplicationSlotSnapshotAction snapshot_action, YBCLsnType lsn_type, PgStatement** handle) {
   return AddToCurrentPgMemctx(
       std::make_unique<PgCreateReplicationSlot>(
-          pg_session_, slot_name, plugin_name, database_oid, snapshot_action),
+          pg_session_, slot_name, plugin_name, database_oid, snapshot_action, lsn_type),
       handle);
->>>>>>> 46da6ffe
 }
 
 Result<tserver::PgCreateReplicationSlotResponsePB> PgApiImpl::ExecCreateReplicationSlot(
